--- conflicted
+++ resolved
@@ -303,10 +303,7 @@
       PROD_API_PORT: ${BETA_API_PORT}
       TEST_API_HOST: beta-api
       TEST_API_PORT: ${BETA_API_PORT}
-<<<<<<< HEAD
-=======
       API_HOST: beta-api
->>>>>>> a8f4efac
       API_PORT: ${BETA_API_PORT}
       INLINE_RUNTIME_CHUNK: ${INLINE_RUNTIME_CHUNK}
     networks:
