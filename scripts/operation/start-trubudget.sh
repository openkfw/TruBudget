#!/bin/bash
# bash start-trubudget.sh
# use vsc extension shell-format to format this file

Help() {
    # Display Help
    echo
    echo "Help"
    echo "This script setups a TruBudget Operation instance of your choice."
    echo "The Multichain data is persisted in the directory /alphaVolume."
    echo "The Minio data (if enabled) is persisted in the directory /minioVolume."
    echo "The environmental variables can be set in the .env file."
    echo "The latest images from hub.docker.com are used in this setup (https://hub.docker.com/search?q=trubudget&type=image)."
    echo
    echo
    echo "Syntax: bash start-trubudget.sh [options]"
    echo "Example: bash start-trubudget.sh --full --prune --provision"
    echo "Example: bash start-trubudget.sh --slim --enable-service excel-export-service storage-service"
    echo
    echo "options:"
    echo "  --slim                          Starts a TruBudget instance with alpha-node, alpha-api, provisioning and frontend."
    echo "  --full                          Starts a TruBudget instance with alpha-node, emaildb, minio, alpha-api, email-service,"
    echo "                                  provisioning, excel-export-service, storage and frontend."
    echo "  --enable-service [services...]  Starts additional services to the TruBudget instance."
    echo "                                  Available services: email-service, excel-export-service, storage-service"
    echo "  --no-log                        Disable logs of all docker-containers"
    echo "  --provision                     Start the provisioning"
    echo "  --add-beta                     Add a beta-node that trys to connect to alpha-node"
    echo "  --add-organization              Add a beta-node, beta-api, beta-frontend from a new Organization."
    echo "                                  Needs to be approved by alpha-node"
    echo "  --prune                         Delete the multichain, document storage and email database (docker volume)"
    echo "  --down                          Shutdown all docker containers"
    echo "  --help                          Print the help section"
    echo
    echo "Default option: slim TruBudget instance without provisioning"
    echo "Recommended docker-compose version: >1.29.2"
}

orange=$(tput setaf 214)
red=$(tput setaf 196)
colorReset=$(tput sgr0)

echo "INFO: Building, Starting TruBudget for Operation"

# Set default options
# default log option has logging enabled in docker-compose
LOG_OPTION=""
IS_LOG_ENABLED=true
WITH_PROVISIONING=false
PRUNE_DATA=false
COMPOSE_SERVICES=""
ENABLED_SERVICES=""
BETA_SERVICES=""
IS_FULL=false
HAS_BETA=false
HAS_FRONTEND_LOGGING=false

while [ "$1" != "" ]; do
    case $1 in
    --slim)
        IS_SLIM=true
        if [ "$IS_FULL" = true ]; then
            echo "Either --slim or --full"
            exit 1
        fi
        shift # past argument
        ;;

    --full)
        IS_FULL=true
        if [ "$IS_SLIM" = true ]; then
            echo "Either --slim or --full"
            exit 1
        fi
        shift # past argument
        ;;

    --no-log)
        # -d means the containers start in detached mode -> no logging
        LOG_OPTION="-d"
        IS_LOG_ENABLED=false
        shift # past argument
        ;;

    --add-beta)
        if [ "$HAS_BETA" = true ]; then
            echo "Either --add-beta or --add-organization"
            exit 1
        fi
        BETA_SERVICES="${BETA_SERVICES} beta-node"
        HAS_BETA=true
        echo "INFO: beta-node enabled"
        shift # past argument
        ;;

    --add-organization)
        if [ "$HAS_BETA" = true ]; then
            echo "Either --add-beta or --add-organization"
            exit 1
        fi
        BETA_SERVICES="${BETA_SERVICES} beta-node beta-api beta-frontend"
        echo "INFO: beta-node, beta-api, beta-frontend enabled"
        HAS_BETA=true
        shift # past argument
        ;;

    --with-frontend-logging)
        HAS_FRONTEND_LOGGING=true
        shift # past argument
        ;;

    --provision)
        WITH_PROVISIONING=true
        shift # past argument
        ;;

    --prune)
        PRUNE_DATA=true
        shift # past argument
        ;;

    --down)
        docker-compose -p trubudget-operation down
        exit 1
        ;;

    -h | --help)
        Help
        exit 1
        ;;

    --enable-service)
        if [ "$IS_FULL" = true ]; then
            echo "You already enabled all services by using --full! Exiting ..."
            exit 1
        fi
        HAS_ENABLED_SERVICES=true
        shift # past argument --enable-service
        # --enable-service must be the last argument if used
        # save all words right from option --enable-service
        ENABLED_SERVICES=$@
        break
        ;;

    *) # unknown option
        echo "unknown argument: " $1
        echo "Exiting ..."
        exit 1
        shift # past argument
        ;;
    esac
done

if [ "$PRUNE_DATA" = true ]; then
    echo -n "${orange}WARNING: Do you really want to prune the data of multichain, minio and emailDB? This cannot be undone! (y/N)${colorReset}"
    read answer
    if [ "$answer" = "yes" ] || [ "$answer" = "Y" ] || [ "$answer" = "y" ]; then
        sudo rm -r /alphaVolume
        sudo rm -r /beta1Volume
        sudo rm -r /minioVolume
        sudo rm -r /emaildbVolume
    else
        echo "INFO: Nothing deleted, script will exit ..."
        exit 1
    fi
fi

# Get the relative path of the script directory
SCRIPT_DIR=$(dirname -- $0)
echo "INFO: Current script directory: $SCRIPT_DIR"

# Check if .env file exists in script directory
if [ ! -f ${SCRIPT_DIR}/.env ]; then
    echo "${orange}WARNING: .env file not found in current directory: ${SCRIPT_DIR}${colorReset}"
    echo -n "${orange}WARNING: Do you want to create .env and copy the .env_example file to .env now? (y/N)${colorReset}"
    read answer
    if [ "$answer" = "yes" ] || [ "$answer" = "Y" ] || [ "$answer" = "y" ]; then
        cp ${SCRIPT_DIR}/.env_example ${SCRIPT_DIR}/.env
    else
        echo "${red}ERROR: No .env file in directory ${SCRIPT_DIR} found, script will exit ... ${colorReset}"
        exit 1
    fi
fi

# Set service enabling/disabling env vars

if [ "$IS_FULL" = false ]; then
    # Slim version without --enable-service option: disable all services
    perl -pi -e 's/EMAIL_SERVICE=.*/EMAIL_SERVICE=DISABLED/g' ${SCRIPT_DIR}/.env
    perl -pi -e 's/MULTICHAIN_FEED=.*/MULTICHAIN_FEED=DISABLED/g' ${SCRIPT_DIR}/.env
    perl -pi -e 's/REACT_APP_EMAIL_SERVICE_ENABLED=.*/REACT_APP_EMAIL_SERVICE_ENABLED=false/g' ${SCRIPT_DIR}/.env
    perl -pi -e 's/REACT_APP_EXPORT_SERVICE_ENABLED=.*/REACT_APP_EXPORT_SERVICE_ENABLED=false/g' ${SCRIPT_DIR}/.env
    perl -pi -e 's/DOCUMENT_FEATURE_ENABLED=.*/DOCUMENT_FEATURE_ENABLED=false/g' ${SCRIPT_DIR}/.env
fi

if [ "$HAS_ENABLED_SERVICES" = true ]; then
    # Add services to slim version
    selectedServices=$(echo $ENABLED_SERVICES | awk -F ' ' '{ s = $1; for (i = 2; i <= NF; i++) s = s "\n"$i; print s; }')
    # perl command syntax:  perl -pi -e 's/regexToReplace/SomethingToPutInInstead/g' /Some/Path/To/File.txt
    for word in ${selectedServices}; do
        if [ "$word" = "email-service" ]; then
            # Enable Services
            perl -pi -e 's/EMAIL_SERVICE=.*/EMAIL_SERVICE=ENABLED/g' ${SCRIPT_DIR}/.env
            perl -pi -e 's/MULTICHAIN_FEED=.*/MULTICHAIN_FEED=ENABLED/g' ${SCRIPT_DIR}/.env
            perl -pi -e 's/REACT_APP_EMAIL_SERVICE_ENABLED=.*/REACT_APP_EMAIL_SERVICE_ENABLED=true/g' ${SCRIPT_DIR}/.env
            ENABLED_SERVICES="${ENABLED_SERVICES} emaildb"
            echo "INFO: email-service enabled"

        elif [ "$word" = "excel-export-service" ]; then
            perl -pi -e 's/REACT_APP_EXPORT_SERVICE_ENABLED=.*/REACT_APP_EXPORT_SERVICE_ENABLED=true/g' ${SCRIPT_DIR}/.env
            echo "INFO: excel-export-service enabled"

        elif [ "$word" = "storage-service" ]; then
            perl -pi -e 's/DOCUMENT_FEATURE_ENABLED=.*/DOCUMENT_FEATURE_ENABLED=true/g' ${SCRIPT_DIR}/.env
            ENABLED_SERVICES="${ENABLED_SERVICES} minio"
            echo "INFO: storage-service enabled"

        else
            echo "${red}ERROR: Unknown service $word${colorReset}"
            echo "${red}Only these services can be added with --enable-service: email-service, excel-export-service, storage-service${colorReset}"
            echo "${red}Also, make sure the option --enable-service is used as last option!${colorReset}"
            exit 1
        fi
    done
fi

if [ "$IS_FULL" = true ]; then
    # Full version: enable all services
    perl -pi -e 's/EMAIL_SERVICE=.*/EMAIL_SERVICE=ENABLED/g' ${SCRIPT_DIR}/.env
    perl -pi -e 's/MULTICHAIN_FEED=.*/MULTICHAIN_FEED=ENABLED/g' ${SCRIPT_DIR}/.env
    perl -pi -e 's/REACT_APP_EMAIL_SERVICE_ENABLED=.*/REACT_APP_EMAIL_SERVICE_ENABLED=true/g' ${SCRIPT_DIR}/.env
    perl -pi -e 's/REACT_APP_EXPORT_SERVICE_ENABLED=.*/REACT_APP_EXPORT_SERVICE_ENABLED=true/g' ${SCRIPT_DIR}/.env
    perl -pi -e 's/DOCUMENT_FEATURE_ENABLED=.*/DOCUMENT_FEATURE_ENABLED=true/g' ${SCRIPT_DIR}/.env
fi

if [ "$IS_FULL" = true ]; then
    if [ "$WITH_PROVISIONING" = false ]; then
        echo "INFO: Setup full TruBudget environment without provisioning ..."
        COMPOSE_SERVICES="alpha-node emaildb minio alpha-api email-service excel-export-service storage-service frontend"
    else
        echo "INFO: Setup full TruBudget environment with provisioning ..."
        COMPOSE_SERVICES="alpha-node emaildb minio alpha-api email-service excel-export-service storage-service provisioning frontend"
    fi
else
    if [ "$WITH_PROVISIONING" = false ]; then
        # Default Setup here
        echo "INFO: Setup slim TruBudget environment without provisioning ..."
        COMPOSE_SERVICES="alpha-node alpha-api frontend"
    else
        echo "INFO: Setup slim TruBudget environment with provisioning ..."
        COMPOSE_SERVICES="alpha-node alpha-api provisioning frontend"
    fi
fi

if [ "$HAS_FRONTEND_LOGGING" = true ]; then
    perl -pi -e 's/REACT_APP_LOGGING=.*/REACT_APP_LOGGING=true/g' ${SCRIPT_DIR}/.env
    COMPOSE_SERVICES="${COMPOSE_SERVICES} logging-service"
fi

COMPOSE="docker-compose -f $SCRIPT_DIR/docker-compose.yml -p trubudget-operation --env-file $SCRIPT_DIR/.env"
$COMPOSE down

echo "INFO: Pull images from https://hub.docker.com/ ..."
<<<<<<< HEAD
$COMPOSE pull $COMPOSE_SERVICES $ENABLED_SERVICES $BETA_SERVICES
=======
$COMPOSE pull $COMPOSE_SERVICES $ENABLED_SERVICES $SLAVE_SERVICES
>>>>>>> cbae69e9

echo "INFO: Since images are used, building is not necessary and will be skipped."
#$COMPOSE build

# Start docker containers
echo "INFO: Executing command: $COMPOSE up $LOG_OPTION $COMPOSE_SERVICES $ENABLED_SERVICES $BETA_SERVICES"
$COMPOSE up $LOG_OPTION $COMPOSE_SERVICES $ENABLED_SERVICES $BETA_SERVICES

if [ "$IS_LOG_ENABLED" = false ]; then
    echo "INFO: Docker container are started without logging"
fi<|MERGE_RESOLUTION|>--- conflicted
+++ resolved
@@ -1,220 +1,11 @@
-#!/bin/bash
-# bash start-trubudget.sh
-# use vsc extension shell-format to format this file
-
-Help() {
-    # Display Help
-    echo
-    echo "Help"
-    echo "This script setups a TruBudget Operation instance of your choice."
-    echo "The Multichain data is persisted in the directory /alphaVolume."
-    echo "The Minio data (if enabled) is persisted in the directory /minioVolume."
-    echo "The environmental variables can be set in the .env file."
-    echo "The latest images from hub.docker.com are used in this setup (https://hub.docker.com/search?q=trubudget&type=image)."
-    echo
-    echo
-    echo "Syntax: bash start-trubudget.sh [options]"
-    echo "Example: bash start-trubudget.sh --full --prune --provision"
-    echo "Example: bash start-trubudget.sh --slim --enable-service excel-export-service storage-service"
-    echo
-    echo "options:"
-    echo "  --slim                          Starts a TruBudget instance with alpha-node, alpha-api, provisioning and frontend."
-    echo "  --full                          Starts a TruBudget instance with alpha-node, emaildb, minio, alpha-api, email-service,"
-    echo "                                  provisioning, excel-export-service, storage and frontend."
-    echo "  --enable-service [services...]  Starts additional services to the TruBudget instance."
-    echo "                                  Available services: email-service, excel-export-service, storage-service"
-    echo "  --no-log                        Disable logs of all docker-containers"
-    echo "  --provision                     Start the provisioning"
-    echo "  --add-beta                     Add a beta-node that trys to connect to alpha-node"
-    echo "  --add-organization              Add a beta-node, beta-api, beta-frontend from a new Organization."
-    echo "                                  Needs to be approved by alpha-node"
-    echo "  --prune                         Delete the multichain, document storage and email database (docker volume)"
-    echo "  --down                          Shutdown all docker containers"
-    echo "  --help                          Print the help section"
-    echo
-    echo "Default option: slim TruBudget instance without provisioning"
-    echo "Recommended docker-compose version: >1.29.2"
-}
-
-orange=$(tput setaf 214)
-red=$(tput setaf 196)
-colorReset=$(tput sgr0)
-
-echo "INFO: Building, Starting TruBudget for Operation"
-
-# Set default options
-# default log option has logging enabled in docker-compose
-LOG_OPTION=""
-IS_LOG_ENABLED=true
-WITH_PROVISIONING=false
-PRUNE_DATA=false
-COMPOSE_SERVICES=""
-ENABLED_SERVICES=""
-BETA_SERVICES=""
-IS_FULL=false
-HAS_BETA=false
-HAS_FRONTEND_LOGGING=false
-
-while [ "$1" != "" ]; do
-    case $1 in
-    --slim)
-        IS_SLIM=true
-        if [ "$IS_FULL" = true ]; then
-            echo "Either --slim or --full"
-            exit 1
-        fi
-        shift # past argument
-        ;;
-
-    --full)
-        IS_FULL=true
-        if [ "$IS_SLIM" = true ]; then
-            echo "Either --slim or --full"
-            exit 1
-        fi
-        shift # past argument
-        ;;
-
-    --no-log)
-        # -d means the containers start in detached mode -> no logging
-        LOG_OPTION="-d"
-        IS_LOG_ENABLED=false
-        shift # past argument
-        ;;
-
-    --add-beta)
-        if [ "$HAS_BETA" = true ]; then
-            echo "Either --add-beta or --add-organization"
-            exit 1
-        fi
-        BETA_SERVICES="${BETA_SERVICES} beta-node"
-        HAS_BETA=true
-        echo "INFO: beta-node enabled"
-        shift # past argument
-        ;;
-
-    --add-organization)
-        if [ "$HAS_BETA" = true ]; then
-            echo "Either --add-beta or --add-organization"
-            exit 1
-        fi
-        BETA_SERVICES="${BETA_SERVICES} beta-node beta-api beta-frontend"
-        echo "INFO: beta-node, beta-api, beta-frontend enabled"
-        HAS_BETA=true
-        shift # past argument
-        ;;
-
-    --with-frontend-logging)
-        HAS_FRONTEND_LOGGING=true
-        shift # past argument
-        ;;
-
-    --provision)
-        WITH_PROVISIONING=true
-        shift # past argument
-        ;;
-
-    --prune)
-        PRUNE_DATA=true
-        shift # past argument
-        ;;
-
-    --down)
-        docker-compose -p trubudget-operation down
-        exit 1
-        ;;
-
-    -h | --help)
-        Help
-        exit 1
-        ;;
-
-    --enable-service)
-        if [ "$IS_FULL" = true ]; then
-            echo "You already enabled all services by using --full! Exiting ..."
-            exit 1
-        fi
-        HAS_ENABLED_SERVICES=true
-        shift # past argument --enable-service
-        # --enable-service must be the last argument if used
-        # save all words right from option --enable-service
-        ENABLED_SERVICES=$@
-        break
-        ;;
-
-    *) # unknown option
-        echo "unknown argument: " $1
-        echo "Exiting ..."
-        exit 1
-        shift # past argument
-        ;;
-    esac
-done
-
-if [ "$PRUNE_DATA" = true ]; then
-    echo -n "${orange}WARNING: Do you really want to prune the data of multichain, minio and emailDB? This cannot be undone! (y/N)${colorReset}"
-    read answer
-    if [ "$answer" = "yes" ] || [ "$answer" = "Y" ] || [ "$answer" = "y" ]; then
-        sudo rm -r /alphaVolume
-        sudo rm -r /beta1Volume
-        sudo rm -r /minioVolume
-        sudo rm -r /emaildbVolume
-    else
-        echo "INFO: Nothing deleted, script will exit ..."
-        exit 1
-    fi
-fi
-
-# Get the relative path of the script directory
-SCRIPT_DIR=$(dirname -- $0)
-echo "INFO: Current script directory: $SCRIPT_DIR"
-
-# Check if .env file exists in script directory
-if [ ! -f ${SCRIPT_DIR}/.env ]; then
-    echo "${orange}WARNING: .env file not found in current directory: ${SCRIPT_DIR}${colorReset}"
-    echo -n "${orange}WARNING: Do you want to create .env and copy the .env_example file to .env now? (y/N)${colorReset}"
-    read answer
-    if [ "$answer" = "yes" ] || [ "$answer" = "Y" ] || [ "$answer" = "y" ]; then
-        cp ${SCRIPT_DIR}/.env_example ${SCRIPT_DIR}/.env
-    else
-        echo "${red}ERROR: No .env file in directory ${SCRIPT_DIR} found, script will exit ... ${colorReset}"
-        exit 1
-    fi
-fi
-
-# Set service enabling/disabling env vars
-
-if [ "$IS_FULL" = false ]; then
-    # Slim version without --enable-service option: disable all services
-    perl -pi -e 's/EMAIL_SERVICE=.*/EMAIL_SERVICE=DISABLED/g' ${SCRIPT_DIR}/.env
-    perl -pi -e 's/MULTICHAIN_FEED=.*/MULTICHAIN_FEED=DISABLED/g' ${SCRIPT_DIR}/.env
-    perl -pi -e 's/REACT_APP_EMAIL_SERVICE_ENABLED=.*/REACT_APP_EMAIL_SERVICE_ENABLED=false/g' ${SCRIPT_DIR}/.env
-    perl -pi -e 's/REACT_APP_EXPORT_SERVICE_ENABLED=.*/REACT_APP_EXPORT_SERVICE_ENABLED=false/g' ${SCRIPT_DIR}/.env
-    perl -pi -e 's/DOCUMENT_FEATURE_ENABLED=.*/DOCUMENT_FEATURE_ENABLED=false/g' ${SCRIPT_DIR}/.env
-fi
-
-if [ "$HAS_ENABLED_SERVICES" = true ]; then
-    # Add services to slim version
-    selectedServices=$(echo $ENABLED_SERVICES | awk -F ' ' '{ s = $1; for (i = 2; i <= NF; i++) s = s "\n"$i; print s; }')
-    # perl command syntax:  perl -pi -e 's/regexToReplace/SomethingToPutInInstead/g' /Some/Path/To/File.txt
-    for word in ${selectedServices}; do
-        if [ "$word" = "email-service" ]; then
-            # Enable Services
-            perl -pi -e 's/EMAIL_SERVICE=.*/EMAIL_SERVICE=ENABLED/g' ${SCRIPT_DIR}/.env
-            perl -pi -e 's/MULTICHAIN_FEED=.*/MULTICHAIN_FEED=ENABLED/g' ${SCRIPT_DIR}/.env
-            perl -pi -e 's/REACT_APP_EMAIL_SERVICE_ENABLED=.*/REACT_APP_EMAIL_SERVICE_ENABLED=true/g' ${SCRIPT_DIR}/.env
-            ENABLED_SERVICES="${ENABLED_SERVICES} emaildb"
-            echo "INFO: email-service enabled"
-
-        elif [ "$word" = "excel-export-service" ]; then
-            perl -pi -e 's/REACT_APP_EXPORT_SERVICE_ENABLED=.*/REACT_APP_EXPORT_SERVICE_ENABLED=true/g' ${SCRIPT_DIR}/.env
+.env
             echo "INFO: excel-export-service enabled"
-
-        elif [ "$word" = "storage-service" ]; then
+            
+            elif [ "$word" = "storage-service" ]; then
             perl -pi -e 's/DOCUMENT_FEATURE_ENABLED=.*/DOCUMENT_FEATURE_ENABLED=true/g' ${SCRIPT_DIR}/.env
             ENABLED_SERVICES="${ENABLED_SERVICES} minio"
             echo "INFO: storage-service enabled"
-
+            
         else
             echo "${red}ERROR: Unknown service $word${colorReset}"
             echo "${red}Only these services can be added with --enable-service: email-service, excel-export-service, storage-service${colorReset}"
@@ -261,11 +52,7 @@
 $COMPOSE down
 
 echo "INFO: Pull images from https://hub.docker.com/ ..."
-<<<<<<< HEAD
 $COMPOSE pull $COMPOSE_SERVICES $ENABLED_SERVICES $BETA_SERVICES
-=======
-$COMPOSE pull $COMPOSE_SERVICES $ENABLED_SERVICES $SLAVE_SERVICES
->>>>>>> cbae69e9
 
 echo "INFO: Since images are used, building is not necessary and will be skipped."
 #$COMPOSE build
