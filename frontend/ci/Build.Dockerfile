FROM node:alpine

RUN mkdir -p /usr/src/app
WORKDIR /usr/src/app

<<<<<<< HEAD
COPY package.json package-lock.json /usr/src/app/
RUN sed -i '/"cypress"/d' /usr/src/app/package.json
=======
COPY package*.json ./
RUN sed -i '/"cypress"/d' package.json
>>>>>>> 94459ed9
RUN npm ci

COPY . ./
RUN npm run build<|MERGE_RESOLUTION|>--- conflicted
+++ resolved
@@ -3,13 +3,8 @@
 RUN mkdir -p /usr/src/app
 WORKDIR /usr/src/app
 
-<<<<<<< HEAD
-COPY package.json package-lock.json /usr/src/app/
-RUN sed -i '/"cypress"/d' /usr/src/app/package.json
-=======
 COPY package*.json ./
 RUN sed -i '/"cypress"/d' package.json
->>>>>>> 94459ed9
 RUN npm ci
 
 COPY . ./
