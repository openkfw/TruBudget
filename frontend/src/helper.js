--- conflicted
+++ resolved
@@ -261,11 +261,10 @@
   }
 };
 
-<<<<<<< HEAD
 export const trimSpecialChars = (string) => {
   return string.replace(/&nbsp;/g, "").replace(/&amp;/g, "&");
 };
-=======
+
 export function base64ToBlob(base64, type = "application/octet-stream") {
   const binaryString = atob(base64);
   const len = binaryString.length;
@@ -276,5 +275,4 @@
   }
 
   return new Blob([bytes], { type });
-}
->>>>>>> b49c3705
+}