import React from "react";
import accounting from "accounting";
import dayjs from "dayjs";
import { Iterable } from "immutable";
import _cloneDeep from "lodash/cloneDeep";
import _every from "lodash/every";
import _isEmpty from "lodash/isEmpty";
import _isEqual from "lodash/isEqual";
import _isObject from "lodash/isObject";
import _isString from "lodash/isString";
import _isUndefined from "lodash/isUndefined";
import _map from "lodash/map";

import RejectedIcon from "@mui/icons-material/Block";
import DoneIcon from "@mui/icons-material/Check";
import OpenIcon from "@mui/icons-material/Remove";

import currencies from "./currency";
import strings from "./localizeStrings";

export const toJS = (WrappedComponent) => (wrappedComponentProps) => {
  const KEY = 0;
  const VALUE = 1;

  const propsJS = Object.entries(wrappedComponentProps).reduce((newProps, wrappedComponentProp) => {
    newProps[wrappedComponentProp[KEY]] = Iterable.isIterable(wrappedComponentProp[VALUE])
      ? wrappedComponentProp[VALUE].toJS()
      : wrappedComponentProp[VALUE];
    return newProps;
  }, {});

  return <WrappedComponent {...propsJS} />;
};

const getCurrencyFormat = (currency) => ({
  ...strings.format.numberFormat,
  ...currencies[currency],
  format: strings.format.currencyPositon
});

export const compareObjects = (items, itemToAdd) => {
  if (!_isEmpty(items)) {
    const itemToAddClone = _cloneDeep(itemToAdd);
    const originalItem = items.find((item) => item.data.id === itemToAdd.id);
    if (originalItem) {
      const changes = {};
      for (const key of Object.keys(itemToAddClone)) {
        if (!_isEqual(originalItem.data[key], itemToAddClone[key])) {
          changes[key] = itemToAddClone[key];
        }
      }
      return changes;
    } else {
      return itemToAdd;
    }
  }
  return itemToAdd;
};

export const fromAmountString = (amount, currency) => {
  // Unformatting an empty string will result in an error
  // we use '' as default value for number fields to prevent users from an unerasable 0
  if (_isString(amount) && amount.trim().length <= 0) {
    return "";
  }
  return accounting.unformat(amount, getCurrencyFormat(currency).decimal);
};

export const getDisplayNameFromUsers = (id, users) => {
  if (!users) return "";
  const user = users.find((user) => user.id === id);
  return user.displayName;
};

export const getCurrencies = () => {
  return Object.keys(currencies).map((currency) => {
    return {
      primaryText: currency,
      value: currency
    };
  });
};

export const toAmountString = (amount, currency) => {
  if (_isString(amount) && amount.trim().length <= 0) {
    return "";
  }
  if (!currency) {
    return accounting.formatNumber(
      amount,
      strings.format.numberFormat.precision,
      strings.format.numberFormat.thousand,
      strings.format.numberFormat.decimal
    );
  }

  return accounting.formatMoney(amount, getCurrencyFormat(currency));
};

export const validateLanguagePattern = (amount) => {
  return strings.format.numberRegex.test(amount.toString(10));
};

export const numberSignsRegex = /^[0-9,.-]*$/;

export const unixTsToString = (ts) => {
  let dateString = dayjs.unix(ts).format("D MMM YYYY HH:mm");
  return dateString;
};

export const stringToUnixTs = (date) => {
  let ts = dayjs(date).unix() ?? 0;
  return ts;
};

export const statusMapping = (status) => {
  switch (status) {
    case "closed":
      return strings.common.closed;
    case "rejected":
      return strings.common.rejected;
    case "open":
      return strings.common.open;
    default:
      return "unknown";
  }
};

export const amountTypes = (amountType) => {
  switch (amountType) {
    case "N/A":
      return strings.workflow.workflow_budget_status_na;
    case "allocated":
      return strings.workflow.workflow_budget_status_allocated;
    case "disbursed":
      return strings.workflow.workflow_budget_status_disbursed;
    default:
      break;
  }
};

export const statusIconMapping = {
  closed: <DoneIcon />,
  rejected: <RejectedIcon />,
  open: <OpenIcon />
};

export const formatString = (text, ...args) => {
  return strings.formatString(text, ...args);
};

export const preselectCurrency = (parentCurrency, setCurrency) => {
  const preSelectedCurrency = _isUndefined(parentCurrency) ? "EUR" : parentCurrency;
  setCurrency(preSelectedCurrency);
};

export const formattedTag = (tag) => {
  return tag.replace(/[\s#]/g, "");
};

export const shortenedDisplayName = (displayName) => {
  const maxLength = 50;
  if (displayName.length > maxLength) {
    return displayName.slice(0, maxLength) + "...";
  }
  return displayName;
};

export function makePermissionReadable(intent) {
  return strings.permissions[intent.replace(/[.]/g, "_")] || intent;
}

export const isDateReached = (date) => {
  if (date === undefined) {
    return false;
  }
  return dayjs().isSameOrAfter(date, "day");
};

export const isEmailAddressValid = (emailAddress) => {
  const validEmailAddressRegex =
    /[a-z0-9!#$%&'*+/=?^_`{|}~-]+(?:\.[a-z0-9!#$%&'*+/=?^_`{|}~-]+)*@(?:[a-z0-9](?:[a-z0-9-]*[a-z0-9])?\.)+[a-z0-9](?:[a-z0-9-]*[a-z0-9])?/;
  return validEmailAddressRegex.test(emailAddress);
};

export const convertToURLQuery = (searchBarString) => {
  return searchBarString
    .replace(/[:]/g, "=")
    .replace(/[ ]/g, "&")
    .replace(/[&]{2,}/g, "&");
};

export const convertToSearchBarString = (urlQueryString) => {
  return urlQueryString.replace(/[=]/g, ":").replace(/[&]/g, " ");
};

export const hasUserAssignments = (assignments) => {
  const hasHiddenAssignments =
    assignments.hiddenAssignments !== undefined &&
    (assignments.hiddenAssignments.hasHiddenProjects === true ||
      assignments.hiddenAssignments.hasHiddenSubprojects === true ||
      assignments.hiddenAssignments.hasHiddenWorkflowitems === true);

  return (
    !_isEmpty(assignments.projects) ||
    !_isEmpty(assignments.subprojects) ||
    !_isEmpty(assignments.workflowitems) ||
    hasHiddenAssignments
  );
};

/*
 * isEmptyDeep(obj) checks all nested properties of the object.
 * If every property is empty, it returns true, otherwise false
 * A property can be an object or array
 * If property values are falsy (0, false), it is not considered as empty
 */
export const isEmptyDeep = (obj) => {
  if (_isObject(obj)) {
    if (Object.keys(obj).length === 0) return true;
    return _every(_map(obj, (v) => isEmptyDeep(v)));
  } else if (_isString(obj)) {
    return !obj.length;
  }
  return false;
};

export const getGroupsOfUser = (user, groups) => {
  return groups.filter((group) => group.users.includes(user));
};

export const isUserOrGroupPermitted = (user, groupsOfUser, permittedUsersAndGroups = []) => {
  return permittedUsersAndGroups.some((id) => id === user || groupsOfUser.find((group) => group.groupId === id));
};

export const capitalize = (string) => string.replace(/^\w/, (c) => c.toUpperCase());

export const getLoginErrorFromResponse = (status, data) => {
  // 400: User not found or password wrong.
  // 403: User is disabled.
  // 500: Proxy error OR ID/password field is empty OR Api not found.
  // Default: Incorrect username or password
  switch (status) {
    case 400:
      return strings.common.incorrect_username_or_password;
    case 403:
      return strings.common.login_disabled;
    case 404:
      return strings.login.user_not_found;
    case 500:
      if (data.includes("ECONNREFUSED", 0)) {
        return strings.common.login_proxy_error;
      }
      if (data.includes("ENOTFOUND", 0)) {
        return strings.common.login_api_error;
      } else {
        return strings.common.login_data_error;
      }
    default:
      return strings.common.incorrect_username_or_password;
  }
};

<<<<<<< HEAD
export const validatePassword = (newPassword) => {
  const minLength = 8;

  return newPassword.length >= minLength && /[a-zA-Z]/.test(newPassword) && /[0-9]/.test(newPassword);
};

export const getPasswordErrorText = (newPasswordsMatch, passwordInvalid) => {
  if (passwordInvalid) {
    return strings.users.invalid_password;
  } else if (!newPasswordsMatch) {
    return strings.users.no_password_match;
  } else {
    return "";
  }
};
=======
export const trimSpecialChars = (string) => {
  return string.replace(/&nbsp;/g, "").replace(/&amp;/g, "&");
};

export function base64ToBlob(base64, type = "application/octet-stream") {
  const binaryString = atob(base64);
  const len = binaryString.length;
  const bytes = new Uint8Array(len);

  for (let i = 0; i < len; i++) {
    bytes[i] = binaryString.charCodeAt(i);
  }

  return new Blob([bytes], { type });
}
>>>>>>> 3b9e7933
<|MERGE_RESOLUTION|>--- conflicted
+++ resolved
@@ -261,7 +261,6 @@
   }
 };
 
-<<<<<<< HEAD
 export const validatePassword = (newPassword) => {
   const minLength = 8;
 
@@ -277,7 +276,6 @@
     return "";
   }
 };
-=======
 export const trimSpecialChars = (string) => {
   return string.replace(/&nbsp;/g, "").replace(/&amp;/g, "&");
 };
@@ -292,5 +290,4 @@
   }
 
   return new Blob([bytes], { type });
-}
->>>>>>> 3b9e7933
+}