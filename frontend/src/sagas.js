--- conflicted
+++ resolved
@@ -56,13 +56,10 @@
   LOGIN_SUCCESS,
   LOGOUT,
   LOGOUT_SUCCESS,
-<<<<<<< HEAD
   REFRESH_TOKEN,
-  REFRESH_TOKEN_SUCCESS
-=======
+  REFRESH_TOKEN_SUCCESS,
   RESET_USER_PASSWORD,
   SEND_FORGOT_PASSWORD_EMAIL
->>>>>>> 11e3b63f
 } from "./pages/Login/actions";
 import {
   CREATE_BACKUP,
