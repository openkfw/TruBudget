import { put, takeEvery, takeLatest, call, select } from "redux-saga/effects";

import Api from "./api.js";

import {
  CREATE_PROJECT,
  CREATE_PROJECT_SUCCESS,
  FETCH_ALL_PROJECTS_SUCCESS,
  FETCH_ALL_PROJECTS,
  EDIT_PROJECT,
  EDIT_PROJECT_SUCCESS,
  FETCH_PROJECT_PERMISSIONS,
  FETCH_PROJECT_PERMISSIONS_SUCCESS,
  GRANT_PERMISSION,
  GRANT_PERMISSION_SUCCESS,
  REVOKE_PERMISSION_SUCCESS,
  REVOKE_PERMISSION
} from "./pages/Overview/actions";

import {
  CREATE_SUBPROJECT,
  CREATE_SUBPROJECT_SUCCESS,
  FETCH_ALL_PROJECT_DETAILS_SUCCESS,
  FETCH_ALL_PROJECT_DETAILS,
  ASSIGN_PROJECT_SUCCESS,
  ASSIGN_PROJECT,
  FETCH_PROJECT_HISTORY_SUCCESS,
  FETCH_PROJECT_HISTORY,
  EDIT_SUBPROJECT_SUCCESS,
  EDIT_SUBPROJECT,
  CLOSE_PROJECT,
  CLOSE_PROJECT_SUCCESS,
  REVOKE_SUBPROJECT_PERMISSION_SUCCESS,
  REVOKE_SUBPROJECT_PERMISSION,
  GRANT_SUBPROJECT_PERMISSION,
  GRANT_SUBPROJECT_PERMISSION_SUCCESS,
  FETCH_SUBPROJECT_PERMISSIONS,
  FETCH_SUBPROJECT_PERMISSIONS_SUCCESS
} from "./pages/SubProjects/actions";
import {
  SHOW_SNACKBAR,
  SNACKBAR_MESSAGE,
  MARK_NOTIFICATION_AS_READ_SUCCESS,
  MARK_NOTIFICATION_AS_READ,
  FETCH_NOTIFICATIONS_WITH_ID_SUCCESS,
  FETCH_NOTIFICATIONS_WITH_ID,
  FETCH_ALL_NOTIFICATIONS,
  FETCH_ALL_NOTIFICATIONS_SUCCESS
} from "./pages/Notifications/actions";
import {
  CREATE_WORKFLOW,
  CREATE_WORKFLOW_SUCCESS,
  FETCH_ALL_SUBPROJECT_DETAILS,
  FETCH_ALL_SUBPROJECT_DETAILS_SUCCESS,
  FETCH_WORKFLOWITEM_PERMISSIONS,
  FETCH_WORKFLOWITEM_PERMISSIONS_SUCCESS,
  GRANT_WORKFLOWITEM_PERMISSION_SUCCESS,
  GRANT_WORKFLOWITEM_PERMISSION,
  CLOSE_WORKFLOWITEM,
  CLOSE_WORKFLOWITEM_SUCCESS,
  ASSIGN_WORKFLOWITEM_SUCCESS,
  ASSIGN_WORKFLOWITEM,
  ASSIGN_SUBPROJECT_SUCCESS,
  ASSIGN_SUBPROJECT,
  FETCH_SUBPROJECT_HISTORY,
  FETCH_SUBPROJECT_HISTORY_SUCCESS,
  REVOKE_WORKFLOWITEM_PERMISSION_SUCCESS,
  REVOKE_WORKFLOWITEM_PERMISSION,
  EDIT_WORKFLOW_ITEM_SUCCESS,
  EDIT_WORKFLOW_ITEM,
  CLOSE_SUBPROJECT,
  CLOSE_SUBPROJECT_SUCCESS
} from "./pages/Workflows/actions";

import {
  LOGIN,
  LOGIN_SUCCESS,
  SHOW_LOGIN_ERROR,
  STORE_ENVIRONMENT,
  LOGOUT_SUCCESS,
  LOGOUT,
  FETCH_USER_SUCCESS,
  FETCH_USER,
  FETCH_ENVIRONMENT_SUCCESS,
  FETCH_ENVIRONMENT,
  STORE_ENVIRONMENT_SUCCESS
} from "./pages/Login/actions";

import { showLoadingIndicator, hideLoadingIndicator, cancelDebounce } from "./pages/Loading/actions.js";
import { CREATE_USER_SUCCESS, CREATE_USER } from "./pages/Users/actions.js";
import {
  FETCH_NODES_SUCCESS,
  FETCH_NODES,
  APPROVE_ORGANIZATION,
  APPROVE_ORGANIZATION_SUCCESS,
  APPROVE_NEW_NODE_FOR_ORGANIZATION,
  APPROVE_NEW_NODE_FOR_ORGANIZATION_SUCCESS
} from "./pages/Nodes/actions.js";
import {
<<<<<<< HEAD
  FETCH_GROUPS_SUCCESS,
  FETCH_GROUPS,
  CREATE_GROUP_SUCCESS,
  CREATE_GROUP,
  ADD_USER,
  ADD_USER_SUCCESS,
  REMOVE_USER_SUCCESS,
  REMOVE_USER
} from "./pages/Groups/actions.js";
=======
  FETCH_ACTIVE_PEERS,
  FETCH_ACTIVE_PEERS_SUCCESS
} from "./pages/Navbar/actions.js";
>>>>>>> 83605866

const api = new Api();

function* execute(fn, showLoading = false, errorCallback = undefined) {
  const done = yield handleLoading(showLoading);
  try {
    yield fn();
  } catch (error) {
    if (typeof errorCallback === "function") {
      yield errorCallback(error);
    } else {
      console.error(error);
      yield handleError(error);
    }
  } finally {
    yield done();
  }
}

function* handleError(error) {
  console.error("API-Error: ", error.response || "unknown");
  console.error(error);

  // which status should we use?
  if (error.response.status === 401) {
    yield call(logoutSaga);
  } else if (error.response && error.response.data) {
    yield put({
      type: SNACKBAR_MESSAGE,
      message: error.response.data.error.message
    });
    yield put({
      type: SHOW_SNACKBAR,
      show: true,
      isError: true
    });
  } else {
    yield put({
      type: SNACKBAR_MESSAGE,
      message: "Disconnected!"
    });
    yield put({
      type: SHOW_SNACKBAR,
      show: true,
      isError: true
    });
  }
}

const getJwt = state => state.toJS().login.jwt;
const getEnvironment = state => {
  const env = state.getIn(["login", "environment"]);
  if (env) {
    return env;
  }
  return "Test";
};

function* callApi(func, ...args) {
  const token = yield select(getJwt);
  yield call(api.setAuthorizationHeader, token);
  const env = yield select(getEnvironment);
  // TODO dont set the environment on each call
  const prefix = env === "Test" ? "/test" : "/prod";
  yield call(api.setBaseUrl, prefix);
  const { data } = yield call(func, ...args);
  return data;
}

var loadingCounter = 0;

function* handleLoading(showLoading) {
  if (showLoading) {
    loadingCounter++;
    yield put(showLoadingIndicator());
    return function* done() {
      loadingCounter--;
      if (!loadingCounter) {
        yield put(cancelDebounce());
        yield put(hideLoadingIndicator());
      }
    };
  } else {
    return function* () { };
  }
}

// SAGAS

export function* createProject(action) {
  yield execute(function* () {
    yield callApi(api.createProject, action.name, action.amount, action.comment, action.currency, action.thumbnail);
    yield put({
      type: CREATE_PROJECT_SUCCESS
    });
    yield put({
      type: FETCH_ALL_PROJECTS,
      showLoading: true
    });
  }, true);
}

export function* editProjectSaga({ projectId, changes }) {
  yield execute(function* () {
    yield callApi(api.editProject, projectId, changes);
    yield put({
      type: EDIT_PROJECT_SUCCESS
    });
    yield put({
      type: FETCH_ALL_PROJECTS,
      showLoading: true
    });
  }, true);
}

export function* createSubProjectSaga({ projectId, name, amount, description, currency, showLoading }) {
  yield execute(function* () {
    yield callApi(api.createSubProject, projectId, name, `${amount}`, description, currency);
    yield put({
      type: CREATE_SUBPROJECT_SUCCESS
    });
    yield put({
      type: FETCH_ALL_PROJECT_DETAILS,
      projectId,
      showLoading
    });
  }, showLoading);
}

export function* editSubProjectSaga({ projectId, subprojectId, changes }) {
  yield execute(function* () {
    yield callApi(api.editSubProject, projectId, subprojectId, changes);
    yield put({
      type: EDIT_SUBPROJECT_SUCCESS
    });
    yield put({
      type: FETCH_ALL_PROJECT_DETAILS,
      projectId,
      showLoading: true
    });
  }, true);
}

export function* createWorkflowItemSaga({ type, ...rest }) {
  yield execute(function* () {
    yield callApi(api.createWorkflowItem, rest);
    yield put({
      type: CREATE_WORKFLOW_SUCCESS
    });

    yield put({
      type: FETCH_ALL_SUBPROJECT_DETAILS,
      projectId: rest.projectId,
      subprojectId: rest.subprojectId,
      showLoading: true
    });
  });
}

export function* editWorkflowItemSaga({ projectId, subprojectId, workflowitemId, changes }) {
  yield execute(function* () {
    yield callApi(api.editWorkflowItem, projectId, subprojectId, workflowitemId, changes);
    yield put({
      type: EDIT_WORKFLOW_ITEM_SUCCESS
    });

    yield put({
      type: FETCH_ALL_SUBPROJECT_DETAILS,
      projectId: projectId,
      subprojectId: subprojectId,
      showLoading: true
    });
  }, true);
}

export function* setEnvironmentSaga(action) {
  yield execute(function* () {
    yield put({
      type: STORE_ENVIRONMENT_SUCCESS,
      environment: action.environment,
      productionActive: action.productionActive
    });
    yield put({
      type: FETCH_ENVIRONMENT
    });
  });
}

export function* getEnvironmentSaga() {
  yield execute(function* () {
    const env = yield select(getEnvironment);
    yield put({
      type: FETCH_ENVIRONMENT_SUCCESS,
      environment: env,
      productionActive: env === "Test" ? false : true
    });
  });
}

export function* fetchAllNotificationsSaga({ showLoading }) {
  yield execute(function* () {
    const { data } = yield callApi(api.fetchNotifications);
    yield put({
      type: FETCH_ALL_NOTIFICATIONS_SUCCESS,
      notifications: data.notifications
    });
  }, showLoading);
}

export function* fetchNotificationWithIdSaga({ fromId, showLoading }) {
  yield execute(function* () {
    const { data } = yield callApi(api.fetchNotifications, fromId);
    yield put({
      type: FETCH_NOTIFICATIONS_WITH_ID_SUCCESS,
      notifications: data.notifications
    });
  }, showLoading);
}

export function* markNotificationAsReadSaga({ notificationId }) {
  yield execute(function* () {
    yield callApi(api.markNotificationAsRead, notificationId);
    yield put({
      type: MARK_NOTIFICATION_AS_READ_SUCCESS
    });
    yield put({
      type: FETCH_ALL_NOTIFICATIONS,
      showLoading: false
    });
  }, false);
}

export function* loginSaga({ user }) {
  function* login() {
    const { data } = yield callApi(api.login, user.username, user.password);

    yield put({
      type: LOGIN_SUCCESS,
      ...data
    });
    yield put({
      type: SHOW_LOGIN_ERROR,
      show: false
    });
  }
  function* onLoginError(error) {
    yield put({
      type: SHOW_LOGIN_ERROR,
      show: true
    });
    yield handleError(error);
  }
  yield execute(login, true, onLoginError);
}

export function* createUserSaga({ displayName, organization, username, password }) {
  yield execute(function* () {
    yield callApi(api.createUser, displayName, organization, username, password);
    yield put({
      type: CREATE_USER_SUCCESS
    });
    yield put({
      type: FETCH_USER,
      show: true
    });
  }, true);
}

export function* fetchUserSaga({ showLoading }) {
  yield execute(function* () {
    const { data } = yield callApi(api.listUser);
    yield put({
      type: FETCH_USER_SUCCESS,
      user: data.items
    });
  }, showLoading);
}

export function* fetchGroupSaga({ showLoading }) {
  yield execute(function*() {
    const { data } = yield callApi(api.listGroup);
    yield put({
      type: FETCH_GROUPS_SUCCESS,
      groups: data.groups
    });
  }, showLoading);
}

export function* createGroupSaga({ groupId, name, users }) {
  yield execute(function*() {
    yield callApi(api.createGroup, groupId, name, users);
    yield put({
      type: CREATE_GROUP_SUCCESS
    });
    yield put({
      type: FETCH_GROUPS,
      show: true
    });
  }, true);
}

export function* addUserToGroupSaga({ groupId, userId }) {
  yield execute(function*() {
    yield callApi(api.addUserToGroup, groupId, userId);
    yield put({
      type: ADD_USER_SUCCESS
    });
    yield put({
      type: FETCH_GROUPS,
      show: true
    });
  }, true);
}

export function* removeUserFromGroupSaga({ groupId, userId }) {
  yield execute(function*() {
    yield callApi(api.removeUserFromGroup, groupId, userId);
    yield put({
      type: REMOVE_USER_SUCCESS
    });
    yield put({
      type: FETCH_GROUPS,
      show: true
    });
  }, true);
}

export function* fetchNodesSaga({ showLoading }) {
  yield execute(function* () {
    const { data } = yield callApi(api.listNodes);
    yield put({
      type: FETCH_NODES_SUCCESS,
      nodes: data.nodes
    });
  }, showLoading);
}

export function* approveNewOrganizationSaga({ organization, showLoading }) {
  yield execute(function* () {
    yield callApi(api.approveNewOrganization, organization);
    yield put({
      type: APPROVE_ORGANIZATION_SUCCESS
    });
    yield put({
      type: FETCH_NODES,
      show: true
    });
  }, showLoading);
}

export function* approveNewNodeForOrganizationSaga({ address, showLoading }) {
  yield execute(function* () {
    yield callApi(api.approveNewNodeForOrganization, address);
    yield put({
      type: APPROVE_NEW_NODE_FOR_ORGANIZATION_SUCCESS
    });
    yield put({
      type: FETCH_NODES,
      show: true
    });
  }, showLoading);
}

export function* logoutSaga() {
  yield execute(function* () {
    yield put({
      type: LOGOUT_SUCCESS
    });
  });
}

export function* fetchAllProjectsSaga({ showLoading }) {
  yield execute(function* () {
    const { data } = yield callApi(api.listProjects);

    yield put({
      type: FETCH_ALL_PROJECTS_SUCCESS,
      projects: data.items
    });
  }, showLoading);
}

export function* fetchAllProjectDetailsSaga({ projectId, showLoading }) {
  yield execute(function* () {
    const projectDetails = yield callApi(api.viewProjectDetails, projectId);
    yield put({
      type: FETCH_ALL_PROJECT_DETAILS_SUCCESS,
      ...projectDetails.data
    });
  }, showLoading);
}

export function* fetchProjectHistorySaga({ projectId, showLoading }) {
  yield execute(function* () {
    const { data } = yield callApi(api.viewProjectHistory, projectId);
    yield put({
      type: FETCH_PROJECT_HISTORY_SUCCESS,
      ...data
    });
  }, showLoading);
}

export function* fetchAllSubprojectDetailsSaga({ projectId, subprojectId, showLoading }) {
  yield execute(function* () {
    const { data } = yield callApi(api.viewSubProjectDetails, projectId, subprojectId);
    yield put({
      type: FETCH_ALL_SUBPROJECT_DETAILS_SUCCESS,
      ...data
    });
  }, showLoading);
}

export function* fetchSubprojectHistorySaga({ projectId, subprojectId, showLoading }) {
  yield execute(function* () {
    const { data } = yield callApi(api.viewSubProjectHistory, projectId, subprojectId);
    yield put({
      type: FETCH_SUBPROJECT_HISTORY_SUCCESS,
      ...data
    });
  }, showLoading);
}

export function* fetchProjectPermissionsSaga({ projectId, showLoading }) {
  yield execute(function* () {
    const { data } = yield callApi(api.listProjectIntents, projectId);

    yield put({
      type: FETCH_PROJECT_PERMISSIONS_SUCCESS,
      permissions: data || {}
    });
  }, showLoading);
}

export function* fetchSubProjectPermissionsSaga({ projectId, subprojectId, showLoading }) {
  yield execute(function* () {
    const { data } = yield callApi(api.listSubProjectPermissions, projectId, subprojectId);

    yield put({
      type: FETCH_SUBPROJECT_PERMISSIONS_SUCCESS,
      permissions: data || {}
    });
  }, showLoading);
}

export function* fetchWorkflowItemPermissionsSaga({ projectId, workflowitemId, showLoading }) {
  yield execute(function* () {
    const { data } = yield callApi(api.listWorkflowItemPermissions, projectId, workflowitemId);
    yield put({
      type: FETCH_WORKFLOWITEM_PERMISSIONS_SUCCESS,
      permissions: data || {}
    });
  }, showLoading);
}

export function* grantPermissionsSaga({ projectId, intent, user, showLoading }) {
  yield execute(function* () {
    yield callApi(api.grantProjectPermissions, projectId, intent, user);

    yield put({
      type: GRANT_PERMISSION_SUCCESS
    });

    yield put({
      type: FETCH_PROJECT_PERMISSIONS,
      projectId
    });
  }, showLoading);
}

export function* revokePermissionsSaga({ projectId, intent, user, showLoading }) {
  yield execute(function* () {
    yield callApi(api.revokeProjectPermissions, projectId, intent, user);

    yield put({
      type: REVOKE_PERMISSION_SUCCESS
    });

    yield put({
      type: FETCH_PROJECT_PERMISSIONS,
      projectId
    });
  }, showLoading);
}

export function* grantSubProjectPermissionsSaga({ projectId, subprojectId, intent, user, showLoading }) {
  yield execute(function* () {
    yield callApi(api.grantSubProjectPermissions, projectId, subprojectId, intent, user);

    yield put({
      type: GRANT_SUBPROJECT_PERMISSION_SUCCESS
    });

    yield put({
      type: FETCH_SUBPROJECT_PERMISSIONS,
      projectId,
      subprojectId,
      showLoading: true
    });
  }, showLoading);
}

export function* revokeSubProjectPermissionsSaga({ projectId, subprojectId, intent, user, showLoading }) {
  yield execute(function* () {
    yield callApi(api.revokeSubProjectPermissions, projectId, subprojectId, intent, user);

    yield put({
      type: REVOKE_SUBPROJECT_PERMISSION_SUCCESS
    });

    yield put({
      type: FETCH_SUBPROJECT_PERMISSIONS,
      projectId,
      subprojectId,
      showLoading: true
    });
  }, showLoading);
}

export function* grantWorkflowItemPermissionsSaga({
  projectId,
  subprojectId,
  workflowitemId,
  intent,
  user,
  showLoading
}) {
  yield execute(function* () {
    yield callApi(api.grantWorkflowItemPermissions, projectId, subprojectId, workflowitemId, intent, user);

    yield put({
      type: GRANT_WORKFLOWITEM_PERMISSION_SUCCESS
    });

    yield put({
      type: FETCH_WORKFLOWITEM_PERMISSIONS,
      projectId,
      subprojectId,
      workflowitemId,
      showLoading: true
    });
  }, showLoading);
}

export function* revokeWorkflowItemPermissionsSaga({
  projectId,
  subprojectId,
  workflowitemId,
  intent,
  user,
  showLoading
}) {
  yield execute(function* () {
    yield callApi(api.revokeWorkflowItemPermissions, projectId, subprojectId, workflowitemId, intent, user);

    yield put({
      type: REVOKE_WORKFLOWITEM_PERMISSION_SUCCESS
    });

    yield put({
      type: FETCH_WORKFLOWITEM_PERMISSIONS,
      projectId,
      subprojectId,
      workflowitemId,
      showLoading: true
    });
  }, showLoading);
}

export function* closeProjectSaga({ projectId, showLoading }) {
  yield execute(function* () {
    yield callApi(api.closeProject, projectId);
    yield put({ type: CLOSE_PROJECT_SUCCESS });

    yield put({
      type: FETCH_ALL_PROJECT_DETAILS,
      projectId,
      showLoading
    });
  }, showLoading);
}

export function* closeSubprojectSaga({ projectId, subprojectId, showLoading }) {
  yield execute(function* () {
    yield callApi(api.closeSubproject, projectId, subprojectId);
    yield put({ type: CLOSE_SUBPROJECT_SUCCESS });

    yield put({
      type: FETCH_ALL_SUBPROJECT_DETAILS,
      projectId,
      subprojectId,
      showLoading
    });
  }, showLoading);
}

export function* closeWorkflowItemSaga({ projectId, subprojectId, workflowitemId, showLoading }) {
  yield execute(function* () {
    yield callApi(api.closeWorkflowItem, projectId, subprojectId, workflowitemId);

    yield put({
      type: CLOSE_WORKFLOWITEM_SUCCESS
    });

    yield put({
      type: FETCH_ALL_SUBPROJECT_DETAILS,
      projectId,
      subprojectId,
      showLoading
    });
  }, showLoading);
}

export function* assignWorkflowItemSaga({ projectId, subprojectId, workflowitemId, assigneeId, showLoading }) {
  yield execute(function* () {
    yield callApi(api.assignWorkflowItem, projectId, subprojectId, workflowitemId, assigneeId);
    yield put({
      type: ASSIGN_WORKFLOWITEM_SUCCESS
    });
    yield put({
      type: FETCH_ALL_SUBPROJECT_DETAILS,
      projectId,
      subprojectId,
      showLoading: true
    });
  }, showLoading);
}

export function* assignSubprojectSaga({ projectId, subprojectId, assigneeId, showLoading }) {
  yield execute(function* () {
    yield callApi(api.assignSubproject, projectId, subprojectId, assigneeId);
    yield put({
      type: ASSIGN_SUBPROJECT_SUCCESS
    });

    yield put({
      type: FETCH_ALL_SUBPROJECT_DETAILS,
      projectId,
      subprojectId,
      showLoading: true
    });
  }, showLoading);
}

export function* assignProjectSaga({ projectId, assigneeId, showLoading }) {
  yield execute(function* () {
    yield callApi(api.assignProject, projectId, assigneeId);
    yield put({
      type: ASSIGN_PROJECT_SUCCESS
    });
    yield put({
      type: FETCH_ALL_PROJECT_DETAILS,
      projectId,
      showLoading: true
    });
  }, showLoading);
}

export function* fetchActivePeersSaga({ showLoading = false }) {
  yield execute(function* () {
    const { data } = yield callApi(api.listActiveNodes);
    yield put({
      type: FETCH_ACTIVE_PEERS_SUCCESS,
      activePeers: data.peers
    });
  }, showLoading);
}

// WATCHERS

export function* watchFetchAllSubprojectDetails() {
  yield takeEvery(FETCH_ALL_SUBPROJECT_DETAILS, fetchAllSubprojectDetailsSaga);
}

export function* watchFetchSubprojectHistory() {
  yield takeEvery(FETCH_SUBPROJECT_HISTORY, fetchSubprojectHistorySaga);
}

export function* watchFetchAllProjectDetails() {
  yield takeEvery(FETCH_ALL_PROJECT_DETAILS, fetchAllProjectDetailsSaga);
}
export function* watchFetchProjectHistorySaga() {
  yield takeEvery(FETCH_PROJECT_HISTORY, fetchProjectHistorySaga);
}

export function* watchFetchAllProjects() {
  yield takeEvery(FETCH_ALL_PROJECTS, fetchAllProjectsSaga);
}

export function* watchCreateSubProject() {
  yield takeEvery(CREATE_SUBPROJECT, createSubProjectSaga);
}

export function* watchEditSubProject() {
  yield takeEvery(EDIT_SUBPROJECT, editSubProjectSaga);
}

export function* watchCreateWorkflowItem() {
  yield takeEvery(CREATE_WORKFLOW, createWorkflowItemSaga);
}

export function* watchEditWorkflowItem() {
  yield takeEvery(EDIT_WORKFLOW_ITEM, editWorkflowItemSaga);
}

export function* watchCreateProject() {
  yield takeEvery(CREATE_PROJECT, createProject);
}

export function* watchEditProject() {
  yield takeEvery(EDIT_PROJECT, editProjectSaga);
}

export function* watchFetchAllNotifications() {
  yield takeLatest(FETCH_ALL_NOTIFICATIONS, fetchAllNotificationsSaga);
}

export function* watchFetchNotificationsWithId() {
  yield takeLatest(FETCH_NOTIFICATIONS_WITH_ID, fetchNotificationWithIdSaga);
}

export function* watchMarkNotificationAsRead() {
  yield takeLatest(MARK_NOTIFICATION_AS_READ, markNotificationAsReadSaga);
}

export function* watchLogin() {
  yield takeLatest(LOGIN, loginSaga);
}

export function* watchCreateUser() {
  yield takeEvery(CREATE_USER, createUserSaga);
}
export function* watchFetchUser() {
  yield takeEvery(FETCH_USER, fetchUserSaga);
}
export function* watchFetchGroups() {
  yield takeEvery(FETCH_GROUPS, fetchGroupSaga);
}

export function* watchCreateGroup() {
  yield takeEvery(CREATE_GROUP, createGroupSaga);
}

export function* watchAddUserToGroup() {
  yield takeEvery(ADD_USER, addUserToGroupSaga);
}
export function* watchRemoveUserFromGroup() {
  yield takeEvery(REMOVE_USER, removeUserFromGroupSaga);
}

export function* watchFetchNodes() {
  yield takeEvery(FETCH_NODES, fetchNodesSaga);
}
export function* watchApproveNewOrganization() {
  yield takeEvery(APPROVE_ORGANIZATION, approveNewOrganizationSaga);
}

export function* watchApproveNewNodeForOrganization() {
  yield takeEvery(APPROVE_NEW_NODE_FOR_ORGANIZATION, approveNewNodeForOrganizationSaga);
}

export function* watchLogout() {
  yield takeEvery(LOGOUT, logoutSaga);
}

export function* watchSetEnvironment() {
  yield takeLatest(STORE_ENVIRONMENT, setEnvironmentSaga);
}

export function* watchGetEnvironment() {
  yield takeLatest(FETCH_ENVIRONMENT, getEnvironmentSaga);
}

export function* watchFetchProjectPermissions() {
  yield takeLatest(FETCH_PROJECT_PERMISSIONS, fetchProjectPermissionsSaga);
}

export function* watchFetchSubProjectPermissions() {
  yield takeLatest(FETCH_SUBPROJECT_PERMISSIONS, fetchSubProjectPermissionsSaga);
}
export function* watchFetchWorkflowItemPermissions() {
  yield takeLatest(FETCH_WORKFLOWITEM_PERMISSIONS, fetchWorkflowItemPermissionsSaga);
}
export function* watchGrantPermissions() {
  yield takeEvery(GRANT_PERMISSION, grantPermissionsSaga);
}
export function* watchRevokePermissions() {
  yield takeEvery(REVOKE_PERMISSION, revokePermissionsSaga);
}
export function* watchGrantSubProjectPermissions() {
  yield takeEvery(GRANT_SUBPROJECT_PERMISSION, grantSubProjectPermissionsSaga);
}
export function* watchRevokeSubProjectPermissions() {
  yield takeEvery(REVOKE_SUBPROJECT_PERMISSION, revokeSubProjectPermissionsSaga);
}
export function* watchGrantWorkflowitemPermissions() {
  yield takeEvery(GRANT_WORKFLOWITEM_PERMISSION, grantWorkflowItemPermissionsSaga);
}
export function* watchRevokeWorkflowitemPermissions() {
  yield takeEvery(REVOKE_WORKFLOWITEM_PERMISSION, revokeWorkflowItemPermissionsSaga);
}
export function* watchCloseProject() {
  yield takeEvery(CLOSE_PROJECT, closeProjectSaga);
}
export function* watchCloseSubproject() {
  yield takeEvery(CLOSE_SUBPROJECT, closeSubprojectSaga);
}
export function* watchCloseWorkflowItem() {
  yield takeEvery(CLOSE_WORKFLOWITEM, closeWorkflowItemSaga);
}
export function* watchAssignWorkflowItem() {
  yield takeEvery(ASSIGN_WORKFLOWITEM, assignWorkflowItemSaga);
}
export function* watchAssignSubproject() {
  yield takeEvery(ASSIGN_SUBPROJECT, assignSubprojectSaga);
}
export function* watchAssignProject() {
  yield takeEvery(ASSIGN_PROJECT, assignProjectSaga);
}
export function* watchFetchAcitvePeers() {
  yield takeLatest(FETCH_ACTIVE_PEERS, fetchActivePeersSaga);
}

export default function* rootSaga() {
  try {
    yield [
      // Global
      watchFetchUser(),
      watchCreateUser(),
      watchLogin(),
      watchLogout(),
      watchSetEnvironment(),
      watchGetEnvironment(),
      watchFetchNodes(),
      watchApproveNewOrganization(),
      watchApproveNewNodeForOrganization(),
      watchFetchGroups(),
      watchCreateGroup(),
      watchAddUserToGroup(),
      watchRemoveUserFromGroup(),

      // Project
      watchCreateProject(),
      watchFetchAllProjects(),
      watchFetchAllProjectDetails(),
      watchFetchProjectPermissions(),
      watchGrantPermissions(),
      watchRevokePermissions(),
      watchAssignProject(),
      watchFetchProjectHistorySaga(),
      watchEditProject(),
      watchCloseProject(),

      // Subproject
      watchCreateSubProject(),
      watchEditSubProject(),
      watchFetchAllSubprojectDetails(),
      watchFetchSubProjectPermissions(),
      watchGrantSubProjectPermissions(),
      watchRevokeSubProjectPermissions(),
      watchAssignSubproject(),
      watchFetchSubprojectHistory(),
      watchCloseSubproject(),

      // Workflow
      watchCreateWorkflowItem(),
      watchEditWorkflowItem(),
      watchFetchWorkflowItemPermissions(),
      watchGrantWorkflowitemPermissions(),
      watchRevokeWorkflowitemPermissions(),
      watchCloseWorkflowItem(),
      watchAssignWorkflowItem(),

      // Notifications
      watchFetchAllNotifications(),
      watchFetchNotificationsWithId(),
      watchMarkNotificationAsRead(),

      // Peers
      watchFetchAcitvePeers()
    ];
  } catch (error) {
    console.log(error);
  }
}<|MERGE_RESOLUTION|>--- conflicted
+++ resolved
@@ -97,7 +97,6 @@
   APPROVE_NEW_NODE_FOR_ORGANIZATION_SUCCESS
 } from "./pages/Nodes/actions.js";
 import {
-<<<<<<< HEAD
   FETCH_GROUPS_SUCCESS,
   FETCH_GROUPS,
   CREATE_GROUP_SUCCESS,
@@ -107,11 +106,12 @@
   REMOVE_USER_SUCCESS,
   REMOVE_USER
 } from "./pages/Groups/actions.js";
-=======
+
+
+import {
   FETCH_ACTIVE_PEERS,
   FETCH_ACTIVE_PEERS_SUCCESS
 } from "./pages/Navbar/actions.js";
->>>>>>> 83605866
 
 const api = new Api();
 
@@ -391,7 +391,7 @@
 }
 
 export function* fetchGroupSaga({ showLoading }) {
-  yield execute(function*() {
+  yield execute(function* () {
     const { data } = yield callApi(api.listGroup);
     yield put({
       type: FETCH_GROUPS_SUCCESS,
@@ -401,7 +401,7 @@
 }
 
 export function* createGroupSaga({ groupId, name, users }) {
-  yield execute(function*() {
+  yield execute(function* () {
     yield callApi(api.createGroup, groupId, name, users);
     yield put({
       type: CREATE_GROUP_SUCCESS
@@ -414,7 +414,7 @@
 }
 
 export function* addUserToGroupSaga({ groupId, userId }) {
-  yield execute(function*() {
+  yield execute(function* () {
     yield callApi(api.addUserToGroup, groupId, userId);
     yield put({
       type: ADD_USER_SUCCESS
@@ -427,7 +427,7 @@
 }
 
 export function* removeUserFromGroupSaga({ groupId, userId }) {
-  yield execute(function*() {
+  yield execute(function* () {
     yield callApi(api.removeUserFromGroup, groupId, userId);
     yield put({
       type: REMOVE_USER_SUCCESS
