import { put, takeEvery, takeLatest, call, select } from "redux-saga/effects";

import Api from "./api.js";

import {
  CREATE_PROJECT,
  CREATE_PROJECT_SUCCESS,
  FETCH_ALL_PROJECTS_SUCCESS,
  FETCH_ALL_PROJECTS,
  EDIT_PROJECT,
  EDIT_PROJECT_SUCCESS
} from "./pages/Overview/actions";

import {
  CREATE_SUBPROJECT,
  CREATE_SUBPROJECT_SUCCESS,
  FETCH_ALL_PROJECT_DETAILS_SUCCESS,
  FETCH_ALL_PROJECT_DETAILS,
  FETCH_PROJECT_PERMISSIONS,
  FETCH_PROJECT_PERMISSIONS_SUCCESS,
  GRANT_PERMISSION,
  GRANT_PERMISSION_SUCCESS,
  ASSIGN_PROJECT_SUCCESS,
  ASSIGN_PROJECT,
  FETCH_PROJECT_HISTORY_SUCCESS,
  FETCH_PROJECT_HISTORY,
  REVOKE_PERMISSION_SUCCESS,
  REVOKE_PERMISSION,
<<<<<<< HEAD
  EDIT_SUBPROJECT_SUCCESS,
  EDIT_SUBPROJECT
=======
  CLOSE_PROJECT,
  CLOSE_PROJECT_SUCCESS
>>>>>>> bd7aaad9
} from "./pages/SubProjects/actions";
import {
  SHOW_SNACKBAR,
  SNACKBAR_MESSAGE,
  MARK_NOTIFICATION_AS_READ_SUCCESS,
  MARK_NOTIFICATION_AS_READ,
  FETCH_NOTIFICATIONS_WITH_ID_SUCCESS,
  FETCH_NOTIFICATIONS_WITH_ID,
  FETCH_ALL_NOTIFICATIONS,
  FETCH_ALL_NOTIFICATIONS_SUCCESS
} from "./pages/Notifications/actions";
import {
  CREATE_WORKFLOW,
  CREATE_WORKFLOW_SUCCESS,
  FETCH_ALL_SUBPROJECT_DETAILS,
  FETCH_ALL_SUBPROJECT_DETAILS_SUCCESS,
  FETCH_SUBPROJECT_PERMISSIONS,
  FETCH_SUBPROJECT_PERMISSIONS_SUCCESS,
  GRANT_SUBPROJECT_PERMISSION,
  GRANT_SUBPROJECT_PERMISSION_SUCCESS,
  FETCH_WORKFLOWITEM_PERMISSIONS,
  FETCH_WORKFLOWITEM_PERMISSIONS_SUCCESS,
  GRANT_WORKFLOWITEM_PERMISSION_SUCCESS,
  GRANT_WORKFLOWITEM_PERMISSION,
  CLOSE_WORKFLOWITEM,
  CLOSE_WORKFLOWITEM_SUCCESS,
  ASSIGN_WORKFLOWITEM_SUCCESS,
  ASSIGN_WORKFLOWITEM,
  ASSIGN_SUBPROJECT_SUCCESS,
  ASSIGN_SUBPROJECT,
  FETCH_SUBPROJECT_HISTORY,
  FETCH_SUBPROJECT_HISTORY_SUCCESS,
  REVOKE_SUBPROJECT_PERMISSION_SUCCESS,
  REVOKE_WORKFLOWITEM_PERMISSION_SUCCESS,
  REVOKE_SUBPROJECT_PERMISSION,
  REVOKE_WORKFLOWITEM_PERMISSION,
<<<<<<< HEAD
  EDIT_WORKFLOW_ITEM_SUCCESS,
  EDIT_WORKFLOW_ITEM
=======
  CLOSE_SUBPROJECT,
  CLOSE_SUBPROJECT_SUCCESS
>>>>>>> bd7aaad9
} from "./pages/Workflows/actions";

import {
  LOGIN,
  LOGIN_SUCCESS,
  SHOW_LOGIN_ERROR,
  STORE_ENVIRONMENT,
  LOGOUT_SUCCESS,
  LOGOUT,
  FETCH_USER_SUCCESS,
  FETCH_USER,
  FETCH_ENVIRONMENT_SUCCESS,
  FETCH_ENVIRONMENT,
  STORE_ENVIRONMENT_SUCCESS
} from "./pages/Login/actions";

import { showLoadingIndicator, hideLoadingIndicator, cancelDebounce } from "./pages/Loading/actions.js";

const api = new Api();

function* execute(fn, showLoading = false, errorCallback = undefined) {
  const done = yield handleLoading(showLoading);
  try {
    yield fn();
  } catch (error) {
    if (typeof errorCallback === "function") {
      yield errorCallback(error);
    } else {
      console.error(error);
      yield handleError(error);
    }
  } finally {
    yield done();
  }
}

function* handleError(error) {
  console.error("API-Error: ", error.response.data.error.message || "unknown");
  console.error(error);

  // which status should we use?
  if (error.response.status === 401) {
    yield call(logoutSaga);
  } else if (error.response) {
    yield put({
      type: SNACKBAR_MESSAGE,
      message: error.response.data
    });
    yield put({
      type: SHOW_SNACKBAR,
      show: true,
      isError: true
    });
  } else {
    yield put({
      type: SNACKBAR_MESSAGE,
      message: "Disconnected!"
    });
    yield put({
      type: SHOW_SNACKBAR,
      show: true,
      isError: true
    });
  }
}

const getJwt = state => state.toJS().login.jwt;
const getEnvironment = state => {
  const env = state.getIn(["login", "environment"]);
  if (env) {
    return env;
  }
  return "Test";
};

function* callApi(func, ...args) {
  const token = yield select(getJwt);
  yield call(api.setAuthorizationHeader, token);
  const env = yield select(getEnvironment);
  // TODO dont set the environment on each call
  const prefix = env === "Test" ? "/test" : "/prod";
  yield call(api.setBaseUrl, prefix);
  const { data } = yield call(func, ...args);
  return data;
}

var loadingCounter = 0;

function* handleLoading(showLoading) {
  if (showLoading) {
    loadingCounter++;
    yield put(showLoadingIndicator());
    return function* done() {
      loadingCounter--;
      if (!loadingCounter) {
        yield put(cancelDebounce());
        yield put(hideLoadingIndicator());
      }
    };
  } else {
    return function*() {};
  }
}

// SAGAS

export function* createProject(action) {
  yield execute(function*() {
    yield callApi(api.createProject, action.name, action.amount, action.comment, action.currency, action.thumbnail);
    yield put({
      type: CREATE_PROJECT_SUCCESS
    });
    yield put({
      type: FETCH_ALL_PROJECTS,
      showLoading: true
    });
  }, true);
}

export function* editProjectSaga({ projectId, changes }) {
  yield execute(function*() {
    yield callApi(api.editProject, projectId, changes);
    yield put({
      type: EDIT_PROJECT_SUCCESS
    });
    yield put({
      type: FETCH_ALL_PROJECTS,
      showLoading: true
    });
  }, true);
}

export function* createSubProjectSaga({ projectId, name, amount, description, currency, showLoading }) {
  yield execute(function*() {
    yield callApi(api.createSubProject, projectId, name, `${amount}`, description, currency);
    yield put({
      type: CREATE_SUBPROJECT_SUCCESS
    });
    yield put({
      type: FETCH_ALL_PROJECT_DETAILS,
      projectId,
      showLoading
    });
  }, showLoading);
}

export function* editSubProjectSaga({ projectId, subprojectId, changes }) {
  yield execute(function*() {
    yield callApi(api.editSubProject, projectId, subprojectId, changes);
    yield put({
      type: EDIT_SUBPROJECT_SUCCESS
    });
    yield put({
      type: FETCH_ALL_PROJECT_DETAILS,
      projectId,
      showLoading: true
    });
  }, true);
}

export function* createWorkflowItemSaga({ type, ...rest }) {
  yield execute(function*() {
    yield callApi(api.createWorkflowItem, rest);
    yield put({
      type: CREATE_WORKFLOW_SUCCESS
    });

    yield put({
      type: FETCH_ALL_SUBPROJECT_DETAILS,
      projectId: rest.projectId,
      subprojectId: rest.subprojectId,
      showLoading: true
    });
  });
}

export function* editWorkflowItemSaga({ projectId, subprojectId, workflowitemId, changes }) {
  yield execute(function*() {
    yield callApi(api.editWorkflowItem, projectId, subprojectId, workflowitemId, changes);
    yield put({
      type: EDIT_WORKFLOW_ITEM_SUCCESS
    });

    yield put({
      type: FETCH_ALL_SUBPROJECT_DETAILS,
      projectId: projectId,
      subprojectId: subprojectId,
      showLoading: true
    });
  }, true);
}

export function* setEnvironmentSaga(action) {
  yield execute(function*() {
    yield put({
      type: STORE_ENVIRONMENT_SUCCESS,
      environment: action.environment,
      productionActive: action.productionActive
    });
    yield put({
      type: FETCH_ENVIRONMENT
    });
  });
}

export function* getEnvironmentSaga() {
  yield execute(function*() {
    const env = yield select(getEnvironment);
    yield put({
      type: FETCH_ENVIRONMENT_SUCCESS,
      environment: env,
      productionActive: env === "Test" ? false : true
    });
  });
}

export function* fetchAllNotificationsSaga({ showLoading }) {
  yield execute(function*() {
    const { data } = yield callApi(api.fetchNotifications);
    yield put({
      type: FETCH_ALL_NOTIFICATIONS_SUCCESS,
      notifications: data.notifications
    });
  }, showLoading);
}

export function* fetchNotificationWithIdSaga({ fromId, showLoading }) {
  yield execute(function*() {
    const { data } = yield callApi(api.fetchNotifications, fromId);
    yield put({
      type: FETCH_NOTIFICATIONS_WITH_ID_SUCCESS,
      notifications: data.notifications
    });
  }, showLoading);
}

export function* markNotificationAsReadSaga({ notificationId }) {
  yield execute(function*() {
    yield callApi(api.markNotificationAsRead, notificationId);
    yield put({
      type: MARK_NOTIFICATION_AS_READ_SUCCESS
    });
    yield put({
      type: FETCH_ALL_NOTIFICATIONS,
      showLoading: false
    });
  }, false);
}

export function* loginSaga({ user }) {
  function* login() {
    const { data } = yield callApi(api.login, user.username, user.password);

    yield put({
      type: LOGIN_SUCCESS,
      ...data
    });
    yield put({
      type: SHOW_LOGIN_ERROR,
      show: false
    });
  }
  function* onLoginError(error) {
    yield put({
      type: SHOW_LOGIN_ERROR,
      show: true
    });
    yield handleError(error);
  }
  yield execute(login, true, onLoginError);
}

export function* fetchUserSaga({ showLoading }) {
  yield execute(function*() {
    const { data } = yield callApi(api.listUser);
    yield put({
      type: FETCH_USER_SUCCESS,
      user: data.items
    });
  }, showLoading);
}

export function* logoutSaga() {
  yield execute(function*() {
    yield put({
      type: LOGOUT_SUCCESS
    });
  });
}

export function* fetchAllProjectsSaga({ showLoading }) {
  yield execute(function*() {
    const { data } = yield callApi(api.listProjects);

    yield put({
      type: FETCH_ALL_PROJECTS_SUCCESS,
      projects: data.items
    });
  }, showLoading);
}

export function* fetchAllProjectDetailsSaga({ projectId, showLoading }) {
  yield execute(function*() {
    const projectDetails = yield callApi(api.viewProjectDetails, projectId);
    yield put({
      type: FETCH_ALL_PROJECT_DETAILS_SUCCESS,
      ...projectDetails.data
    });
  }, showLoading);
}

export function* fetchProjectHistorySaga({ projectId, showLoading }) {
  yield execute(function*() {
    const { data } = yield callApi(api.viewProjectHistory, projectId);
    yield put({
      type: FETCH_PROJECT_HISTORY_SUCCESS,
      ...data
    });
  }, showLoading);
}

export function* fetchAllSubprojectDetailsSaga({ projectId, subprojectId, showLoading }) {
  yield execute(function*() {
    const { data } = yield callApi(api.viewSubProjectDetails, projectId, subprojectId);
    yield put({
      type: FETCH_ALL_SUBPROJECT_DETAILS_SUCCESS,
      ...data
    });
  }, showLoading);
}

export function* fetchSubprojectHistorySaga({ projectId, subprojectId, showLoading }) {
  yield execute(function*() {
    const { data } = yield callApi(api.viewSubProjectHistory, projectId, subprojectId);
    yield put({
      type: FETCH_SUBPROJECT_HISTORY_SUCCESS,
      ...data
    });
  }, showLoading);
}

export function* fetchProjectPermissionsSaga({ projectId, showLoading }) {
  yield execute(function*() {
    const { data } = yield callApi(api.listProjectIntents, projectId);

    yield put({
      type: FETCH_PROJECT_PERMISSIONS_SUCCESS,
      permissions: data || {}
    });
  }, showLoading);
}

export function* fetchSubProjectPermissionsSaga({ projectId, subprojectId, showLoading }) {
  yield execute(function*() {
    const { data } = yield callApi(api.listSubProjectPermissions, projectId, subprojectId);

    yield put({
      type: FETCH_SUBPROJECT_PERMISSIONS_SUCCESS,
      permissions: data || {}
    });
  }, showLoading);
}

export function* fetchWorkflowItemPermissionsSaga({ projectId, workflowitemId, showLoading }) {
  yield execute(function*() {
    const { data } = yield callApi(api.listWorkflowItemPermissions, projectId, workflowitemId);
    yield put({
      type: FETCH_WORKFLOWITEM_PERMISSIONS_SUCCESS,
      permissions: data || {}
    });
  }, showLoading);
}

export function* grantPermissionsSaga({ projectId, intent, user, showLoading }) {
  yield execute(function*() {
    yield callApi(api.grantProjectPermissions, projectId, intent, user);

    yield put({
      type: GRANT_PERMISSION_SUCCESS
    });

    yield put({
      type: FETCH_PROJECT_PERMISSIONS,
      projectId
    });
  }, showLoading);
}

export function* revokePermissionsSaga({ projectId, intent, user, showLoading }) {
  yield execute(function*() {
    yield callApi(api.revokeProjectPermissions, projectId, intent, user);

    yield put({
      type: REVOKE_PERMISSION_SUCCESS
    });

    yield put({
      type: FETCH_PROJECT_PERMISSIONS,
      projectId
    });
  }, showLoading);
}

export function* grantSubProjectPermissionsSaga({ projectId, subprojectId, intent, user, showLoading }) {
  yield execute(function*() {
    yield callApi(api.grantSubProjectPermissions, projectId, subprojectId, intent, user);

    yield put({
      type: GRANT_SUBPROJECT_PERMISSION_SUCCESS
    });

    yield put({
      type: FETCH_SUBPROJECT_PERMISSIONS,
      projectId,
      subprojectId,
      showLoading: true
    });
  }, showLoading);
}

export function* revokeSubProjectPermissionsSaga({ projectId, subprojectId, intent, user, showLoading }) {
  yield execute(function*() {
    yield callApi(api.revokeSubProjectPermissions, projectId, subprojectId, intent, user);

    yield put({
      type: REVOKE_SUBPROJECT_PERMISSION_SUCCESS
    });

    yield put({
      type: FETCH_SUBPROJECT_PERMISSIONS,
      projectId,
      subprojectId,
      showLoading: true
    });
  }, showLoading);
}

export function* grantWorkflowItemPermissionsSaga({
  projectId,
  subprojectId,
  workflowitemId,
  intent,
  user,
  showLoading
}) {
  yield execute(function*() {
    yield callApi(api.grantWorkflowItemPermissions, projectId, subprojectId, workflowitemId, intent, user);

    yield put({
      type: GRANT_WORKFLOWITEM_PERMISSION_SUCCESS
    });

    yield put({
      type: FETCH_WORKFLOWITEM_PERMISSIONS,
      projectId,
      subprojectId,
      workflowitemId,
      showLoading: true
    });
  }, showLoading);
}

export function* revokeWorkflowItemPermissionsSaga({
  projectId,
  subprojectId,
  workflowitemId,
  intent,
  user,
  showLoading
}) {
  yield execute(function*() {
    yield callApi(api.revokeWorkflowItemPermissions, projectId, subprojectId, workflowitemId, intent, user);

    yield put({
      type: REVOKE_WORKFLOWITEM_PERMISSION_SUCCESS
    });

    yield put({
      type: FETCH_WORKFLOWITEM_PERMISSIONS,
      projectId,
      subprojectId,
      workflowitemId,
      showLoading: true
    });
  }, showLoading);
}

export function* closeProjectSaga({ projectId, showLoading }) {
  yield execute(function*() {
    yield callApi(api.closeProject, projectId);
    yield put({ type: CLOSE_PROJECT_SUCCESS });

    yield put({
      type: FETCH_ALL_PROJECT_DETAILS,
      projectId,
      showLoading
    });
  }, showLoading);
}

export function* closeSubprojectSaga({ projectId, subprojectId, showLoading }) {
  yield execute(function*() {
    yield callApi(api.closeSubproject, projectId, subprojectId);
    yield put({ type: CLOSE_SUBPROJECT_SUCCESS });

    yield put({
      type: FETCH_ALL_SUBPROJECT_DETAILS,
      projectId,
      subprojectId,
      showLoading
    });
  }, showLoading);
}

export function* closeWorkflowItemSaga({ projectId, subprojectId, workflowitemId, showLoading }) {
  yield execute(function*() {
    yield callApi(api.closeWorkflowItem, projectId, subprojectId, workflowitemId);

    yield put({
      type: CLOSE_WORKFLOWITEM_SUCCESS
    });

    yield put({
      type: FETCH_ALL_SUBPROJECT_DETAILS,
      projectId,
      subprojectId,
      showLoading
    });
  }, showLoading);
}

export function* assignWorkflowItemSaga({ projectId, subprojectId, workflowitemId, assigneeId, showLoading }) {
  yield execute(function*() {
    yield callApi(api.assignWorkflowItem, projectId, subprojectId, workflowitemId, assigneeId);
    yield put({
      type: ASSIGN_WORKFLOWITEM_SUCCESS
    });
    yield put({
      type: FETCH_ALL_SUBPROJECT_DETAILS,
      projectId,
      subprojectId,
      showLoading: true
    });
  }, showLoading);
}

export function* assignSubprojectSaga({ projectId, subprojectId, assigneeId, showLoading }) {
  yield execute(function*() {
    yield callApi(api.assignSubproject, projectId, subprojectId, assigneeId);
    yield put({
      type: ASSIGN_SUBPROJECT_SUCCESS
    });

    yield put({
      type: FETCH_ALL_SUBPROJECT_DETAILS,
      projectId,
      subprojectId,
      showLoading: true
    });
  }, showLoading);
}

export function* assignProjectSaga({ projectId, assigneeId, showLoading }) {
  yield execute(function*() {
    yield callApi(api.assignProject, projectId, assigneeId);
    yield put({
      type: ASSIGN_PROJECT_SUCCESS
    });
    yield put({
      type: FETCH_ALL_PROJECT_DETAILS,
      projectId,
      showLoading: true
    });
  }, showLoading);
}

// WATCHERS

export function* watchFetchAllSubprojectDetails() {
  yield takeEvery(FETCH_ALL_SUBPROJECT_DETAILS, fetchAllSubprojectDetailsSaga);
}

export function* watchFetchSubprojectHistory() {
  yield takeEvery(FETCH_SUBPROJECT_HISTORY, fetchSubprojectHistorySaga);
}

export function* watchFetchAllProjectDetails() {
  yield takeEvery(FETCH_ALL_PROJECT_DETAILS, fetchAllProjectDetailsSaga);
}
export function* watchFetchProjectHistorySaga() {
  yield takeEvery(FETCH_PROJECT_HISTORY, fetchProjectHistorySaga);
}

export function* watchFetchAllProjects() {
  yield takeEvery(FETCH_ALL_PROJECTS, fetchAllProjectsSaga);
}

export function* watchCreateSubProject() {
  yield takeEvery(CREATE_SUBPROJECT, createSubProjectSaga);
}

export function* watchEditSubProject() {
  yield takeEvery(EDIT_SUBPROJECT, editSubProjectSaga);
}

export function* watchCreateWorkflowItem() {
  yield takeEvery(CREATE_WORKFLOW, createWorkflowItemSaga);
}

export function* watchEditWorkflowItem() {
  yield takeEvery(EDIT_WORKFLOW_ITEM, editWorkflowItemSaga);
}

export function* watchCreateProject() {
  yield takeEvery(CREATE_PROJECT, createProject);
}

export function* watchEditProject() {
  yield takeEvery(EDIT_PROJECT, editProjectSaga);
}

export function* watchFetchAllNotifications() {
  yield takeLatest(FETCH_ALL_NOTIFICATIONS, fetchAllNotificationsSaga);
}

export function* watchFetchNotificationsWithId() {
  yield takeLatest(FETCH_NOTIFICATIONS_WITH_ID, fetchNotificationWithIdSaga);
}

export function* watchMarkNotificationAsRead() {
  yield takeLatest(MARK_NOTIFICATION_AS_READ, markNotificationAsReadSaga);
}

export function* watchLogin() {
  yield takeLatest(LOGIN, loginSaga);
}

export function* watchFetchUser() {
  yield takeEvery(FETCH_USER, fetchUserSaga);
}

export function* watchLogout() {
  yield takeEvery(LOGOUT, logoutSaga);
}

export function* watchSetEnvironment() {
  yield takeLatest(STORE_ENVIRONMENT, setEnvironmentSaga);
}

export function* watchGetEnvironment() {
  yield takeLatest(FETCH_ENVIRONMENT, getEnvironmentSaga);
}

export function* watchFetchProjectPermissions() {
  yield takeLatest(FETCH_PROJECT_PERMISSIONS, fetchProjectPermissionsSaga);
}

export function* watchFetchSubProjectPermissions() {
  yield takeLatest(FETCH_SUBPROJECT_PERMISSIONS, fetchSubProjectPermissionsSaga);
}
export function* watchFetchWorkflowItemPermissions() {
  yield takeLatest(FETCH_WORKFLOWITEM_PERMISSIONS, fetchWorkflowItemPermissionsSaga);
}
export function* watchGrantPermissions() {
  yield takeEvery(GRANT_PERMISSION, grantPermissionsSaga);
}
export function* watchRevokePermissions() {
  yield takeEvery(REVOKE_PERMISSION, revokePermissionsSaga);
}
export function* watchGrantSubProjectPermissions() {
  yield takeEvery(GRANT_SUBPROJECT_PERMISSION, grantSubProjectPermissionsSaga);
}
export function* watchRevokeSubProjectPermissions() {
  yield takeEvery(REVOKE_SUBPROJECT_PERMISSION, revokeSubProjectPermissionsSaga);
}
export function* watchGrantWorkflowitemPermissions() {
  yield takeEvery(GRANT_WORKFLOWITEM_PERMISSION, grantWorkflowItemPermissionsSaga);
}
export function* watchRevokeWorkflowitemPermissions() {
  yield takeEvery(REVOKE_WORKFLOWITEM_PERMISSION, revokeWorkflowItemPermissionsSaga);
}
export function* watchCloseProject() {
  yield takeEvery(CLOSE_PROJECT, closeProjectSaga);
}
export function* watchCloseSubproject() {
  yield takeEvery(CLOSE_SUBPROJECT, closeSubprojectSaga);
}
export function* watchCloseWorkflowItem() {
  yield takeEvery(CLOSE_WORKFLOWITEM, closeWorkflowItemSaga);
}
export function* watchAssignWorkflowItem() {
  yield takeEvery(ASSIGN_WORKFLOWITEM, assignWorkflowItemSaga);
}
export function* watchAssignSubproject() {
  yield takeEvery(ASSIGN_SUBPROJECT, assignSubprojectSaga);
}
export function* watchAssignProject() {
  yield takeEvery(ASSIGN_PROJECT, assignProjectSaga);
}

export default function* rootSaga() {
  try {
    yield [
      // Global
      watchFetchUser(),
      watchLogin(),
      watchLogout(),
      watchSetEnvironment(),
      watchGetEnvironment(),

      // Project
      watchCreateProject(),
      watchFetchAllProjects(),
      watchFetchAllProjectDetails(),
      watchFetchProjectPermissions(),
      watchGrantPermissions(),
      watchRevokePermissions(),
      watchAssignProject(),
      watchFetchProjectHistorySaga(),
<<<<<<< HEAD
      watchEditProject(),
=======
      watchCloseProject(),
>>>>>>> bd7aaad9

      // Subproject
      watchCreateSubProject(),
      watchEditSubProject(),
      watchFetchAllSubprojectDetails(),
      watchFetchSubProjectPermissions(),
      watchGrantSubProjectPermissions(),
      watchRevokeSubProjectPermissions(),
      watchAssignSubproject(),
      watchFetchSubprojectHistory(),
      watchCloseSubproject(),

      // Workflow
      watchCreateWorkflowItem(),
      watchEditWorkflowItem(),
      watchFetchWorkflowItemPermissions(),
      watchGrantWorkflowitemPermissions(),
      watchRevokeWorkflowitemPermissions(),
      watchCloseWorkflowItem(),
      watchAssignWorkflowItem(),

      // Notifications
      watchFetchAllNotifications(),
      watchFetchNotificationsWithId(),
      watchMarkNotificationAsRead()
    ];
  } catch (error) {
    console.log(error);
  }
}<|MERGE_RESOLUTION|>--- conflicted
+++ resolved
@@ -26,13 +26,10 @@
   FETCH_PROJECT_HISTORY,
   REVOKE_PERMISSION_SUCCESS,
   REVOKE_PERMISSION,
-<<<<<<< HEAD
   EDIT_SUBPROJECT_SUCCESS,
-  EDIT_SUBPROJECT
-=======
+  EDIT_SUBPROJECT,
   CLOSE_PROJECT,
   CLOSE_PROJECT_SUCCESS
->>>>>>> bd7aaad9
 } from "./pages/SubProjects/actions";
 import {
   SHOW_SNACKBAR,
@@ -69,13 +66,10 @@
   REVOKE_WORKFLOWITEM_PERMISSION_SUCCESS,
   REVOKE_SUBPROJECT_PERMISSION,
   REVOKE_WORKFLOWITEM_PERMISSION,
-<<<<<<< HEAD
   EDIT_WORKFLOW_ITEM_SUCCESS,
-  EDIT_WORKFLOW_ITEM
-=======
+  EDIT_WORKFLOW_ITEM,
   CLOSE_SUBPROJECT,
   CLOSE_SUBPROJECT_SUCCESS
->>>>>>> bd7aaad9
 } from "./pages/Workflows/actions";
 
 import {
@@ -795,11 +789,8 @@
       watchRevokePermissions(),
       watchAssignProject(),
       watchFetchProjectHistorySaga(),
-<<<<<<< HEAD
       watchEditProject(),
-=======
       watchCloseProject(),
->>>>>>> bd7aaad9
 
       // Subproject
       watchCreateSubProject(),
