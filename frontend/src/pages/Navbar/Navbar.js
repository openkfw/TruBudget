--- conflicted
+++ resolved
@@ -38,43 +38,6 @@
   groups,
   classes
 }) => (
-<<<<<<< HEAD
-  <div>
-    <AppBar classes={classes} position="absolute">
-      <Toolbar>
-        <LeftNavbarNavigation onToggleSidebar={onToggleSidebar} />
-        <MainNavbarNavigation
-          productionActive={productionActive}
-          history={history}
-          route={route}
-          currentProject={currentProject}
-          currentSubProject={currentSubProject}
-          environment={environment}
-        />
-        <RightNavbarNavigation
-          organization={organization}
-          unreadNotifications={unreadNotifications}
-          peers={peers}
-          history={history}
-          logout={logout}
-        />
-      </Toolbar>
-    </AppBar>
-    <SideNav
-      onToggleSidebar={onToggleSidebar}
-      showSidebar={showSidebar}
-      history={history}
-      logout={logout}
-      allowedIntents={allowedIntents}
-      groups={groups}
-      displayName={displayName}
-      organization={organization}
-      avatar={avatar}
-      avatarBackground={avatarBackground}
-    />
-  </div>
-);
-=======
     <div>
       <AppBar classes={classes} position="absolute">
         <Toolbar>
@@ -110,6 +73,5 @@
       />
     </div>
   );
->>>>>>> 83605866
 
 export default withStyles(styles)(Navbar);