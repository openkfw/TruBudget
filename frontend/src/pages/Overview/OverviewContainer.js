--- conflicted
+++ resolved
@@ -15,10 +15,6 @@
   showProjectAdditionalData,
   showProjectPermissions,
   storeFilteredProjects,
-<<<<<<< HEAD
-  storeHighlightingRegex,
-=======
->>>>>>> cbae69e9
   storeSearchTermArray,
   setProjectView
 } from "./actions";
@@ -105,10 +101,6 @@
     searchTermString: state.getIn(["navbar", "searchTerm"]),
     isRoot: state.getIn(["navbar", "isRoot"]),
     permissionDialogShown: state.getIn(["overview", "permissionDialogShown"]),
-<<<<<<< HEAD
-    highlightingRegex: state.getIn(["overview", "highlightingRegex"]),
-=======
->>>>>>> cbae69e9
     searchTermArray: state.getIn(["overview", "searchTerms"]),
     users: state.getIn(["login", "enabledUsers"]),
     subProjects: state.getIn(["detailview", "subProjects"]),
