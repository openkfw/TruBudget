import React, { useState, useMemo, useCallback, useEffect } from "react";
import { useHistory } from "react-router-dom";
import Box from "@mui/material/Box";
import Fab from "@mui/material/Fab";
import ContentAdd from "@mui/icons-material/Add";
import EditIcon from "@mui/icons-material/Edit";
import PermissionIcon from "@mui/icons-material/LockOpen";
import LaunchIcon from "@mui/icons-material/ZoomIn";
import MoreIcon from "@mui/icons-material/MoreHoriz";
import FilterAltIcon from "@mui/icons-material/FilterAlt";
import Typography from "@mui/material/Typography";
import FormGroup from "@mui/material/FormGroup";
import FormControlLabel from "@mui/material/FormControlLabel";
import Checkbox from "@mui/material/Checkbox";

import strings from "../../localizeStrings";
import {
  canCreateProject,
  canUpdateProject,
  canViewProjectPermissions,
  canViewProjectDetails
} from "../../permissions";
import Searchbar from "../Common/Searchbar";
import { unixTsToString, stringToUnixTs, isEmptyDeep } from "../../helper";
import DataTable from "react-data-table-component";
import ActionButton from "../Common/ActionButton";
import SelectablePill from "../Common/SelectablePill";
import FilterMenu from "./FilterMenu";
<<<<<<< HEAD
import { useHistory } from "react-router-dom";
import MoreIcon from "@mui/icons-material/MoreHoriz";
=======
import BudgetsList from "./BudgetsList";

>>>>>>> 8f8a30f6
// Documentation for this custom react data table:
// https://react-data-table-component.netlify.app/?path=/story/columns-cells-custom-cells--custom-cells

const ProjectButtons = ({
  project,
  showEditDialog,
  showProjectPermissions,
  showProjectAdditionalData,
  allowedIntents
}) => {
  const isOpen = project.status === "open";
  const isAdditionalDataEmpty = isEmptyDeep(project.additionalData);
  const canViewPermissions = canViewProjectPermissions(allowedIntents);
  const editDisabled = !(canUpdateProject(allowedIntents) && isOpen);
  const viewDisabled = !canViewProjectDetails(allowedIntents);
  const additionalDataEmpty = !project.additionalData.test;

  const history = useHistory();
  return (
    <Box sx={{ display: "flex", gap: "20px" }}>
      <ActionButton
<<<<<<< HEAD
        notVisible={additionalDataEmpty}
=======
        notVisible={isAdditionalDataEmpty}
>>>>>>> 8f8a30f6
        onClick={() => {
          showProjectAdditionalData(project.id);
        }}
        title="Additional Data"
        icon={<MoreIcon />}
        data-test={`project-overview-additionaldata-${project.id}`}
      />
      <ActionButton
        notVisible={viewDisabled}
        onClick={() => {
          history.push("/projects/" + project.id);
        }}
        title={strings.common.view}
        alignTooltip="top"
        icon={<LaunchIcon />}
        data-test={`project-view-${project.id}`}
      />
      <ActionButton
        notVisible={!canViewPermissions}
        onClick={() => showProjectPermissions(project.id, project.displayName)}
        title={strings.common.show_permissions}
        alignTooltip="top"
        icon={<PermissionIcon />}
        data-test={`project-permissions-${project.id}`}
      />
      <ActionButton
        notVisible={!isOpen || editDisabled}
        onClick={() => {
          showEditDialog(
            project.id,
            project.displayName,
            project.description,
            project.thumbnail,
            project.projectedBudgets,
            project.tags
          );
        }}
        title={strings.common.edit}
        alignTooltip="top"
        icon={<EditIcon />}
        data-test={`project-edit-${project.id}`}
      />
    </Box>
  );
};

<<<<<<< HEAD
const columns = [
  // Documentation: https://react-data-table-component.netlify.app/?path=/docs/api-columns--page
  {
    name: (
      <Typography variant="subtitle2" sx={{ fontSize: "1.1rem" }}>
        {strings.common.project}
      </Typography>
    ),
    selector: (row) => row.data.projectName,
    sortable: true,
    compact: false,
    minWidth: "15rem",
    cell: (row) => <Typography data-test="project-name">{row.data.projectName}</Typography>
  },
  {
    name: (
      <Typography variant="subtitle2" sx={{ fontSize: "1.1rem" }}>
        {strings.common.status}
      </Typography>
    ),
    selector: (row) => row.data.projectStatus,
    sortable: true,
    compact: true,
    minWidth: "5rem",
    cell: (row) => <Typography>{row.data.projectStatus}</Typography>
  },
  {
    name: (
      <Typography variant="subtitle2" sx={{ fontSize: "1.1rem" }}>
        {strings.common.created}
      </Typography>
    ),
    selector: (row) => row.data.creationUnixTs, // time in ms to use the built-in sort
    sortable: true,
    compact: true,
    minWidth: "10rem",
    cell: (row) => <Typography>{row.data.createdDate}</Typography> // formatted date that is shown
  },
  {
    name: (
      <Typography variant="subtitle2" sx={{ fontSize: "1.1rem" }}>
        {strings.common.assignee}
      </Typography>
    ),
    selector: (row) => row.data.assignee,
    sortable: true,
    compact: true,
    minWidth: "5rem",
    cell: (row) => <Typography>{row.data.assignee}</Typography>
  },
  {
    name: (
      <Typography variant="subtitle2" sx={{ fontSize: "1.1rem" }}>
        {strings.common.tags}
      </Typography>
    ),
    sortable: false,
    compact: true,
    minWidth: "0rem",
    maxWidth: "20rem",
    cell: (row) => row.components.Tags
  },
  {
    name: (
      <Typography variant="subtitle2" sx={{ fontSize: "1.1rem" }}>
        {strings.common.actions}
      </Typography>
    ),
    sortable: false,
    right: true,
    compact: false,
    minWidth: "10rem",
    cell: (row) => row.components.ProjectButtons
  }
];

=======
const TableViewEditor = ({ showTags, setShowTags, showBudgets, setShowBudgets }) => {
  return (
    <Box>
      <FormGroup>
        <FormControlLabel
          control={<Checkbox checked={showTags} onChange={e => setShowTags(e.target.checked)} />}
          label="Tags"
        />
        <FormControlLabel
          control={<Checkbox checked={showBudgets} onChange={e => setShowBudgets(e.target.checked)} />}
          label="Budgets"
        />
      </FormGroup>
    </Box>
  );
};

const useRawColumns = () => {
  const rawColumns = [
    // Documentation: https://react-data-table-component.netlify.app/?path=/docs/api-columns--page
    {
      id: "project_name_column",
      name: (
        <Typography variant="subtitle2" sx={{ fontSize: "1.1rem" }}>
          {strings.common.project}
        </Typography>
      ),
      selector: row => row.data.projectName,
      sortable: true,
      compact: false,
      minWidth: "15rem",
      cell: row => <Typography data-test="project-name">{row.data.projectName}</Typography>
    },
    {
      id: "project_status_column",
      name: (
        <Typography variant="subtitle2" sx={{ fontSize: "1.1rem" }}>
          {strings.common.status}
        </Typography>
      ),
      selector: row => row.data.projectStatus,
      sortable: true,
      compact: true,
      minWidth: "5rem",
      cell: row => <Typography>{row.data.projectStatus}</Typography>
    },
    {
      id: "project_date_column",
      name: (
        <Typography variant="subtitle2" sx={{ fontSize: "1.1rem" }}>
          {strings.common.created}
        </Typography>
      ),
      selector: row => row.data.creationUnixTs, // time in ms to use the built-in sort
      sortable: true,
      compact: true,
      minWidth: "10rem",
      cell: row => <Typography>{row.data.createdDate}</Typography> // formatted date that is shown
    },
    {
      id: "project_assignee_column",
      name: (
        <Typography variant="subtitle2" sx={{ fontSize: "1.1rem" }}>
          {strings.common.assignee}
        </Typography>
      ),
      selector: row => row.data.assignee,
      sortable: true,
      compact: true,
      minWidth: "5rem",
      cell: row => <Typography>{row.data.assignee}</Typography>
    },
    {
      id: "project_tags_column",
      name: (
        <Typography variant="subtitle2" sx={{ fontSize: "1.1rem" }}>
          {strings.common.tags}
        </Typography>
      ),
      sortable: false,
      compact: true,
      minWidth: "0rem",
      maxWidth: "20rem",
      cell: row => row.components.Tags
    },
    {
      id: "project_budgets_column",
      name: (
        <Typography variant="subtitle2" sx={{ fontSize: "1.1rem" }}>
          {strings.common.budget}
        </Typography>
      ),
      sortable: false,
      compact: true,
      minWidth: "0rem",
      maxWidth: "20rem",
      cell: row => row.components.Budgets
    },
    {
      id: "action_buttons_column",
      name: (
        <Typography variant="subtitle2" sx={{ fontSize: "1.1rem" }}>
          {strings.common.actions}
        </Typography>
      ),
      sortable: false,
      right: true,
      compact: false,
      minWidth: "20rem",
      cell: row => row.components.ProjectButtons
    }
  ];

  return rawColumns;
};

>>>>>>> 8f8a30f6
const formatTable = ({
  projects,
  showEditDialog,
  showProjectPermissions,
  showProjectAdditionalData,
  storeSearchTerm,
  searchTermArray
}) => {
  const projectRows = projects.map((project, index) => {
    const row = {
      data: {
        id: index,
        projectId: project.data.id,
        projectName: project.data.displayName,
        projectStatus: project.data.status,
        assignee: project.data.assignee,
        tags: project.data.tags || [],
        creationUnixTs: project.data.creationUnixTs,
        createdDate: unixTsToString(project.data.creationUnixTs)
      },
      components: {
        ProjectButtons: (
          <ProjectButtons
            project={project.data}
            showEditDialog={showEditDialog}
            showProjectPermissions={showProjectPermissions}
            showProjectAdditionalData={showProjectAdditionalData}
            allowedIntents={project.allowedIntents}
          />
        ),
        Tags: (
          <Box sx={{ display: "flex", flexWrap: "wrap", overflow: "auto", maxHeight: "100px" }}>
            {project.data.tags?.map((tag) => (
              <SelectablePill
                key={tag}
                isSelected={searchTermArray?.includes(tag) || false}
                onClick={() => {
                  storeSearchTerm(`tag:${tag}`);
                }}
                data-test="table-view-tag"
                label={tag}
              ></SelectablePill>
            ))}
          </Box>
        ),
        Budgets: <BudgetsList budgets={project.data.projectedBudgets} />
      }
    };
    return row;
  });
  return projectRows;
};

const TableView = (props) => {
  const {
    filteredProjects,
    showEditDialog,
    showProjectPermissions,
    showProjectAdditionalData,
    showCreationDialog,
    enabledUsers,
    showProjectAdditionalData,
    storeSearchTerm,
    searchTerm,
    showNavSearchBar // to open the search bar for CardView in NavBar
  } = props;

  const projects = filteredProjects;
  const rawColumns = useRawColumns();

  const [status, setStatus] = useState("all");
  const [assigneeId, setAssigneeId] = useState("all");
  const [startDate, setStartDate] = useState(null);
  const [endDate, setEndDate] = useState(null);
  const [showFilter, setShowFilter] = useState(false);
  const [columns, setColumns] = useState(rawColumns);
  const [showTags, setShowTags] = useState(true);
  const [showBudgets, setShowBudgets] = useState(true);
  const [table, setTable] = useState(
    formatTable({
      projects,
      showEditDialog,
      showProjectPermissions,
      showProjectAdditionalData,
      storeSearchTerm,
      searchTerm
    })
  );

<<<<<<< HEAD
  useEffect(() => {
    // Update Table when new project was created
    setTable(
      formatTable({
        projects,
        showEditDialog,
        showProjectPermissions,
        showProjectAdditionalData,
        storeSearchTerm,
        searchTerm
      })
    );
  }, [projects, searchTerm, showEditDialog, showProjectPermissions, showProjectAdditionalData, storeSearchTerm]);

=======
>>>>>>> 8f8a30f6
  const handleSearch = useCallback(() => {
    if (!projects) {
      return;
    }
    if (projects?.length === 0) {
      return;
    }
    let filtered = projects;
    const hasSearchTerm = searchTerm !== "";
    const hasStatus = status !== "all";
    const hasAssignee = assigneeId !== "all";
    const hasStartDate = startDate !== null;
    const hasEndDate = endDate !== null;
    if (!hasSearchTerm && !hasStartDate && !hasEndDate && !hasStatus && !hasAssignee) {
      // Filtered with no active filter: all projects shown
      setTable(
        formatTable({
          projects,
          showEditDialog,
          showProjectPermissions,
          showProjectAdditionalData,
          storeSearchTerm,
          searchTerm
        })
      );
      return;
    }
    if (hasSearchTerm) {
      // Search happens in redux the same way as in CardView
      // Open SearchBar for CardView:
      showNavSearchBar();
    }
    if (hasStartDate) {
      const startUnixTs = stringToUnixTs(startDate);
      filtered = filtered.filter((project) => project.data?.creationUnixTs >= startUnixTs - 1);
    }
    if (hasEndDate) {
      // Since Datepicker returns the date from the start of the day (00:00) but a project timestamp also contains
      // the time in hours, minutes, seconds; We need to round the time up to the end of that day ( from 00:00 to 23:59)
      const dayInSeconds = 86400;
      const endUnixTs = stringToUnixTs(endDate) + dayInSeconds - 1;
      filtered = filtered.filter((project) => project.data?.creationUnixTs <= endUnixTs);
    }
    if (hasStatus) {
      filtered = filtered.filter((project) => project.data?.status === status);
    }
    if (hasAssignee) {
      filtered = filtered.filter((project) => project.data?.assignee === assigneeId);
    }
    setTable(
      formatTable({
        projects: filtered,
        showEditDialog,
        showProjectPermissions,
        showProjectAdditionalData,
        storeSearchTerm,
        searchTerm
      })
    );
  }, [
    projects,
    searchTerm,
    status,
    assigneeId,
    startDate,
    endDate,
    showEditDialog,
    showProjectPermissions,
    showProjectAdditionalData,
    storeSearchTerm,
    showNavSearchBar
  ]);

  const handleReset = useCallback(() => {
    storeSearchTerm("");
    setStatus("all");
    setAssigneeId("all");
    setStartDate(null);
    setEndDate(null);
    setTable(
      formatTable({
        projects,
        showEditDialog,
        showProjectPermissions,
        showProjectAdditionalData,
        storeSearchTerm,
        searchTerm
      })
    );
  }, [projects, searchTerm, showEditDialog, showProjectPermissions, showProjectAdditionalData, storeSearchTerm]);
<<<<<<< HEAD
=======

  useEffect(() => {
    // Update Table when new project was created
    setTable(
      formatTable({
        projects,
        showEditDialog,
        showProjectPermissions,
        showProjectAdditionalData,
        storeSearchTerm,
        searchTerm
      })
    );
  }, [projects, searchTerm, showEditDialog, showProjectPermissions, showProjectAdditionalData, storeSearchTerm]);
>>>>>>> 8f8a30f6

  useEffect(() => {
    // Search on change: Since handleSearch uses useCallback, the function will change according to
    // to its dependency array. When this happens, this useEffect will be triggered
    handleSearch();
  }, [handleSearch]);

  useEffect(() => {
    // Enable or disable columns in the Table
    const currentColumns = rawColumns.filter(c => {
      if (!showTags && c.id === "project_tags_column") {
        return false;
      }
      if (!showBudgets && c.id === "project_budgets_column") {
        return false;
      }
      return true;
    });

    setColumns(currentColumns);
  }, [rawColumns, showBudgets, showTags]);

  const actionsMemo = useMemo(
    () => (
      <>
        <Box
          sx={{
            width: "100%",
            display: "flex",
            justifyContent: "space-between",
            alignItems: "flex-start",
            marginTop: "30px",
            marginBottom: "30px"
          }}
        >
          <Box sx={{ display: "block" }}>
            <Box sx={{ display: "flex", alignItems: "center" }}>
              <Searchbar
                isSearchBarDisplayedByDefault={true}
                searchDisabled={false}
                safeOnChange={true}
                previewText="Search Projects"
                searchTerm={searchTerm}
                storeSearchTerm={(word) => storeSearchTerm(word)}
              />
              <ActionButton
                onClick={() => setShowFilter(!showFilter)}
                icon={<FilterAltIcon />}
                data-test="open-filter"
              />
            </Box>
            <Box sx={{ marginLeft: "23px" }}>
              {showFilter && (
                <FilterMenu
                  startDate={startDate}
                  setStartDate={setStartDate}
                  endDate={endDate}
                  setEndDate={setEndDate}
                  status={status}
                  setStatus={setStatus}
                  handleReset={handleReset}
                  assigneeId={assigneeId}
                  setAssigneeId={setAssigneeId}
                  users={enabledUsers}
                />
              )}
            </Box>
          </Box>
          <Box sx={{ marginRight: "150px" }}>
            <TableViewEditor
              showTags={showTags}
              setShowTags={setShowTags}
              showBudgets={showBudgets}
              setShowBudgets={setShowBudgets}
            />
          </Box>
        </Box>
      </>
    ),
    [
      searchTerm,
      showFilter,
      startDate,
      endDate,
      status,
      handleReset,
      assigneeId,
      enabledUsers,
      showTags,
      showBudgets,
      storeSearchTerm
    ]
  );

  return (
    <>
      <Box sx={{ display: "flex", justifyContent: "flex-end", alignItems: "center" }}>
        <div>
          <Fab
            sx={{ height: "64px", width: "64px", marginBottom: "-120px", marginRight: "-32px" }}
            aria-label="create"
            disabled={!canCreateProject(props.allowedIntents)}
            onClick={() => showCreationDialog()}
            color="primary"
            data-test="create-project-button"
          >
            <ContentAdd />
          </Fab>
        </div>
      </Box>
      <DataTable
        columns={columns}
        data={table}
        title={actionsMemo}
        highlightOnHover
        pagination
        data-test="project-list"
      />
    </>
  );
};

export default TableView;<|MERGE_RESOLUTION|>--- conflicted
+++ resolved
@@ -26,13 +26,8 @@
 import ActionButton from "../Common/ActionButton";
 import SelectablePill from "../Common/SelectablePill";
 import FilterMenu from "./FilterMenu";
-<<<<<<< HEAD
-import { useHistory } from "react-router-dom";
-import MoreIcon from "@mui/icons-material/MoreHoriz";
-=======
 import BudgetsList from "./BudgetsList";
 
->>>>>>> 8f8a30f6
 // Documentation for this custom react data table:
 // https://react-data-table-component.netlify.app/?path=/story/columns-cells-custom-cells--custom-cells
 
@@ -48,17 +43,12 @@
   const canViewPermissions = canViewProjectPermissions(allowedIntents);
   const editDisabled = !(canUpdateProject(allowedIntents) && isOpen);
   const viewDisabled = !canViewProjectDetails(allowedIntents);
-  const additionalDataEmpty = !project.additionalData.test;
 
   const history = useHistory();
   return (
     <Box sx={{ display: "flex", gap: "20px" }}>
       <ActionButton
-<<<<<<< HEAD
-        notVisible={additionalDataEmpty}
-=======
         notVisible={isAdditionalDataEmpty}
->>>>>>> 8f8a30f6
         onClick={() => {
           showProjectAdditionalData(project.id);
         }}
@@ -105,94 +95,16 @@
   );
 };
 
-<<<<<<< HEAD
-const columns = [
-  // Documentation: https://react-data-table-component.netlify.app/?path=/docs/api-columns--page
-  {
-    name: (
-      <Typography variant="subtitle2" sx={{ fontSize: "1.1rem" }}>
-        {strings.common.project}
-      </Typography>
-    ),
-    selector: (row) => row.data.projectName,
-    sortable: true,
-    compact: false,
-    minWidth: "15rem",
-    cell: (row) => <Typography data-test="project-name">{row.data.projectName}</Typography>
-  },
-  {
-    name: (
-      <Typography variant="subtitle2" sx={{ fontSize: "1.1rem" }}>
-        {strings.common.status}
-      </Typography>
-    ),
-    selector: (row) => row.data.projectStatus,
-    sortable: true,
-    compact: true,
-    minWidth: "5rem",
-    cell: (row) => <Typography>{row.data.projectStatus}</Typography>
-  },
-  {
-    name: (
-      <Typography variant="subtitle2" sx={{ fontSize: "1.1rem" }}>
-        {strings.common.created}
-      </Typography>
-    ),
-    selector: (row) => row.data.creationUnixTs, // time in ms to use the built-in sort
-    sortable: true,
-    compact: true,
-    minWidth: "10rem",
-    cell: (row) => <Typography>{row.data.createdDate}</Typography> // formatted date that is shown
-  },
-  {
-    name: (
-      <Typography variant="subtitle2" sx={{ fontSize: "1.1rem" }}>
-        {strings.common.assignee}
-      </Typography>
-    ),
-    selector: (row) => row.data.assignee,
-    sortable: true,
-    compact: true,
-    minWidth: "5rem",
-    cell: (row) => <Typography>{row.data.assignee}</Typography>
-  },
-  {
-    name: (
-      <Typography variant="subtitle2" sx={{ fontSize: "1.1rem" }}>
-        {strings.common.tags}
-      </Typography>
-    ),
-    sortable: false,
-    compact: true,
-    minWidth: "0rem",
-    maxWidth: "20rem",
-    cell: (row) => row.components.Tags
-  },
-  {
-    name: (
-      <Typography variant="subtitle2" sx={{ fontSize: "1.1rem" }}>
-        {strings.common.actions}
-      </Typography>
-    ),
-    sortable: false,
-    right: true,
-    compact: false,
-    minWidth: "10rem",
-    cell: (row) => row.components.ProjectButtons
-  }
-];
-
-=======
 const TableViewEditor = ({ showTags, setShowTags, showBudgets, setShowBudgets }) => {
   return (
     <Box>
       <FormGroup>
         <FormControlLabel
-          control={<Checkbox checked={showTags} onChange={e => setShowTags(e.target.checked)} />}
+          control={<Checkbox checked={showTags} onChange={(e) => setShowTags(e.target.checked)} />}
           label="Tags"
         />
         <FormControlLabel
-          control={<Checkbox checked={showBudgets} onChange={e => setShowBudgets(e.target.checked)} />}
+          control={<Checkbox checked={showBudgets} onChange={(e) => setShowBudgets(e.target.checked)} />}
           label="Budgets"
         />
       </FormGroup>
@@ -210,11 +122,11 @@
           {strings.common.project}
         </Typography>
       ),
-      selector: row => row.data.projectName,
+      selector: (row) => row.data.projectName,
       sortable: true,
       compact: false,
       minWidth: "15rem",
-      cell: row => <Typography data-test="project-name">{row.data.projectName}</Typography>
+      cell: (row) => <Typography data-test="project-name">{row.data.projectName}</Typography>
     },
     {
       id: "project_status_column",
@@ -223,11 +135,11 @@
           {strings.common.status}
         </Typography>
       ),
-      selector: row => row.data.projectStatus,
+      selector: (row) => row.data.projectStatus,
       sortable: true,
       compact: true,
       minWidth: "5rem",
-      cell: row => <Typography>{row.data.projectStatus}</Typography>
+      cell: (row) => <Typography>{row.data.projectStatus}</Typography>
     },
     {
       id: "project_date_column",
@@ -236,11 +148,11 @@
           {strings.common.created}
         </Typography>
       ),
-      selector: row => row.data.creationUnixTs, // time in ms to use the built-in sort
+      selector: (row) => row.data.creationUnixTs, // time in ms to use the built-in sort
       sortable: true,
       compact: true,
       minWidth: "10rem",
-      cell: row => <Typography>{row.data.createdDate}</Typography> // formatted date that is shown
+      cell: (row) => <Typography>{row.data.createdDate}</Typography> // formatted date that is shown
     },
     {
       id: "project_assignee_column",
@@ -249,11 +161,11 @@
           {strings.common.assignee}
         </Typography>
       ),
-      selector: row => row.data.assignee,
+      selector: (row) => row.data.assignee,
       sortable: true,
       compact: true,
       minWidth: "5rem",
-      cell: row => <Typography>{row.data.assignee}</Typography>
+      cell: (row) => <Typography>{row.data.assignee}</Typography>
     },
     {
       id: "project_tags_column",
@@ -266,7 +178,7 @@
       compact: true,
       minWidth: "0rem",
       maxWidth: "20rem",
-      cell: row => row.components.Tags
+      cell: (row) => row.components.Tags
     },
     {
       id: "project_budgets_column",
@@ -279,7 +191,7 @@
       compact: true,
       minWidth: "0rem",
       maxWidth: "20rem",
-      cell: row => row.components.Budgets
+      cell: (row) => row.components.Budgets
     },
     {
       id: "action_buttons_column",
@@ -292,14 +204,13 @@
       right: true,
       compact: false,
       minWidth: "20rem",
-      cell: row => row.components.ProjectButtons
+      cell: (row) => row.components.ProjectButtons
     }
   ];
 
   return rawColumns;
 };
 
->>>>>>> 8f8a30f6
 const formatTable = ({
   projects,
   showEditDialog,
@@ -361,7 +272,6 @@
     showProjectAdditionalData,
     showCreationDialog,
     enabledUsers,
-    showProjectAdditionalData,
     storeSearchTerm,
     searchTerm,
     showNavSearchBar // to open the search bar for CardView in NavBar
@@ -389,7 +299,6 @@
     })
   );
 
-<<<<<<< HEAD
   useEffect(() => {
     // Update Table when new project was created
     setTable(
@@ -404,8 +313,6 @@
     );
   }, [projects, searchTerm, showEditDialog, showProjectPermissions, showProjectAdditionalData, storeSearchTerm]);
 
-=======
->>>>>>> 8f8a30f6
   const handleSearch = useCallback(() => {
     if (!projects) {
       return;
@@ -496,8 +403,6 @@
       })
     );
   }, [projects, searchTerm, showEditDialog, showProjectPermissions, showProjectAdditionalData, storeSearchTerm]);
-<<<<<<< HEAD
-=======
 
   useEffect(() => {
     // Update Table when new project was created
@@ -512,7 +417,6 @@
       })
     );
   }, [projects, searchTerm, showEditDialog, showProjectPermissions, showProjectAdditionalData, storeSearchTerm]);
->>>>>>> 8f8a30f6
 
   useEffect(() => {
     // Search on change: Since handleSearch uses useCallback, the function will change according to
@@ -522,7 +426,7 @@
 
   useEffect(() => {
     // Enable or disable columns in the Table
-    const currentColumns = rawColumns.filter(c => {
+    const currentColumns = rawColumns.filter((c) => {
       if (!showTags && c.id === "project_tags_column") {
         return false;
       }
