--- conflicted
+++ resolved
@@ -26,10 +26,6 @@
   SHOW_PROJECT_ADDITIONAL_DATA,
   SHOW_PROJECT_PERMISSIONS,
   STORE_FILTERED_PROJECTS,
-<<<<<<< HEAD
-  STORE_HIGHLIGHTING_REGEX,
-=======
->>>>>>> cbae69e9
   STORE_SEARCH_TERMS_AS_ARRAY,
   STORE_PROJECT_VIEW
 } from "./actions";
@@ -63,10 +59,6 @@
   dialogTitle: strings.project.add_new_project,
   idForInfo: "",
   isProjectAdditionalDataShown: false,
-<<<<<<< HEAD
-  highlightingRegex: "",
-=======
->>>>>>> cbae69e9
   searchTerms: [],
   projectView: "card"
 });
