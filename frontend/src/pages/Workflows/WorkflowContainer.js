import React, { Component } from "react";
import { connect } from "react-redux";

import globalStyles from "../../styles";

import {
  fetchWorkflowItems,
  setCurrentStep,
  showCreateDialog,
  storeWorkflowComment,
  storeWorkflowCurrency,
  storeWorkflowAmount,
  storeWorkflowAmountType,
  storeWorkflowName,
  createWorkflowItem,
  editWorkflowItem,
  showWorkflowDetails,
  updateWorkflowSortOnState,
  enableWorkflowSort,
  storeWorkflowType,
  postWorkflowSort,
  enableSubProjectBudgetEdit,
  storeSubProjectAmount,
  postSubProjectEdit,
  isWorkflowApprovalRequired,
  fetchAllSubprojectDetails,
  storeWorkflowStatus,
  showSubProjectPermissions,
  showWorkflowItemPermissions,
  closeWorkflowItem,
  showWorkflowItemAssignee,
  showSubProjectAssignee,
  fetchSubprojectHistory,
<<<<<<< HEAD
  showEditDialog,
  hideEditDialog,
  hideCreateDialog
=======
  closeSubproject
>>>>>>> bd7aaad9
} from "./actions";

import { setSelectedView } from "../Navbar/actions";
import { showHistory, fetchHistoryItems } from "../Notifications/actions";
import { addDocument, clearDocuments, prefillDocuments, validateDocument } from "../Documents/actions";
import Workflow from "./Workflow";
import SubProjectDetails from "./SubProjectDetails";
import { canViewSubProjectPermissions, canAssignSubProject, canCloseSubProject } from "../../permissions";
import { toJS } from "../../helper";
import SubprojectPermissionsContainer from "./SubprojectPermissionsContainer";
import WorkflowItemPermissionsContainer from "./WorkflowItemPermissionsContainer";
import strings from "../../localizeStrings";
import SubProjectHistoryContainer from "./SubProjectHistoryContainer";
import { fetchUser } from "../Login/actions";

class WorkflowContainer extends Component {
  constructor(props) {
    super(props);
    const path = props.location.pathname.split("/");
    this.projectId = path[2];
    this.subProjectId = path[3];
  }

  componentWillMount() {
    this.props.setSelectedView(this.subProjectId, "subProject");
    this.props.fetchAllSubprojectDetails(this.projectId, this.subProjectId, true);
    this.props.fetchUser();
  }

  componentWillUnmount() {
    this.props.hideWorkflowDetails();
    this.props.hideCreateDialog();
  }

  createWorkflowItem = (workflow, documents) => {
    this.props.createWorkflowItem(this.projectId, this.subProjectId, workflow, documents);
  };

  closeSubproject = () => {
    const openWorkflowItems = this.props.workflowItems.find(wItem => wItem.data.status === "open");
    if (!openWorkflowItems) {
      this.props.closeSubproject(this.projectId, this.subProjectId);
    }
  };

  closeWorkflowItem = wId => this.props.closeWorkflowItem(this.projectId, this.subProjectId, wId);

  closeSubproject = () => this.props.closeSubproject(this.projectId, this.subProjectId, true);

  render() {
    const canViewPermissions = canViewSubProjectPermissions(this.props.allowedIntents);
    const canAssignSubproject = canAssignSubProject(this.props.allowedIntents);
    const canCloseSubproject = canCloseSubProject(this.props.allowedIntents);

    return (
      <div>
        <div style={globalStyles.innerContainer}>
          <SubProjectDetails
            {...this.props}
            canViewPermissions={canViewPermissions}
            canAssignSubproject={canAssignSubproject}
            closeSubproject={this.closeSubproject}
            canCloseSubproject={canCloseSubproject}
          />
          <SubprojectPermissionsContainer
            projectId={this.projectId}
            subProjectId={this.subProjectId}
            title={strings.subproject.subproject_permissions_title}
          />
          <WorkflowItemPermissionsContainer
            projectId={this.projectId}
            subProjectId={this.subProjectId}
            title={strings.workflow.workflow_permissions_title}
          />
          <Workflow
            {...this.props}
            projectId={this.projectId}
            subProjectId={this.subProjectId}
            createWorkflowItem={this.createWorkflowItem}
            closeWorkflowItem={this.closeWorkflowItem}
          />
          <SubProjectHistoryContainer />
        </div>
      </div>
    );
  }
}

const mapDispatchToProps = (dispatch, ownProps) => {
  return {
    fetchAllSubprojectDetails: (pId, sId, loading) => dispatch(fetchAllSubprojectDetails(pId, sId, loading)),
    showCreateDialog: () => dispatch(showCreateDialog()),
    hideCreateDialog: () => dispatch(hideCreateDialog()),
    storeWorkflowComment: comment => dispatch(storeWorkflowComment(comment)),
    storeWorkflowCurrency: currency => dispatch(storeWorkflowCurrency(currency)),
    storeWorkflowAmount: amount => dispatch(storeWorkflowAmount(amount)),
    storeWorkflowAmountType: type => dispatch(storeWorkflowAmountType(type)),
    storeWorkflowName: name => dispatch(storeWorkflowName(name)),
    storeWorkflowStatus: state => dispatch(storeWorkflowStatus(state)),
    createWorkflowItem: (pId, sId, workflowToAdd, documents) =>
      dispatch(createWorkflowItem(pId, sId, workflowToAdd, documents)),
    showSubProjectPermissions: () => dispatch(showSubProjectPermissions()),
    showSubProjectAssignee: () => dispatch(showSubProjectAssignee()),
    showWorkflowItemPermissions: wId => dispatch(showWorkflowItemPermissions(wId)),
    openHistory: (projectId, subprojectId) => {
      dispatch(fetchSubprojectHistory(projectId, subprojectId, true));
      dispatch(showHistory());
    },
    openWorkflowDetails: () => dispatch(showWorkflowDetails(true)),
    hideWorkflowDetails: () => dispatch(showWorkflowDetails(false)),
    closeSubproject: (pId, sId) => dispatch(closeSubproject(pId, sId, true)),
    closeWorkflowItem: (pId, sId, wId) => dispatch(closeWorkflowItem(pId, sId, wId, true)),
    showWorkflowItemAssignee: (workflowId, assignee) => dispatch(showWorkflowItemAssignee(workflowId, assignee)),
    fetchWorkflowItems: streamName => dispatch(fetchWorkflowItems(streamName)),
    editWorkflowItem: (pId, sId, wId, changes) => dispatch(editWorkflowItem(pId, sId, wId, changes)),
    setSelectedView: (id, section) => dispatch(setSelectedView(id, section)),
    setCurrentStep: step => dispatch(setCurrentStep(step)),
    updateWorkflowSortOnState: items => dispatch(updateWorkflowSortOnState(items)),
    enableWorkflowSort: () => dispatch(enableWorkflowSort(true)),
    postWorkflowSort: (streamName, workflowItems) => dispatch(postWorkflowSort(streamName, workflowItems)),
    storeWorkflowType: value => dispatch(storeWorkflowType(value)),
    enableBudgetEdit: () => dispatch(enableSubProjectBudgetEdit(true)),
    disableBudgetEdit: () => dispatch(enableSubProjectBudgetEdit(false)),
    storeSubProjectAmount: amount => dispatch(storeSubProjectAmount(amount)),
    postSubProjectEdit: (parent, streamName, status, amount) =>
      dispatch(postSubProjectEdit(parent, streamName, status, amount)),
    addDocument: (payload, name, id) => dispatch(addDocument(payload, name, id)),
    clearDocuments: () => dispatch(clearDocuments()),
    validateDocument: (payload, hash) => dispatch(validateDocument(payload, hash)),
    prefillDocuments: documents => dispatch(prefillDocuments(documents)),
    fetchUser: () => dispatch(fetchUser(true)),
    isWorkflowApprovalRequired: approvalRequired => dispatch(isWorkflowApprovalRequired(approvalRequired)),
    showEditDialog: (id, displayName, amount, amountType, description, currency) =>
      dispatch(showEditDialog(id, displayName, amount, amountType, description, currency)),
    hideEditDialog: () => dispatch(hideEditDialog())
  };
};

const mapStateToProps = state => {
  return {
    id: state.getIn(["workflow", "id"]),
    displayName: state.getIn(["workflow", "displayName"]),
    description: state.getIn(["workflow", "description"]),
    status: state.getIn(["workflow", "status"]),
    amount: state.getIn(["workflow", "amount"]),
    currency: state.getIn(["workflow", "currency"]),
    assignee: state.getIn(["workflow", "assignee"]),
    created: state.getIn(["workflow", "created"]),
    allowedIntents: state.getIn(["workflow", "allowedIntents"]),
    workflowItems: state.getIn(["workflow", "workflowItems"]),
    parentProject: state.getIn(["workflow", "parentProject"]),
    subProjectDetails: state.getIn(["workflow", "subProjectDetails"]),
    creationDialogShown: state.getIn(["workflow", "creationDialogShown"]),
    editDialogShown: state.getIn(["workflow", "editDialogShown"]),
    workflowToAdd: state.getIn(["workflow", "workflowToAdd"]),
    currentStep: state.getIn(["workflow", "currentStep"]),
    showWorkflowDetails: state.getIn(["workflow", "showDetails"]),
    showDetailsItemId: state.getIn(["workflow", "showDetailsItemId"]),
    showHistory: state.getIn(["notifications", "showHistory"]),
    historyItems: state.getIn(["workflow", "historyItems"]),
    subProjects: state.getIn(["detailview", "subProjects"]),
    workflowSortEnabled: state.getIn(["workflow", "workflowSortEnabled"]),
    budgetEditEnabled: state.getIn(["workflow", "subProjectBudgetEditEnabled"]),
    subProjectAmount: state.getIn(["workflow", "subProjectAmount"]),
    workflowDocuments: state.getIn(["documents", "tempDocuments"]),
    validatedDocuments: state.getIn(["documents", "validatedDocuments"]),
    users: state.getIn(["login", "user"])
  };
};

export default connect(mapStateToProps, mapDispatchToProps)(toJS(WorkflowContainer));<|MERGE_RESOLUTION|>--- conflicted
+++ resolved
@@ -31,13 +31,10 @@
   showWorkflowItemAssignee,
   showSubProjectAssignee,
   fetchSubprojectHistory,
-<<<<<<< HEAD
   showEditDialog,
   hideEditDialog,
-  hideCreateDialog
-=======
+  hideCreateDialog,
   closeSubproject
->>>>>>> bd7aaad9
 } from "./actions";
 
 import { setSelectedView } from "../Navbar/actions";
