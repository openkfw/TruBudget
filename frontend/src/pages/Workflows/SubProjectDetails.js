import React from "react";

import _isNaN from "lodash/isNaN";
import _isUndefined from "lodash/isUndefined";

import AmountIcon from "@material-ui/icons/AccountBalance";
import AssigneeIcon from "@material-ui/icons/Group";
import Avatar from "@material-ui/core/Avatar";
import Button from "@material-ui/core/Button";
import Card from "@material-ui/core/Card";
import CardHeader from "@material-ui/core/CardHeader";
import DateIcon from "@material-ui/icons/DateRange";
import Divider from "@material-ui/core/Divider";
import DoneIcon from "@material-ui/icons/Check";
import IconButton from "@material-ui/core/IconButton";
import List from "@material-ui/core/List";
import ListItem from "@material-ui/core/ListItem";
import ListItemIcon from "@material-ui/core/ListItemIcon";
import ListItemText from "@material-ui/core/ListItemText";
import NotAssignedIcon from "@material-ui/icons/SpaceBar";
import OpenIcon from "@material-ui/icons/Remove";
import PermissionIcon from "@material-ui/icons/LockOpen";
import SpentIcon from "@material-ui/icons/RemoveCircle";
import TextField from "@material-ui/core/TextField";
import Typography from "@material-ui/core/Typography";
import UnspentIcon from "@material-ui/icons/AddCircle";

import { Doughnut } from "react-chartjs-2";

import {
  toAmountString,
  fromAmountString,
  createTaskData,
  statusIconMapping,
  statusMapping,
  tsToString,
  calculateWorkflowBudget,
  getProgressInformation
} from "../../helper.js";

import GaugeChart from "../Common/GaugeChart";
import strings from "../../localizeStrings";

import { ACMECorpLightgreen } from "../../colors";

import { workflowBudgetColorPalette, red } from "../../colors";
import SubProjectAssigneeContainer from "./SubProjectAssigneeContainer";

const styles = {
  container: {
    display: "flex",
    height: "30%",
    flex: 1,
    flexDirection: "row",
    width: "100%",
    marginBottom: "24px",
    justifyContent: "space-between"
  },
  card: {
    width: "31%"
  },
  permissionContainer: {
    display: "flex",
    justifyContent: "center"
  },
  text: {
    fontSize: "14px"
  },

  overspent: {
    color: red
  },

  tasksChart: {
    width: "100%",
    height: "100%",
    display: "flex",
    flexDirection: "row",
    alignItems: "center",
    justifyContent: "center"
  },
  taskChartItem: {
    width: "33%",
    display: "flex",
    flexDirection: "column",
    alignItems: "center",
    justifyContent: "center"
  },
  comment: {
    whiteSpace: "nowrap",
    textOverflow: "ellipsis",
    overflow: "hidden"
  },
  iconButton: {
    padding: "0px",
    height: "0px"
  },
  tooltip: {
    top: "12px"
  },
  budget: {
    display: "flex",
    flexDirection: "row",
    height: "100%"
  },
  cardMedia: {
    marginBottom: "10px"
  },
  icon: {
    width: "16px",
    height: "20px"
  },
  editIcon: {
    marginLeft: "5px",
    marginTop: "11px"
  },

  doneIcon: {
    marginLeft: "9px",
    marginTop: "22px"
  },
  textfield: {
    width: "60%",
    marginLeft: "-15px",
    marginTop: "-10px"
  },
  charts: {
    display: "flex",
    justifyContent: "space-between",
    alignItems: "center",
    marginTop: "10px",
    marginBottom: "10px",
    marginRight: "10px"
  },
  assigneeIcon: {
    marginTop: 20
  }
};

const enableEditMode = ({ storeSubProjectAmount, enableBudgetEdit }, amountString) => {
  const amount = fromAmountString(amountString);
  enableBudgetEdit();
  storeSubProjectAmount(amount);
};

const getNotEditableBudget = (amountString, allowedToEdit, { ...props }) => {
  return (
    <div style={styles.budget}>
      <ListItem disabled={false}>
        <ListItemIcon>
          <AmountIcon />
        </ListItemIcon>
        <ListItemText primary={amountString} secondary={strings.common.budget} />
      </ListItem>
    </div>
  );
};

const disableEditMode = (
  subProjectAmount,
  storeSubProjectAmount,
  { disableBudgetEdit, location, postSubProjectEdit }
) => {
  storeSubProjectAmount(0);
  postSubProjectEdit(location.pathname.split("/")[2], location.pathname.split("/")[3], "open", subProjectAmount);
  disableBudgetEdit();
};

const getEditableBudget = ({ storeSubProjectAmount, subProjectAmount, ...props }) => {
  const label = strings.common.budget;
  return (
    <div style={styles.budget}>
      <ListItem style={{ marginTop: "10px" }} disabled={false}>
        <ListItemIcon>
          <AmountIcon />
        </ListItemIcon>

        <TextField
          label={label}
          style={styles.textfield}
          type="number"
          value={subProjectAmount}
          onChange={event => storeSubProjectAmount(event.target.value)}
        />
        <DoneIcon
          color={ACMECorpLightgreen}
          style={styles.doneIcon}
          onTouchTap={() => disableEditMode(subProjectAmount, storeSubProjectAmount, props)}
        />
      </ListItem>
    </div>
  );
};

const createRatio = ratio => (_isNaN(ratio) ? 0 : ratio * 100);

const SubProjectDetails = ({
  displayName,
  description,
  amount,
  currency,
  id,
  status,
  roles,
  assignee,
  workflowItems,
  created,
  budgetEditEnabled,
  canViewPermissions,
  canAssinSubproject,
  parentProject,
  users,
  showSubProjectPermissions,
  showSubProjectAssignee,
  ...props
}) => {
  const amountString = toAmountString(amount, currency);
  const mappedStatus = statusMapping(status);
  const statusIcon = statusIconMapping[status];
  const date = tsToString(created);

  const { assigned: assignedBudget, disbursed: disbursedBudget, currentDisbursement } = calculateWorkflowBudget(
    workflowItems
  );

  const disbursedBudgetString = toAmountString(disbursedBudget, currency);
  const unSpendBudgetString = toAmountString(assignedBudget, currency);
  const spendBudgetString = toAmountString(currentDisbursement, currency);

  const statusDetails = getProgressInformation(workflowItems);

  const allowedToEdit = false;

<<<<<<< HEAD
  const allocatedBudgetRatio = _isUndefined(amount) ? 0 : assignedBudget / amount;
  const consumptionBudgetRatio = _isUndefined(amount) ? 0 : currentDisbursement / assignedBudget;
  const currentDisbursementRatio = _isUndefined(amount) ? 0 : disbursedBudget / assignedBudget;
=======
  const allocatedBudgetRatio = _.isUndefined(amount) ? 0 : assignedBudget / amount;
  const consumptionBudgetRatio = _.isUndefined(amount) ? 0 : currentDisbursement / assignedBudget;
  const currentDisbursementRatio = _.isUndefined(amount) ? 0 : disbursedBudget / assignedBudget;

>>>>>>> d4a51ac7
  return (
    <div style={styles.container}>
      <Card style={styles.card}>
        <CardHeader title={displayName} subheader={description} avatar={<Avatar>{displayName[0]}</Avatar>} />
        <List>
          <Divider />
          {getNotEditableBudget(amountString, allowedToEdit, props)}
          <Divider />
          <ListItem disabled={false}>
            <ListItemIcon>{statusIcon}</ListItemIcon>
            <ListItemText primary={mappedStatus} secondary={strings.common.status} />
          </ListItem>
          <Divider />
          <ListItem disabled={false}>
            <ListItemIcon>
              <DateIcon />
            </ListItemIcon>
            <ListItemText primary={date} secondary={strings.common.created} />
          </ListItem>
          <Divider />
          <ListItem disabled={false}>
            <ListItemIcon>
              <AssigneeIcon />
            </ListItemIcon>
            <SubProjectAssigneeContainer
              projectId={parentProject ? parentProject.id : ""}
              subprojectId={id}
              users={users}
              disabled={!canAssinSubproject}
              assignee={assignee}
            />
          </ListItem>
          <Divider />
          <ListItem style={styles.permissionContainer}>
            <Button
              disabled={!canViewPermissions}
              onClick={showSubProjectPermissions}
              icon={<PermissionIcon style={styles.icon} />}
              variant="raised"
              color="primary"
            >
              Permissions
            </Button>
          </ListItem>
        </List>
      </Card>
      <Card style={styles.card}>
        <CardHeader title={strings.common.budget_distribution} />
        <Divider />
        <div style={styles.charts}>
          <ListItem style={styles.text}>
            <ListItemIcon>
              <UnspentIcon color="primary" />
            </ListItemIcon>
            <ListItemText primary={unSpendBudgetString} secondary={strings.common.assigned_budget} />
          </ListItem>
          <GaugeChart size={0.2} responsive={false} value={createRatio(allocatedBudgetRatio)} />
        </div>
        <Divider />
        <div style={styles.charts}>
          <ListItem style={styles.text}>
            <ListItemIcon>
              <SpentIcon color="primary" />
            </ListItemIcon>
            <ListItemText primary={spendBudgetString} secondary={strings.common.disbursed_budget} />
          </ListItem>
          <GaugeChart size={0.2} responsive={false} value={createRatio(consumptionBudgetRatio)} />
        </div>
        <Divider />
        <div style={styles.charts}>
          <ListItem style={styles.text}>
            <ListItemIcon>
              <NotAssignedIcon color="primary" />
            </ListItemIcon>
            <ListItemText primary={disbursedBudgetString} secondary={strings.common.disbursement} />
          </ListItem>
          <GaugeChart size={0.2} responsive={false} value={createRatio(currentDisbursementRatio)} />
        </div>
        <Divider />
      </Card>
      <Card style={styles.card}>
        <CardHeader title={strings.common.task_status} />
        <Divider />
        <ListItem style={styles.cardMedia}>
          <Doughnut data={createTaskData(workflowItems, "workflows")} />
        </ListItem>
        <Divider />
        <ListItem>
          <div style={styles.tasksChart}>
            <div style={styles.taskChartItem}>
              <Typography>{statusDetails.open.toString()}</Typography>
              <div>
                <IconButton disabled>
                  <OpenIcon />
                </IconButton>
              </div>
              <Typography variant="caption">{strings.common.open}</Typography>
            </div>
            <div style={styles.taskChartItem}>
              <Typography>{statusDetails.done.toString()}</Typography>
              <div>
                <IconButton disabled>
                  <DoneIcon />
                </IconButton>
              </div>
              <Typography variant="caption">{strings.common.done}</Typography>
            </div>
          </div>
        </ListItem>
        <Divider />
      </Card>
    </div>
  );
};
export default SubProjectDetails;<|MERGE_RESOLUTION|>--- conflicted
+++ resolved
@@ -231,16 +231,9 @@
 
   const allowedToEdit = false;
 
-<<<<<<< HEAD
   const allocatedBudgetRatio = _isUndefined(amount) ? 0 : assignedBudget / amount;
   const consumptionBudgetRatio = _isUndefined(amount) ? 0 : currentDisbursement / assignedBudget;
   const currentDisbursementRatio = _isUndefined(amount) ? 0 : disbursedBudget / assignedBudget;
-=======
-  const allocatedBudgetRatio = _.isUndefined(amount) ? 0 : assignedBudget / amount;
-  const consumptionBudgetRatio = _.isUndefined(amount) ? 0 : currentDisbursement / assignedBudget;
-  const currentDisbursementRatio = _.isUndefined(amount) ? 0 : disbursedBudget / assignedBudget;
-
->>>>>>> d4a51ac7
   return (
     <div style={styles.container}>
       <Card style={styles.card}>
