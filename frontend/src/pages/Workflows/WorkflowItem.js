import React from "react";
import { SortableElement } from "react-sortable-hoc";

import lightGreen from "@material-ui/core/colors/lightGreen";

import Card from "@material-ui/core/Card";
import Chip from "@material-ui/core/Chip";
import DoneIcon from "@material-ui/icons/Check";
import HiddenIcon from "@material-ui/icons/VisibilityOff";
import IconButton from "@material-ui/core/IconButton";
import InfoIcon from "@material-ui/icons/InfoOutline";
import EditIcon from "@material-ui/icons/Edit";
import OpenIcon from "@material-ui/icons/Remove";
import Paper from "@material-ui/core/Paper";
import PermissionIcon from "@material-ui/icons/LockOpen";
import Typography from "@material-ui/core/Typography";

import { toAmountString, amountTypes } from "../../helper.js";
import strings from "../../localizeStrings";
import {
  canViewWorkflowItemPermissions,
  canUpdateWorkflowItem,
  canCloseWorkflowItem,
  canAssignWorkflowItem
} from "../../permissions.js";
import WorkflowAssigneeContainer from "./WorkflowAssigneeContainer.js";

const styles = {
  text: {
    fontSize: "14px"
  },
<<<<<<< HEAD
=======
  open: {},

  closed: {
    backgroundColor: lightGreen[100]
  },

>>>>>>> bd7aaad9
  dots: {
    height: 20,
    width: 20,
    textAlign: "center",
    display: "inline-block",
    position: "absolute",
    top: "18px",
    left: "16px",
    borderRadius: "10px"
  },
  actions: {
    display: "flex",
    justifyContent: "center"
  },
  line: {
    position: "absolute",
    borderLeft: "2px",
    borderLeftStyle: "solid",
    borderLeftColor: "black",
    height: "100%",
    left: "25px",
    bottom: "34px"
  },
  firstLine: {
    position: "absolute",
    borderLeft: "2px solid",
    borderLeftColor: "black",
    height: "38px",
    left: "25px",
    bottom: "34px"
  },

  infoButton: {
    minWidth: "40px",
    marginLeft: "5px",
    marginRight: "5px"
  },
  amountChip: {
    marginLeft: "16px"
  },
  statusChip: {
    marginLeft: "4px"
  },
  chipLabel: {
    fontSize: 10
  },
  chipDiv: {
    display: "flex",
    alignItems: "center"
  },
  redacted: {
    fontStyle: "italic"
  },
  chip: {
    margin: 4
  },

  workflowContent: {
    display: "flex",

    alignItems: "center",
    padding: "4px 8px 4px 4px"
  },
  workflowCell: {
    flex: 1
  },
  card: {
    marginLeft: "50px",
    marginRight: "10px",
    marginTop: "15px",
    marginBottom: "15px"
  },
  container: {
    position: "relative"
  },
  icon: {
    width: "14px",
    height: "20px"
  }
};

const createLine = (isFirst, selectable) => {
  const lineStyle =
    isFirst && selectable
      ? styles.firstLine
      : {
          ...styles.line,
          opacity: selectable ? 1 : 0.2
        };

  return <div style={lineStyle} />;
};

const StepDot = ({ status, selectable }) => {
  let Icon;
  switch (status) {
    case "open":
      Icon = OpenIcon;
      break;
    case "closed":
      Icon = DoneIcon;
      break;
    default:
      Icon = OpenIcon;
  }
  return (
    <Paper style={styles.dots} elevation={2} disabled={selectable}>
      <Icon style={{ ...styles.icon, opacity: selectable ? 1 : 0.3 }} />
    </Paper>
  );
};

const editWorkflow = ({ id, displayName, amount, amountType, currency, description, status, documents }, props) => {
  // Otherwise we need to deal with undefined which causes errors in the editDialog
  const workflowitemAmount = amount ? amount : "";
  const workflowitemCurrency = currency ? currency : props.currency;
  props.showEditDialog(id, displayName, workflowitemAmount, amountType, description, workflowitemCurrency);
};

const getInfoButton = ({ workflowSortEnabled, openWorkflowDetails }, workflow) => {
  if (!workflowSortEnabled) {
    return (
      <IconButton style={styles.infoButton} onClick={() => openWorkflowDetails(workflow.id)}>
        <InfoIcon />
      </IconButton>
    );
  }
};
const isWorkflowSelectable = (currentWorkflowSelectable, workflowSortEnabled, status) => {
  const workflowSortable = status === "open";
  return workflowSortEnabled ? workflowSortable : currentWorkflowSelectable;
};

const getAmountField = (amount, type) => {
  const noBudgetAllocated = type === "N/A";
  const amountToShow = noBudgetAllocated ? amountTypes(type) : amount;

  return (
    <div style={styles.chipDiv}>
      <div>{amountToShow}</div>
      {noBudgetAllocated ? null : <Chip style={styles.amountChip} label={amountTypes(type)} />}
    </div>
  );
};

const renderActionButtons = (
  canEditWorkflow,
  edit,
  canListWorkflowPermissions,
  showPerm,
  canCloseWorkflow,
  close,
  selectable
) => {
  const hideStyle = {
    opacity: 0
  };

  return (
    <div style={{ flex: 2 }}>
      <div style={styles.actions}>
        <IconButton disabled={!canEditWorkflow} onClick={edit} style={canEditWorkflow ? {} : hideStyle}>
          <EditIcon />
        </IconButton>
        <IconButton
          disabled={!canListWorkflowPermissions}
          onClick={showPerm}
          style={canListWorkflowPermissions ? {} : hideStyle}
        >
          <PermissionIcon />
        </IconButton>
        <IconButton disabled={!canCloseWorkflow} onClick={close} style={canCloseWorkflow ? {} : hideStyle}>
          <DoneIcon />
        </IconButton>
      </div>
    </div>
  );
};

export const WorkflowItem = SortableElement(
  ({
    workflow,
    mapIndex,
    index,
    currentWorkflowSelectable,
    workflowSortEnabled,
    showWorkflowItemAssignee,
    parentProject,
    users,
    ...props
  }) => {
    const { id, status, displayName, amountType, assignee, currency } = workflow.data;
    const allowedIntents = workflow.allowedIntents;
    const workflowSelectable = isWorkflowSelectable(currentWorkflowSelectable, workflowSortEnabled, status);
    const amount = toAmountString(workflow.data.amount, currency);
    const tableStyle = styles[status];
    const subprojectId = props.id;
    const itemStyle = workflowSelectable
      ? {}
      : {
          opacity: 0.3
        };

    const showEdit = canUpdateWorkflowItem(allowedIntents) && status !== "closed";
    const showClose = canCloseWorkflowItem(allowedIntents) && workflowSelectable && status !== "closed";
    const infoButton = getInfoButton(props, workflow.data);

    const canAssign = canAssignWorkflowItem(allowedIntents) && status !== "closed";
    return (
      <div style={styles.container}>
        {createLine(mapIndex === 0, workflowSelectable)}
        <StepDot status={status} selectable={workflowSelectable} />
        <Card elevation={workflowSelectable ? 1 : 0} key={mapIndex} style={styles.card}>
          <div style={{ ...tableStyle, ...styles.workflowContent }}>
            <div style={{ flex: 1 }}>{infoButton}</div>
            <div style={{ ...itemStyle, ...styles.text, flex: 4 }}>
              <Typography variant="body1">{displayName}</Typography>
            </div>
            <div style={{ ...itemStyle, ...styles.listText, flex: 4 }}>
              <Typography variant="body1" component="div">
                {getAmountField(amount, amountType)}
              </Typography>
            </div>
            <div style={{ ...styles.listText, flex: 4 }}>
              <WorkflowAssigneeContainer
                projectId={parentProject ? parentProject.id : ""}
                subprojectId={subprojectId}
                workflowitemId={id}
                disabled={!canAssign}
                users={users}
                assignee={assignee}
              />
            </div>
            {renderActionButtons(
              showEdit,
              editWorkflow.bind(this, workflow.data, props),
              canViewWorkflowItemPermissions(allowedIntents),
              () => props.showWorkflowItemPermissions(id),
              showClose,
              () => props.closeWorkflowItem(id),
              currentWorkflowSelectable
            )}
          </div>
        </Card>
      </div>
    );
  }
);

export const RedactedWorkflowItem = SortableElement(
  ({ workflow, mapIndex, index, permissions, currentWorkflowSelectable, workflowSortEnabled, ...props }) => {
    const { status } = workflow.data;
    const workflowSelectable = isWorkflowSelectable(currentWorkflowSelectable, workflowSortEnabled, status);

    const tableStyle = styles[status];

    const itemStyle = workflowSelectable ? { padding: 0 } : { padding: 0, opacity: 0.3 };

    return (
      <div style={styles.container}>
        {createLine(mapIndex === 0, workflowSelectable)}
        <StepDot status={status} selectable={workflowSelectable} />
        <Card elevation={workflowSelectable ? 1 : 0} key={mapIndex} style={styles.card}>
          <div style={{ ...tableStyle, ...styles.workflowContent }}>
            <div style={{ flex: 1 }}>
              <IconButton style={styles.infoButton}>
                <HiddenIcon />
              </IconButton>
            </div>
            <div style={{ ...itemStyle, ...styles.text, flex: 5 }}>
              <Typography variant="body1">{strings.workflow.workflow_redacted}</Typography>
            </div>
            <div style={{ ...itemStyle, ...styles.listText, flex: 5 }}>{null}</div>
            <div style={{ ...styles.listText, ...styles.chipRow, flex: 2 }}>{null}</div>
            {null}
          </div>
        </Card>
      </div>
    );
  }
);<|MERGE_RESOLUTION|>--- conflicted
+++ resolved
@@ -29,15 +29,6 @@
   text: {
     fontSize: "14px"
   },
-<<<<<<< HEAD
-=======
-  open: {},
-
-  closed: {
-    backgroundColor: lightGreen[100]
-  },
-
->>>>>>> bd7aaad9
   dots: {
     height: 20,
     width: 20,
