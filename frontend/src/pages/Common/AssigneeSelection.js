--- conflicted
+++ resolved
@@ -66,10 +66,6 @@
     return [assignee.displayName];
   }
 
-<<<<<<< HEAD
-  render() {
-    const { assigneeId, users, disabled, classes, workflowSortEnabled, status } = this.props;
-=======
   renderUserSelection = (users, assigneeId, disabled) => {
     const selection = this.renderSelection(
       users.filter(
@@ -89,7 +85,6 @@
       return null;
     }
   };
->>>>>>> 5e2f0118
 
   renderGroupSelection = (users, assigneeId, disabled) => {
     const selection = this.renderSelection(
@@ -112,7 +107,7 @@
   };
 
   render() {
-    const { assigneeId, users, disabled, classes } = this.props;
+    const { assigneeId, users, disabled, classes, workflowSortEnabled, status } = this.props;
     const suggestedUsers = this.renderUserSelection(users, assigneeId, disabled);
     const suggestedGroups = this.renderGroupSelection(users, assigneeId, disabled);
     const assignee = users.find(user => user.id === assigneeId);
