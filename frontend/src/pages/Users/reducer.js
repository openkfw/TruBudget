import { fromJS } from "immutable";

import {
  SET_USERNAME,
  SET_ORGANIZATION,
  SET_DISPLAYNAME,
  RESET_USER,
  TAB_INDEX,
  SHOW_DASHBOARD_DIALOG,
  HIDE_DASHBOARD_DIALOG,
  SHOW_PASSWORD_DIALOG,
  HIDE_PASSWORD_DIALOG,
  FETCH_GROUPS_SUCCESS,
  GROUP_ID,
  GROUP_NAME,
  ADD_INITIAL_USER,
  REMOVE_INITIAL_USER,
  CREATE_GROUP_SUCCESS,
  LIST_GLOBAL_PERMISSIONS_SUCCESS,
  CHECK_USER_PASSWORD_SUCCESS,
  CHECK_USER_PASSWORD_ERROR,
  CHANGE_USER_PASSWORD_SUCCESS,
<<<<<<< HEAD
  STORE_NEW_PASSWORDS_MATCH,
  USER_PASSWORD,
  SET_PASSWORD,
  SET_USERNAME_INVALID
=======
  SET_PASSWORD
>>>>>>> 3ca4be4a
} from "./actions";

const defaultState = fromJS({
  tabIndex: 0,
  dashboardDialogShown: false,
  passwordDialogShown: false,
  userToAdd: {
    username: "",
    password: "",
    organization: "",
    displayName: ""
  },
  globalPermissions: {},
  editId: "",
  dialogType: "",
  groups: [],
  editDialogShown: false,
  groupToAdd: {
    groupId: "",
    name: "",
    groupUsers: []
<<<<<<< HEAD
  },
  userPassword: "",
  newPassword: "",
  newPasswordConfirmation: "",
  newPasswordsMatch: true,
  usernameInvalid: false
=======
  }
>>>>>>> 3ca4be4a
});

export default function userDashboardReducer(state = defaultState, action) {
  switch (action.type) {
    case FETCH_GROUPS_SUCCESS:
      return state.set("groups", fromJS(action.groups));
    case GROUP_ID:
      return state.setIn(["groupToAdd", "groupId"], action.groupId);
    case GROUP_NAME:
      return state.setIn(["groupToAdd", "name"], action.name);
    case ADD_INITIAL_USER:
      return state.updateIn(["groupToAdd", "groupUsers"], users => [...users, action.userId]);
    case REMOVE_INITIAL_USER:
      // Offical way to delete something from an array with immutability https://redux.js.org/recipes/structuring-reducers/immutable-update-patterns
      return state.updateIn(["groupToAdd", "groupUsers"], users => [
        ...users.slice(0, users.indexOf(action.userId)),
        ...users.slice(users.indexOf(action.userId) + 1)
      ]);
    case CREATE_GROUP_SUCCESS:
      return state.set("groupToAdd", defaultState.get("groupToAdd"));
    case SET_ORGANIZATION:
      return state.setIn(["userToAdd", "organization"], action.organization);
    case SET_DISPLAYNAME:
      return state.setIn(["userToAdd", "displayName"], action.displayName);
    case SET_USERNAME:
      return state.setIn(["userToAdd", "username"], action.username);
    case SET_PASSWORD:
      return state.setIn(["userToAdd", "password"], action.password);
    case RESET_USER:
      return state.set("userToAdd", defaultState.get("userToAdd"));
    case TAB_INDEX:
      return state.set("tabIndex", action.value);
    case SHOW_DASHBOARD_DIALOG:
      return state.merge({
        dashboardDialogShown: true,
        dialogType: action.dialogType,
        editId: action.editId
      });
    case HIDE_DASHBOARD_DIALOG:
      return state.merge({
        dashboardDialogShown: false,
        userToAdd: defaultState.get("userToAdd"),
        authenticationFailed: false,
        userPassword: "",
        newPassword: "",
        newPasswordConfirmation: "",
        newPasswordsMatch: true
      });
    case SHOW_PASSWORD_DIALOG:
      return state.merge({
        passwordDialogShown: true,
        editId: action.editId
      });
    case HIDE_PASSWORD_DIALOG:
      return state.merge({
        passwordDialogShown: false,
        authenticationFailed: false,
        editId: defaultState.get("editId")
      });
    case LIST_GLOBAL_PERMISSIONS_SUCCESS:
      return state.set("globalPermissions", action.data);
    case CHECK_USER_PASSWORD_SUCCESS:
      return state.set("authenticationFailed", false);
    case CHECK_USER_PASSWORD_ERROR:
      return state.set("authenticationFailed", true);
    case CHANGE_USER_PASSWORD_SUCCESS:
      return state.merge({
        passwordDialogShown: false,
        userToAdd: defaultState.get("userToAdd"),
        authenticationFailed: false
      });
<<<<<<< HEAD
    case STORE_NEW_PASSWORDS_MATCH:
      return state.set("newPasswordsMatch", action.newPasswordsMatch);
    case SET_USERNAME_INVALID:
      return state.set("usernameInvalid", action.usernameInvalid);
=======
>>>>>>> 3ca4be4a
    default:
      return state;
  }
}<|MERGE_RESOLUTION|>--- conflicted
+++ resolved
@@ -20,14 +20,11 @@
   CHECK_USER_PASSWORD_SUCCESS,
   CHECK_USER_PASSWORD_ERROR,
   CHANGE_USER_PASSWORD_SUCCESS,
-<<<<<<< HEAD
   STORE_NEW_PASSWORDS_MATCH,
   USER_PASSWORD,
   SET_PASSWORD,
-  SET_USERNAME_INVALID
-=======
+  SET_USERNAME_INVALID,
   SET_PASSWORD
->>>>>>> 3ca4be4a
 } from "./actions";
 
 const defaultState = fromJS({
@@ -49,16 +46,13 @@
     groupId: "",
     name: "",
     groupUsers: []
-<<<<<<< HEAD
   },
   userPassword: "",
   newPassword: "",
   newPasswordConfirmation: "",
   newPasswordsMatch: true,
   usernameInvalid: false
-=======
   }
->>>>>>> 3ca4be4a
 });
 
 export default function userDashboardReducer(state = defaultState, action) {
@@ -130,13 +124,10 @@
         userToAdd: defaultState.get("userToAdd"),
         authenticationFailed: false
       });
-<<<<<<< HEAD
     case STORE_NEW_PASSWORDS_MATCH:
       return state.set("newPasswordsMatch", action.newPasswordsMatch);
     case SET_USERNAME_INVALID:
       return state.set("usernameInvalid", action.usernameInvalid);
-=======
->>>>>>> 3ca4be4a
     default:
       return state;
   }
