import React from "react";

import _isEmpty from "lodash/isEmpty";

import CreationDialog from "../Common/CreationDialog";
import strings from "../../localizeStrings";
import UserDialogContent from "./UserCreate";
import GroupDialogContent from "./GroupCreate";

<<<<<<< HEAD
const handleCreateUser = (
  username,
  password,
  organization,
  displayName,
  createUser,
  createUserGroup,
  showSnackbar,
  showErrorSnackbar,
  storeSnackbarMessage
) => {
  createUser(displayName, organization, username, password);
  //storeSnackbarMessage(strings.usersDashboard.user_created);//TODO
  //showSnackbar();

  // storeSnackbarMessage("Enter required information");
  // showErrorSnackbar();
};

const handleCreateUserGroup = cb => {
  cb();
  // storeSnackbarMessage("Group created.");
  // showSnackbar();
};

const handleEdit = props => {
  const { editProject, onDialogCancel, projectToAdd, projects, storeSnackbarMessage, showSnackbar } = props;

  const changes = compareObjects(projects, projectToAdd);

  if (!_isEmpty(changes)) {
    if (changes.amount) {
      changes.amount = fromAmountString(changes.amount).toString();
    }
    editProject(projectToAdd.id, changes);
    storeSnackbarMessage(strings.common.edited + " " + strings.common.project + " " + projectToAdd.displayName);
    showSnackbar();
  }
  onDialogCancel();
};

=======
>>>>>>> 3f68dd26
const DashboardDialog = props => {
  console.log(props);

  const {
    projects,
    projectToAdd,
    dashboardDialogShown,
    dialogType,
    editId,
    groups,
    userToAdd,
    groupToAdd,
    createUser,
    organization: userOrganization,
<<<<<<< HEAD
    createUserGroup
=======
    hideDashboardDialog,
    createUserGroup,
    storeSnackbarMessage,
    showSnackbar
>>>>>>> 3f68dd26
  } = props;
  const { username, password, displayName, organization } = userToAdd;

  const { groupId, name: groupName, groupUsers } = groupToAdd;

  let steps, handleSubmitFunc;
  console.log();

  switch (dialogType) {
    case "addUser":
      steps = [
        {
          title: "Add User",
          content: <UserDialogContent {...props} />,
          nextDisabled: _isEmpty(username) || _isEmpty(password) || _isEmpty(displayName)
        }
      ];
<<<<<<< HEAD
      handleSubmitFunc = () => handleCreateUser(username, password, userOrganization, displayName, createUser);
=======
      handleSubmitFunc = () => {
        createUser(displayName, userOrganization, username, password);
        hideDashboardDialog();
        storeSnackbarMessage(strings.usersDashboard.user_created);
        showSnackbar();
      };
>>>>>>> 3f68dd26
      break;
    case "addGroup":
      steps = [
        {
          title: "Add Group",
          content: <GroupDialogContent {...props} />,
          nextDisabled: _isEmpty(groupId) || _isEmpty(groupName) || _isEmpty(groupUsers)
        }
      ];
<<<<<<< HEAD
      handleSubmitFunc = () => handleCreateUserGroup(() => createUserGroup(groupId, groupName, groupUsers));
=======
      handleSubmitFunc = () => {
        createUserGroup(groupId, groupName, groupUsers);
        hideDashboardDialog();
        storeSnackbarMessage(strings.groupDashboard.group_created);
        showSnackbar();
      };
>>>>>>> 3f68dd26
      break;
    case "editGroup":
      const group = groups.find(group => group.groupId === editId);
      const groupToEdit = {
        groupId: group.groupId,
        displayName: group.displayName,
        groupUsers: group.users
      };
      console.log(groupToEdit);
      steps = [
        {
          title: "Edit Group",
          content: <GroupDialogContent {...props} groupToAdd={groupToEdit} editMode={true} />,
          nextDisabled: true,
          hideSubmitButton: true
        }
      ];
      break;

    default:
      steps = [{ title: "no content" }];
      break;
  }

  return (
    <CreationDialog
      steps={steps}
      title={steps[0].title}
      numberOfSteps={steps.length}
      onDialogCancel={props.hideDashboardDialog}
      dialogShown={dashboardDialogShown}
      handleSubmit={() => handleSubmitFunc()}
      {...props}
    />
  );
};

export default DashboardDialog;<|MERGE_RESOLUTION|>--- conflicted
+++ resolved
@@ -7,50 +7,6 @@
 import UserDialogContent from "./UserCreate";
 import GroupDialogContent from "./GroupCreate";
 
-<<<<<<< HEAD
-const handleCreateUser = (
-  username,
-  password,
-  organization,
-  displayName,
-  createUser,
-  createUserGroup,
-  showSnackbar,
-  showErrorSnackbar,
-  storeSnackbarMessage
-) => {
-  createUser(displayName, organization, username, password);
-  //storeSnackbarMessage(strings.usersDashboard.user_created);//TODO
-  //showSnackbar();
-
-  // storeSnackbarMessage("Enter required information");
-  // showErrorSnackbar();
-};
-
-const handleCreateUserGroup = cb => {
-  cb();
-  // storeSnackbarMessage("Group created.");
-  // showSnackbar();
-};
-
-const handleEdit = props => {
-  const { editProject, onDialogCancel, projectToAdd, projects, storeSnackbarMessage, showSnackbar } = props;
-
-  const changes = compareObjects(projects, projectToAdd);
-
-  if (!_isEmpty(changes)) {
-    if (changes.amount) {
-      changes.amount = fromAmountString(changes.amount).toString();
-    }
-    editProject(projectToAdd.id, changes);
-    storeSnackbarMessage(strings.common.edited + " " + strings.common.project + " " + projectToAdd.displayName);
-    showSnackbar();
-  }
-  onDialogCancel();
-};
-
-=======
->>>>>>> 3f68dd26
 const DashboardDialog = props => {
   console.log(props);
 
@@ -65,14 +21,10 @@
     groupToAdd,
     createUser,
     organization: userOrganization,
-<<<<<<< HEAD
-    createUserGroup
-=======
     hideDashboardDialog,
     createUserGroup,
     storeSnackbarMessage,
     showSnackbar
->>>>>>> 3f68dd26
   } = props;
   const { username, password, displayName, organization } = userToAdd;
 
@@ -90,16 +42,12 @@
           nextDisabled: _isEmpty(username) || _isEmpty(password) || _isEmpty(displayName)
         }
       ];
-<<<<<<< HEAD
-      handleSubmitFunc = () => handleCreateUser(username, password, userOrganization, displayName, createUser);
-=======
       handleSubmitFunc = () => {
         createUser(displayName, userOrganization, username, password);
         hideDashboardDialog();
         storeSnackbarMessage(strings.usersDashboard.user_created);
         showSnackbar();
       };
->>>>>>> 3f68dd26
       break;
     case "addGroup":
       steps = [
@@ -109,16 +57,12 @@
           nextDisabled: _isEmpty(groupId) || _isEmpty(groupName) || _isEmpty(groupUsers)
         }
       ];
-<<<<<<< HEAD
-      handleSubmitFunc = () => handleCreateUserGroup(() => createUserGroup(groupId, groupName, groupUsers));
-=======
       handleSubmitFunc = () => {
         createUserGroup(groupId, groupName, groupUsers);
         hideDashboardDialog();
         storeSnackbarMessage(strings.groupDashboard.group_created);
         showSnackbar();
       };
->>>>>>> 3f68dd26
       break;
     case "editGroup":
       const group = groups.find(group => group.groupId === editId);
