--- conflicted
+++ resolved
@@ -32,15 +32,9 @@
 export const REMOVE_USER = "REMOVE_USER";
 export const REMOVE_USER_SUCCESS = "REMOVE_USER_SUCCESS";
 
-<<<<<<< HEAD
-export const SHOW_EDIT_DIALOG = "SHOW_GROUP_EDIT_DIALOG";
-export const HIDE_EDIT_DIALOG = "HIDE_GROUP_EDIT_DIALOG";
-
 export const GRANT_ALL_USER_PERMISSIONS = "GRANT_ALL_USER_PERMISSIONS";
 export const GRANT_ALL_USER_PERMISSIONS_SUCCESS = "GRANT_ALL_USER_PERMISSIONS_SUCCESS";
 
-=======
->>>>>>> 741b5a2e
 export function fetchGroups(showLoading = false) {
   return {
     type: FETCH_GROUPS,
