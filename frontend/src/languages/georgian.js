--- conflicted
+++ resolved
@@ -310,17 +310,10 @@
     subproject_general_workflowitem_type: "დაუშვით მხოლოდ workflowitem ტიპის ზოგადი",
     subproject_restricted_workflowitem_type:
       "მხოლოდ ტიპის workflowitem- ის აკრძალვა შეზღუდულია. შეზღუდული workflowitem- ის მინიჭებისას, ნებართვები ავტომატურად გაიცემა და გაუქმდება. შემკვეთი მხოლოდ ნახვის ნებართვებს ინახავს.",
-<<<<<<< HEAD
-    workflowitem_assignee: "ნაგულისხმევი მიმღები",
-    organization_info: "Organization",
-    total_budget_info: "მონაწილე დაინტერესებული მხარე",
-    default_assignee_warning: "Default assignee cannot be changed once Subproject is created.",
-=======
     workflowitem_assignee: "ფიქსირებული მიმწოდებელი",
     organization_info: "დამფინანსებელი ორგანიზაცია",
-    total_budget_info: "Total budget",
+    total_budget_info: "მონაწილე დაინტერესებული მხარე",
     default_assignee_warning: "Fixed assignee cannot be changed once Subproject is created.",
->>>>>>> 0ca0fb0b
     default_assignee_warning2:
       "Fixed assignee will be assigned to all workflow items in subproject without an option to change it."
   },
