--- conflicted
+++ resolved
@@ -1,10 +1,6 @@
 {
   "name": "trubudget-frontend",
-<<<<<<< HEAD
-  "version": "1.4.1",
-=======
   "version": "1.5.0",
->>>>>>> 98523518
   "private": true,
   "repository": {
     "type": "git",
@@ -65,7 +61,12 @@
     "lint": "eslint src"
   },
   "proxy": "http://localhost:8080",
-  "browserslist": [">0.2%", "not dead", "not ie <= 11", "not op_mini all"],
+  "browserslist": [
+    ">0.2%",
+    "not dead",
+    "not ie <= 11",
+    "not op_mini all"
+  ],
   "browser": {
     "moment": false
   }
