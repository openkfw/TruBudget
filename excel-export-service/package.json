{
  "name": "excel-export",
<<<<<<< HEAD
  "version": "2.11.0",
=======
  "version": "2.12.0",
>>>>>>> 3b9e7933
  "private": true,
  "description": "Export TruBudget data to Excel",
  "main": "src/index.js",
  "scripts": {
    "start": "node dist/index.js",
    "audit": "better-npm-audit audit",
    "build": "tsc",
    "dev": "rimraf dist && tsc --watch & (sleep 10 && nodemon --inspect=0.0.0.0:9229 dist)",
    "watch": "tsc --watch & (sleep 30 && nodemon --inspect=0.0.0.0:9229 dist)",
    "lint": "eslint src --ext ts",
    "format": "prettier --write \"src/**/*.+(js|jsx|ts|tsx|yaml|mjs)\""
  },
  "repository": {
    "type": "git",
    "url": "https://github.com/openkfw/TruBudget.git"
  },
  "author": "",
  "license": "GPL-3.0-or-later",
  "bugs": {
    "url": "https://github.com/openkfw/TruBudget/issues"
  },
  "homepage": "https://github.com/openkfw/TruBudget#readme",
  "dependencies": {
    "axios": "^1.6.5",
    "better-npm-audit": "^3.7.3",
    "cors": "^2.8.5",
    "exceljs": "^4.3.0",
    "express": "^4.19.2",
    "express-rate-limit": "^7.2.0",
    "helmet": "^7.1.0",
    "jwt-decode": "^3.1.2",
    "localized-strings": "^0.2.4",
    "prettier": "^2.8.8",
    "trubudget-logging-service": "^2.6.0",
    "url": "^0.11.0"
  },
  "devDependencies": {
    "@types/express": "^4.17.13",
    "@types/node": "^18.6.1",
    "@types/pino": "^7.0.4",
    "@typescript-eslint/parser": "^5.30.6",
    "eslint": "^8.40.0",
    "eslint-config-airbnb-typescript": "^17.0.0",
    "eslint-config-prettier": "^8.8.0",
    "eslint-plugin-import": "^2.27.5",
    "eslint-plugin-promise": "^6.1.1",
    "eslint-plugin-unused-imports": "^2.0.0",
    "nodemon": "^3.0.2",
    "prettier": "^2.8.8",
    "rimraf": "*",
    "typescript": "^4.7.4"
  },
  "overrides": {
    "follow-redirects": "^1.15.6"
  }
}<|MERGE_RESOLUTION|>--- conflicted
+++ resolved
@@ -1,10 +1,6 @@
 {
   "name": "excel-export",
-<<<<<<< HEAD
-  "version": "2.11.0",
-=======
   "version": "2.12.0",
->>>>>>> 3b9e7933
   "private": true,
   "description": "Export TruBudget data to Excel",
   "main": "src/index.js",
