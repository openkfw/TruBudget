{
  "displayName": "Primary School",
  "description": "Projects in Burkina Faso 2018",
  "thumbnail": "/Thumbnail_0017.jpg",
  "status": "open",
  "amount": "30000000",
<<<<<<< HEAD
  "assignee": "jxavier",
=======
  "assignee": "atutelle",
>>>>>>> 9fc1199f
  "currency": "EUR",
  "permissions": {
    "project.viewDetails": ["atutelle", "rfinance", "pbailleur", "stresor", "faudit", "pchantier", "ftender"],
    "project.viewSummary": ["atutelle", "rfinance", "pbailleur", "stresor", "faudit", "pchantier", "ftender"],
    "project.close": ["rfinance"],
    "project.assign": ["atutelle"],
    "project.createSubproject": ["atutelle"],
    "project.intent.listPermissions": ["atutelle", "rfinance", "pbailleur"],
    "project.intent.grantPermission": ["rfinance", "atutelle"],
    "project.intent.revokePermission": ["rfinance", "atutelle"]
  },
  "subprojects": [
    {
      "displayName": "Design studies",
      "description": "No description",
      "status": "closed",
      "amount": "500000",
      "currency": "EUR",
<<<<<<< HEAD
      "assignee": "jxavier",
=======
      "assignee": "atutelle",
>>>>>>> 9fc1199f
      "permissions": {
        "subproject.viewSummary": ["atutelle", "rfinance", "pbailleur", "stresor", "faudit", "ftender", "pchantier"],
        "subproject.viewDetails": ["atutelle", "rfinance", "pbailleur", "stresor", "faudit", "ftender", "pchantier"],
        "subproject.close": ["atutelle"],
        "subproject.update": ["atutelle"],
        "subproject.createWorkflowitem":["atutelle"],
        "subproject.reorderWorkflowitems": ["atutelle"],
        "subproject.viewHistory": ["atutelle", "rfinance", "pbailleur", "stresor", "faudit"],
        "subproject.intent.listPermissions": ["atutelle", "rfinance", "pbailleur"],
        "subproject.intent.grantPermission": ["rfinance", "atutelle"],
        "subproject.intent.revokePermission": ["rfinance", "atutelle"]
      },
      "workflows": [
        {
          "displayName": "Budget allocation",
          "status": "closed",
<<<<<<< HEAD
          "assignee": "jxavier",
          "amountType": "N/A",
          "permissions": {
            "workflowitem.view": ["jxavier"]
          }
=======
          "assignee": "atutelle",
          "permissions": {
          "workflowitem.view": ["atutelle", "rfinance", "pbailleur", "stresor", "faudit"],
          "workflowitem.assign": ["atutelle"],
          "workflowitem.close": ["atutelle"],
          "workflowitem.update": ["atutelle"],
          "workflowitem.intent.listPermissions": ["atutelle"],
          "workflowitem.intent.grantPermission": ["atutelle"],
          "workflowitem.intent.revokePermission": ["atutelle"]
      },
          "amountType": "N/A"
>>>>>>> 9fc1199f
        },
        {
          "displayName": "Tender documents",
          "status": "closed",
<<<<<<< HEAD
          "assignee": "jxavier",
          "amountType": "N/A",
          "permissions": {
            "workflowitem.view": ["jxavier"]
          }
=======
          "assignee": "ftender",
          "permissions": {
          "workflowitem.view": ["atutelle", "rfinance", "pbailleur", "stresor", "faudit", "ftender"],
          "workflowitem.assign": ["atutelle"],
          "workflowitem.close": ["atutelle","ftender"],
          "workflowitem.update": ["atutelle", "ftender"],
          "workflowitem.intent.listPermissions": ["atutelle"],
          "workflowitem.intent.grantPermission": ["atutelle"],
          "workflowitem.intent.revokePermission": ["atutelle"]
      },
          "amountType": "N/A"
>>>>>>> 9fc1199f
        },
        {
          "displayName": "Tender evaluation",
          "status": "closed",
<<<<<<< HEAD
          "assignee": "jxavier",
          "amountType": "N/A",
          "permissions": {
            "workflowitem.view": ["jxavier"]
          }
=======
          "assignee": "ftender",
          "permissions": {
          "workflowitem.view": ["atutelle", "rfinance", "pbailleur", "stresor", "faudit", "ftender"],
          "workflowitem.assign": ["atutelle"],
          "workflowitem.close": ["atutelle","ftender"],
          "workflowitem.update": ["atutelle", "ftender"],
          "workflowitem.intent.listPermissions": ["atutelle"],
          "workflowitem.intent.grantPermission": ["atutelle"],
          "workflowitem.intent.revokePermission": ["atutelle"]
      },
          "amountType": "N/A"
>>>>>>> 9fc1199f
        },
        {
          "displayName": "Contract signature",
          "status": "closed",
<<<<<<< HEAD
          "assignee": "jxavier",
=======
          "assignee": "atutelle",
          "permissions": {
          "workflowitem.view": ["atutelle", "rfinance", "pbailleur", "stresor", "faudit"],
          "workflowitem.assign": ["atutelle"],
          "workflowitem.close": ["atutelle"],
          "workflowitem.update": ["atutelle"],
          "workflowitem.intent.listPermissions": ["atutelle"],
          "workflowitem.intent.grantPermission": ["atutelle"],
          "workflowitem.intent.revokePermission": ["atutelle"]
      },
>>>>>>> 9fc1199f
          "amount": 500000,
          "currency": "EUR",
          "amountType": "allocated",
          "permissions": {
            "workflowitem.view": ["jxavier"]
          }
        },
        {
          "displayName": "Payment first installment",
          "status": "closed",
<<<<<<< HEAD
          "assignee": "jxavier",
          "amountType": "N/A",
          "permissions": {
            "workflowitem.view": ["jxavier"]
          }
=======
          "assignee": "rfinance",
          "permissions": {
          "workflowitem.view": ["atutelle", "rfinance", "pbailleur", "stresor", "faudit"],
          "workflowitem.assign": ["atutelle"],
          "workflowitem.close": ["rfinance"],
          "workflowitem.update": ["atutelle", "rfinance"],
          "workflowitem.intent.listPermissions": ["atutelle"],
          "workflowitem.intent.grantPermission": ["atutelle"],
          "workflowitem.intent.revokePermission": ["atutelle"]
      },
          "amountType": "N/A"
>>>>>>> 9fc1199f
        },
        {
          "displayName": "Progress report",
          "status": "closed",
<<<<<<< HEAD
          "assignee": "jxavier",
=======
          "assignee": "pchantier",
          "permissions": {
          "workflowitem.view": ["atutelle", "rfinance", "pbailleur", "stresor", "faudit", "pchantier"],
          "workflowitem.assign": ["atutelle"],
          "workflowitem.close": ["pchantier"],
          "workflowitem.update": ["atutelle"],
          "workflowitem.intent.listPermissions": ["atutelle"],
          "workflowitem.intent.grantPermission": ["atutelle"],
          "workflowitem.intent.revokePermission": ["atutelle"]
      },
>>>>>>> 9fc1199f
          "amount": 100000,
          "currency": "EUR",
          "amountType": "disbursed",
          "permissions": {
            "workflowitem.view": ["jxavier"]
          }
        },
        {
          "displayName": "Payment interim installment",
          "status": "closed",
<<<<<<< HEAD
          "assignee": "jxavier",
=======
          "assignee": "rfinance",
          "permissions": {
          "workflowitem.view": ["atutelle", "rfinance", "pbailleur", "stresor", "faudit"],
          "workflowitem.assign": ["atutelle"],
          "workflowitem.close": ["rfinance"],
          "workflowitem.update": ["atutelle", "rfinance"],
          "workflowitem.intent.listPermissions": ["atutelle"],
          "workflowitem.intent.grantPermission": ["atutelle"],
          "workflowitem.intent.revokePermission": ["atutelle"]
      },
>>>>>>> 9fc1199f
          "amount": 100000,
          "currency": "EUR",
          "amountType": "disbursed",
          "permissions": {
            "workflowitem.view": ["jxavier"]
          }
        },
        {
          "displayName": "Payment final installment",
          "status": "closed",
<<<<<<< HEAD
          "assignee": "jxavier",
          "amount": 300000,
=======
          "assignee": "rfinance",
          "permissions": {
          "workflowitem.view": ["atutelle", "rfinance", "pbailleur", "stresor", "faudit"],
          "workflowitem.assign": ["atutelle"],
          "workflowitem.close": ["rfinance"],
          "workflowitem.update": ["atutelle", "rfinance"],
          "workflowitem.intent.listPermissions": ["atutelle"],
          "workflowitem.intent.grantPermission": ["atutelle"],
          "workflowitem.intent.revokePermission": ["atutelle"]
      },
          "amount": 250000,
>>>>>>> 9fc1199f
          "currency": "EUR",
          "amountType": "disbursed",
          "permissions": {
            "workflowitem.view": ["jxavier"]
          }
        }
      ]
    },
    {
      "displayName": "Consultancy supervision",
      "description": "No description",
      "status": "open",
      "amount": "1600000",
      "currency": "EUR",
<<<<<<< HEAD
      "assignee": "jxavier",
      "permissions": {
        "subproject.viewSummary": ["jxavier"],
        "subproject.viewDetails": ["jxavier"]
=======
      "assignee": "atutelle",
      "permissions": {
      "subproject.viewSummary": ["atutelle", "rfinance", "pbailleur", "stresor", "faudit", "ftender", "pchantier"],
      "subproject.viewDetails": ["atutelle", "rfinance", "pbailleur", "stresor", "faudit", "ftender", "pchantier"],
      "subproject.close": ["atutelle"],
      "subproject.update": ["atutelle"],
      "subproject.createWorkflowitem":["atutelle"],
      "subproject.reorderWorkflowitems": ["atutelle"],
      "subproject.viewHistory": ["atutelle", "rfinance", "pbailleur", "stresor", "faudit"],
      "subproject.intent.listPermissions": ["atutelle", "rfinance", "pbailleur"],
      "subproject.intent.grantPermission": ["rfinance", "atutelle"],
      "subproject.intent.revokePermission": ["rfinance", "atutelle"]
>>>>>>> 9fc1199f
      },
      "workflows": [
        {
          "displayName": "Budget allocation",
          "status": "closed",
<<<<<<< HEAD
          "assignee": "jxavier",
          "amountType": "N/A",
          "permissions": {
            "workflowitem.view": ["jxavier"]
          }
=======
          "assignee": "atutelle",
          "permissions": {
          "workflowitem.view": ["atutelle", "rfinance", "pbailleur", "stresor", "faudit"],
          "workflowitem.assign": ["atutelle"],
          "workflowitem.close": ["atutelle"],
          "workflowitem.update": ["atutelle"],
          "workflowitem.intent.listPermissions": ["atutelle"],
          "workflowitem.intent.grantPermission": ["atutelle"],
          "workflowitem.intent.revokePermission": ["atutelle"]
      },
          "amountType": "N/A"
>>>>>>> 9fc1199f
        },
        {
          "displayName": "Tender documents",
          "status": "closed",
<<<<<<< HEAD
          "assignee": "jxavier",
          "amountType": "N/A",
          "permissions": {
            "workflowitem.view": ["jxavier"]
          }
        },
        {
          "displayName": "Tender evaluation",
          "assignee": "jxavier",
          "amountType": "N/A",
          "permissions": {
            "workflowitem.view": ["jxavier"]
          }
        },
        {
          "displayName": "Contract signature",
          "assignee": "jxavier",
=======
          "assignee": "ftender",
          "permissions": {
          "workflowitem.view": ["atutelle", "rfinance", "pbailleur", "stresor", "faudit", "ftender"],
          "workflowitem.assign": ["atutelle"],
          "workflowitem.close": ["atutelle","ftender"],
          "workflowitem.update": ["atutelle", "ftender"],
          "workflowitem.intent.listPermissions": ["atutelle"],
          "workflowitem.intent.grantPermission": ["atutelle"],
          "workflowitem.intent.revokePermission": ["atutelle"]
      },
          "amountType": "N/A"
        },
        {
          "displayName": "Tender evaluation",
          "status": "closed",
          "assignee": "ftender",
          "permissions": {
          "workflowitem.view": ["atutelle", "rfinance", "pbailleur", "stresor", "faudit", "ftender"],
          "workflowitem.assign": ["atutelle"],
          "workflowitem.close": ["atutelle","ftender"],
          "workflowitem.update": ["atutelle", "ftender"],
          "workflowitem.intent.listPermissions": ["atutelle"],
          "workflowitem.intent.grantPermission": ["atutelle"],
          "workflowitem.intent.revokePermission": ["atutelle"]
      },
          "amountType": "N/A"
        },
        {
          "displayName": "Contract signature",
          "status": "closed",
          "assignee": "atutelle",
          "permissions": {
          "workflowitem.view": ["atutelle", "rfinance", "pbailleur", "stresor", "faudit"],
          "workflowitem.assign": ["atutelle"],
          "workflowitem.close": ["atutelle"],
          "workflowitem.update": ["atutelle"],
          "workflowitem.intent.listPermissions": ["atutelle"],
          "workflowitem.intent.grantPermission": ["atutelle"],
          "workflowitem.intent.revokePermission": ["atutelle"]
      },
>>>>>>> 9fc1199f
          "amount": 1500000,
          "currency": "EUR",
          "amountType": "allocated",
          "permissions": {
            "workflowitem.view": ["jxavier"]
          }
        },
        {
<<<<<<< HEAD
          "displayName": "First installment",
          "assignee": "jxavier",
          "amount": 500000,
          "currency": "EUR",
          "amountType": "allocated",
          "permissions": {
            "workflowitem.view": ["jxavier"]
          }
        },
        {
          "displayName": "Payment interim installment",
          "assignee": "jxavier",
          "amount": 500000,
          "currency": "EUR",
          "amountType": "allocated",
          "permissions": {
            "workflowitem.view": ["jxavier"]
          }
        },
        {
          "displayName": "Progress report",
          "assignee": "jxavier",
          "amountType": "N/A",
          "permissions": {
            "workflowitem.view": ["jxavier"]
          }
        },
        {
          "displayName": "Payment final installment",
          "assignee": "jxavier",
          "amount": 500000,
          "currency": "EUR",
          "amountType": "allocated",
          "permissions": {
            "workflowitem.view": ["jxavier"]
          }
=======
          "displayName": "Payment first installment",
          "status": "closed",
          "assignee": "rfinance",
          "permissions": {
          "workflowitem.view": ["atutelle", "rfinance", "pbailleur", "stresor", "faudit"],
          "workflowitem.assign": ["atutelle"],
          "workflowitem.close": ["rfinance"],
          "workflowitem.update": ["atutelle", "rfinance"],
          "workflowitem.intent.listPermissions": ["atutelle"],
          "workflowitem.intent.grantPermission": ["atutelle"],
          "workflowitem.intent.revokePermission": ["atutelle"]
      },
          "amount": 500000,
          "currency": "EUR",
          "amountType": "disbursed"
        },
        {
          "displayName": "Payment interim installment",
          "assignee": "atutelle",
          "permissions": {
          "workflowitem.view": ["atutelle", "rfinance", "pbailleur", "stresor", "faudit"],
          "workflowitem.assign": ["atutelle"],
          "workflowitem.close": ["rfinance"],
          "workflowitem.update": ["atutelle", "rfinance"],
          "workflowitem.intent.listPermissions": ["atutelle"],
          "workflowitem.intent.grantPermission": ["atutelle"],
          "workflowitem.intent.revokePermission": ["atutelle"]
      },
          "amount": 500000,
          "currency": "EUR",
          "amountType": "disbursed"
        },
        {
          "displayName": "Progress report",
          "assignee": "atutelle",
          "permissions": {
          "workflowitem.view": ["atutelle", "rfinance", "pbailleur", "stresor", "faudit", "pchantier"],
          "workflowitem.assign": ["atutelle"],
          "workflowitem.close": ["pchantier"],
          "workflowitem.update": ["atutelle"],
          "workflowitem.intent.listPermissions": ["atutelle"],
          "workflowitem.intent.grantPermission": ["atutelle"],
          "workflowitem.intent.revokePermission": ["atutelle"]
      },
          "amountType": "N/A"
        },
        {
          "displayName": "Payment final installment",
          "assignee": "atutelle",
          "permissions": {
          "workflowitem.view": ["atutelle", "rfinance", "pbailleur", "stresor", "faudit"],
          "workflowitem.assign": ["atutelle"],
          "workflowitem.close": ["rfinance"],
          "workflowitem.update": ["atutelle", "rfinance"],
          "workflowitem.intent.listPermissions": ["atutelle"],
          "workflowitem.intent.grantPermission": ["atutelle"],
          "workflowitem.intent.revokePermission": ["atutelle"]
      },
          "amount": 500000,
          "currency": "EUR",
          "amountType": "disbursed"
>>>>>>> 9fc1199f
        }
      ]
    },
    {
      "displayName": "Construction lot 1",
      "description": "No description",
      "amount": "13000000",
      "currency": "EUR",
<<<<<<< HEAD
      "assignee": "jxavier",
      "permissions": {
        "subproject.viewSummary": ["jxavier"],
        "subproject.viewDetails": ["jxavier"]
=======
      "assignee": "atutelle",
      "permissions": {
      "subproject.viewSummary": ["atutelle", "rfinance", "pbailleur", "stresor", "faudit", "ftender", "pchantier"],
      "subproject.viewDetails": ["atutelle", "rfinance", "pbailleur", "stresor", "faudit", "ftender", "pchantier"],
      "subproject.close": ["atutelle"],
      "subproject.update": ["atutelle"],
      "subproject.createWorkflowitem":["atutelle"],
      "subproject.reorderWorkflowitems": ["atutelle"],
      "subproject.viewHistory": ["atutelle", "rfinance", "pbailleur", "stresor", "faudit"],
      "subproject.intent.listPermissions": ["atutelle", "rfinance", "pbailleur"],
      "subproject.intent.grantPermission": ["rfinance", "atutelle"],
      "subproject.intent.revokePermission": ["rfinance", "atutelle"]
>>>>>>> 9fc1199f
      },
      "workflows": [
        {
          "displayName": "Budget allocation",
          "status": "closed",
<<<<<<< HEAD
          "assignee": "jxavier",
          "amountType": "N/A",
          "permissions": {
            "workflowitem.view": ["jxavier"]
          }
=======
          "assignee": "atutelle",
          "permissions": {
          "workflowitem.view": ["atutelle", "rfinance", "pbailleur", "stresor", "faudit"],
          "workflowitem.assign": ["atutelle"],
          "workflowitem.close": ["atutelle"],
          "workflowitem.update": ["atutelle"],
          "workflowitem.intent.listPermissions": ["atutelle"],
          "workflowitem.intent.grantPermission": ["atutelle"],
          "workflowitem.intent.revokePermission": ["atutelle"]
      },
          "amountType": "N/A"
>>>>>>> 9fc1199f
        },
        {
          "displayName": "Tender documents",
          "status": "closed",
<<<<<<< HEAD
          "assignee": "jxavier",
          "amountType": "N/A",
          "permissions": {
            "workflowitem.view": ["jxavier"]
          }
        },
        {
          "displayName": "Tender evaluation",
          "assignee": "jxavier",
          "amountType": "N/A",
          "permissions": {
            "workflowitem.view": ["jxavier"]
          }
        },
        {
          "displayName": "Contract signature",
          "assignee": "jxavier",
=======
          "assignee": "ftender",
          "permissions": {
          "workflowitem.view": ["atutelle", "rfinance", "pbailleur", "stresor", "faudit", "ftender"],
          "workflowitem.assign": ["atutelle"],
          "workflowitem.close": ["atutelle","ftender"],
          "workflowitem.update": ["atutelle", "ftender"],
          "workflowitem.intent.listPermissions": ["atutelle"],
          "workflowitem.intent.grantPermission": ["atutelle"],
          "workflowitem.intent.revokePermission": ["atutelle"]
      },
          "amountType": "N/A"
        },
        {
          "displayName": "Tender evaluation",
          "assignee": "atutelle",
          "permissions": {
          "workflowitem.view": ["atutelle", "rfinance", "pbailleur", "stresor", "faudit", "ftender"],
          "workflowitem.assign": ["atutelle"],
          "workflowitem.close": ["atutelle","ftender"],
          "workflowitem.update": ["atutelle", "ftender"],
          "workflowitem.intent.listPermissions": ["atutelle"],
          "workflowitem.intent.grantPermission": ["atutelle"],
          "workflowitem.intent.revokePermission": ["atutelle"]
      },
          "amountType": "N/A"
        },
        {
          "displayName": "Contract signature",
          "assignee": "atutelle",
          "permissions": {
          "workflowitem.view": ["atutelle", "rfinance", "pbailleur", "stresor", "faudit"],
          "workflowitem.assign": ["atutelle"],
          "workflowitem.close": ["atutelle"],
          "workflowitem.update": ["atutelle"],
          "workflowitem.intent.listPermissions": ["atutelle"],
          "workflowitem.intent.grantPermission": ["atutelle"],
          "workflowitem.intent.revokePermission": ["atutelle"]
      },
>>>>>>> 9fc1199f
          "amount": 15000000,
          "currency": "EUR",
          "amountType": "allocated",
          "permissions": {
            "workflowitem.view": ["jxavier"]
          }
        },
        {
<<<<<<< HEAD
          "displayName": "First installment",
          "assignee": "jxavier",
          "amount": 5000000,
          "currency": "EUR",
          "amountType": "allocated",
          "permissions": {
            "workflowitem.view": ["jxavier"]
          }
        },
        {
          "displayName": "Progress report",
          "assignee": "jxavier",
          "amount": 5000000,
          "currency": "EUR",
          "amountType": "allocated",
          "permissions": {
            "workflowitem.view": ["jxavier"]
          }
        },
        {
          "displayName": "Payment final installment",
          "assignee": "jxavier",
          "amount": 10000000,
          "currency": "EUR",
          "amountType": "allocated",
          "permissions": {
            "workflowitem.view": ["jxavier"]
          }
        },
        {
          "displayName": "Completion subproject",
          "assignee": "jxavier",
          "amountType": "N/A",
          "permissions": {
            "workflowitem.view": ["jxavier"]
          }
=======
          "displayName": "Payment first installment",
          "assignee": "atutelle",
          "permissions": {
          "workflowitem.view": ["atutelle", "rfinance", "pbailleur", "stresor", "faudit"],
          "workflowitem.assign": ["atutelle"],
          "workflowitem.close": ["rfinance"],
          "workflowitem.update": ["atutelle", "rfinance"],
          "workflowitem.intent.listPermissions": ["atutelle"],
          "workflowitem.intent.grantPermission": ["atutelle"],
          "workflowitem.intent.revokePermission": ["atutelle"]
      },
          "amount": 5000000,
          "currency": "EUR",
          "amountType": "disbursed"
        },
        {
          "displayName": "Progress report",
          "assignee": "atutelle",
          "permissions": {
          "workflowitem.view": ["atutelle", "rfinance", "pbailleur", "stresor", "faudit", "pchantier"],
          "workflowitem.assign": ["atutelle"],
          "workflowitem.close": ["pchantier"],
          "workflowitem.update": ["atutelle"],
          "workflowitem.intent.listPermissions": ["atutelle"],
          "workflowitem.intent.grantPermission": ["atutelle"],
          "workflowitem.intent.revokePermission": ["atutelle"]
      },
          "amount": 5000000,
          "currency": "EUR",
          "amountType": "disbursed"
        },
        {
          "displayName": "Payment final installment",
          "assignee": "atutelle",
          "permissions": {
          "workflowitem.view": ["atutelle", "rfinance", "pbailleur", "stresor", "faudit"],
          "workflowitem.assign": ["atutelle"],
          "workflowitem.close": ["rfinance"],
          "workflowitem.update": ["atutelle", "rfinance"],
          "workflowitem.intent.listPermissions": ["atutelle"],
          "workflowitem.intent.grantPermission": ["atutelle"],
          "workflowitem.intent.revokePermission": ["atutelle"]
      },
          "amount": 5000000,
          "currency": "EUR",
          "amountType": "disbursed"
        },
        {
          "displayName": "Completion subproject",
          "assignee": "atutelle",
          "permissions": {
          "workflowitem.view": ["atutelle", "rfinance", "pbailleur", "stresor", "faudit"],
          "workflowitem.assign": ["atutelle"],
          "workflowitem.close": ["atutelle"],
          "workflowitem.update": ["atutelle"],
          "workflowitem.intent.listPermissions": ["atutelle"],
          "workflowitem.intent.grantPermission": ["atutelle"],
          "workflowitem.intent.revokePermission": ["atutelle"]
      },
          "amountType": "N/A"
>>>>>>> 9fc1199f
        }
      ]
    },
    {
      "displayName": "Construction lot 2",
      "description": "No description",
      "amount": "8000000",
      "currency": "EUR",
<<<<<<< HEAD
      "assignee": "jxavier",
      "permissions": {
        "subproject.viewSummary": ["jxavier"],
        "subproject.viewDetails": ["jxavier"]
=======
      "assignee": "atutelle",
      "permissions": {
      "subproject.viewSummary": ["atutelle", "rfinance", "pbailleur", "stresor", "faudit", "ftender", "pchantier"],
      "subproject.viewDetails": ["atutelle", "rfinance", "pbailleur", "stresor", "faudit", "ftender", "pchantier"],
      "subproject.close": ["atutelle"],
      "subproject.update": ["atutelle"],
      "subproject.createWorkflowitem":["atutelle"],
      "subproject.reorderWorkflowitems": ["atutelle"],
      "subproject.viewHistory": ["atutelle", "rfinance", "pbailleur", "stresor", "faudit"],
      "subproject.intent.listPermissions": ["atutelle", "rfinance", "pbailleur"],
      "subproject.intent.grantPermission": ["rfinance", "atutelle"],
      "subproject.intent.revokePermission": ["rfinance", "atutelle"]
>>>>>>> 9fc1199f
      },
      "workflows": [
        {
          "displayName": "Budget allocation",
          "status": "closed",
<<<<<<< HEAD
          "assignee": "jxavier",
          "amountType": "N/A",
          "permissions": {
            "workflowitem.view": ["jxavier"]
          }
=======
          "assignee": "atutelle",
          "permissions": {
          "workflowitem.view": ["atutelle", "rfinance", "pbailleur", "stresor", "faudit"],
          "workflowitem.assign": ["atutelle"],
          "workflowitem.close": ["atutelle"],
          "workflowitem.update": ["atutelle"],
          "workflowitem.intent.listPermissions": ["atutelle"],
          "workflowitem.intent.grantPermission": ["atutelle"],
          "workflowitem.intent.revokePermission": ["atutelle"]
      },
          "amountType": "N/A"
>>>>>>> 9fc1199f
        },
        {
          "displayName": "Tender documents",
          "status": "closed",
<<<<<<< HEAD
          "assignee": "jxavier",
          "amountType": "N/A",
          "permissions": {
            "workflowitem.view": ["jxavier"]
          }
        },
        {
          "displayName": "Tender evaluation",
          "assignee": "jxavier",
          "amountType": "N/A",
          "permissions": {
            "workflowitem.view": ["jxavier"]
          }
        },
        {
          "displayName": "Contract signature",
          "assignee": "jxavier",
=======
          "assignee": "ftender",
          "permissions": {
          "workflowitem.view": ["atutelle", "rfinance", "pbailleur", "stresor", "faudit", "ftender"],
          "workflowitem.assign": ["atutelle"],
          "workflowitem.close": ["atutelle","ftender"],
          "workflowitem.update": ["atutelle", "ftender"],
          "workflowitem.intent.listPermissions": ["atutelle"],
          "workflowitem.intent.grantPermission": ["atutelle"],
          "workflowitem.intent.revokePermission": ["atutelle"]
      },
          "amountType": "N/A"
        },
        {
          "displayName": "Tender evaluation",
          "assignee": "atutelle",
          "permissions": {
          "workflowitem.view": ["atutelle", "rfinance", "pbailleur", "stresor", "faudit", "ftender"],
          "workflowitem.assign": ["atutelle"],
          "workflowitem.close": ["atutelle","ftender"],
          "workflowitem.update": ["atutelle", "ftender"],
          "workflowitem.intent.listPermissions": ["atutelle"],
          "workflowitem.intent.grantPermission": ["atutelle"],
          "workflowitem.intent.revokePermission": ["atutelle"]
      },
          "amountType": "N/A"
        },
        {
          "displayName": "Contract signature",
          "assignee": "atutelle",
          "permissions": {
          "workflowitem.view": ["atutelle", "rfinance", "pbailleur", "stresor", "faudit"],
          "workflowitem.assign": ["atutelle"],
          "workflowitem.close": ["atutelle"],
          "workflowitem.update": ["atutelle"],
          "workflowitem.intent.listPermissions": ["atutelle"],
          "workflowitem.intent.grantPermission": ["atutelle"],
          "workflowitem.intent.revokePermission": ["atutelle"]
      },
>>>>>>> 9fc1199f
          "amount": 8000000,
          "currency": "EUR",
          "amountType": "allocated",
          "permissions": {
            "workflowitem.view": ["jxavier"]
          }
        },
        {
<<<<<<< HEAD
          "displayName": "First installment",
          "assignee": "jxavier",
          "amount": 3000000,
          "currency": "EUR",
          "amountType": "allocated",
          "permissions": {
            "workflowitem.view": ["jxavier"]
          }
        },
        {
          "displayName": "Progress report",
          "assignee": "jxavier",
          "currency": "EUR",
          "amount": 3000000,
          "amountType": "allocated",
          "permissions": {
            "workflowitem.view": ["jxavier"]
          }
        },
        {
          "displayName": "Payment final installment",
          "assignee": "jxavier",
          "amount": 5000000,
          "currency": "EUR",
          "amountType": "allocated",
          "permissions": {
            "workflowitem.view": ["jxavier"]
          }
=======
          "displayName": "Payment first installment",
          "assignee": "atutelle",
          "permissions": {
          "workflowitem.view": ["atutelle", "rfinance", "pbailleur", "stresor", "faudit"],
          "workflowitem.assign": ["atutelle"],
          "workflowitem.close": ["rfinance"],
          "workflowitem.update": ["atutelle", "rfinance"],
          "workflowitem.intent.listPermissions": ["atutelle"],
          "workflowitem.intent.grantPermission": ["atutelle"],
          "workflowitem.intent.revokePermission": ["atutelle"]
      },
          "amount": 3000000,
          "currency": "EUR",
          "amountType": "disbursed"
        },
        {
          "displayName": "Progress report",
          "assignee": "atutelle",
          "permissions": {
          "workflowitem.view": ["atutelle", "rfinance", "pbailleur", "stresor", "faudit", "pchantier"],
          "workflowitem.assign": ["atutelle"],
          "workflowitem.close": ["pchantier"],
          "workflowitem.update": ["atutelle"],
          "workflowitem.intent.listPermissions": ["atutelle"],
          "workflowitem.intent.grantPermission": ["atutelle"],
          "workflowitem.intent.revokePermission": ["atutelle"]
      },
          "currency": "EUR",
          "amount": 2000000,
          "amountType": "disbursed"
        },
        {
          "displayName": "Payment final installment",
          "assignee": "atutelle",
          "permissions": {
          "workflowitem.view": ["atutelle", "rfinance", "pbailleur", "stresor", "faudit"],
          "workflowitem.assign": ["atutelle"],
          "workflowitem.close": ["rfinance"],
          "workflowitem.update": ["atutelle", "rfinance"],
          "workflowitem.intent.listPermissions": ["atutelle"],
          "workflowitem.intent.grantPermission": ["atutelle"],
          "workflowitem.intent.revokePermission": ["atutelle"]
      },
          "amount": 3000000,
          "currency": "EUR",
          "amountType": "disbursed"
>>>>>>> 9fc1199f
        }
      ]
    },
    {
      "displayName": "Equipment",
      "description": "No description",
      "amount": "3000000",
      "currency": "EUR",
<<<<<<< HEAD
      "assignee": "jxavier",
      "permissions": {
        "subproject.viewSummary": ["jxavier"],
        "subproject.viewDetails": ["jxavier"]
=======
      "assignee": "atutelle",
      "permissions": {
      "subproject.viewSummary": ["atutelle", "rfinance", "pbailleur", "stresor", "faudit", "ftender", "pchantier"],
      "subproject.viewDetails": ["atutelle", "rfinance", "pbailleur", "stresor", "faudit", "ftender", "pchantier"],
      "subproject.close": ["atutelle"],
      "subproject.update": ["atutelle"],
      "subproject.createWorkflowitem":["atutelle"],
      "subproject.reorderWorkflowitems": ["atutelle"],
      "subproject.viewHistory": ["atutelle", "rfinance", "pbailleur", "stresor", "faudit"],
      "subproject.intent.listPermissions": ["atutelle", "rfinance", "pbailleur"],
      "subproject.intent.grantPermission": ["rfinance", "atutelle"],
      "subproject.intent.revokePermission": ["rfinance", "atutelle"]
>>>>>>> 9fc1199f
      },
      "workflows": [
        {
          "displayName": "Budget allocation",
          "status": "closed",
<<<<<<< HEAD
          "assignee": "jxavier",
          "amountType": "N/A",
          "permissions": {
            "workflowitem.view": ["jxavier"]
          }
=======
          "assignee": "atutelle",
          "permissions": {
          "workflowitem.view": ["atutelle", "rfinance", "pbailleur", "stresor", "faudit"],
          "workflowitem.assign": ["atutelle"],
          "workflowitem.close": ["atutelle"],
          "workflowitem.update": ["atutelle"],
          "workflowitem.intent.listPermissions": ["atutelle"],
          "workflowitem.intent.grantPermission": ["atutelle"],
          "workflowitem.intent.revokePermission": ["atutelle"]
      },
          "amountType": "N/A"
>>>>>>> 9fc1199f
        },
        {
          "displayName": "Tender documents",
          "status": "closed",
<<<<<<< HEAD
          "assignee": "jxavier",
          "amountType": "N/A",
          "permissions": {
            "workflowitem.view": ["jxavier"]
          }
        },
        {
          "displayName": "Tender evaluation",
          "assignee": "jxavier",
          "amountType": "N/A",
          "permissions": {
            "workflowitem.view": ["jxavier"]
          }
        },
        {
          "displayName": "Contract signature",
          "assignee": "jxavier",
          "amountType": "N/A",
          "permissions": {
            "workflowitem.view": ["jxavier"]
          }
        },
        {
          "displayName": "First installment",
          "assignee": "jxavier",
          "amount": 1500000,
          "currency": "EUR",
          "amountType": "allocated",
          "permissions": {
            "workflowitem.view": ["jxavier"]
          }
        },
        {
          "displayName": "Progress report",
          "assignee": "jxavier",
          "amountType": "N/A",
          "permissions": {
            "workflowitem.view": ["jxavier"]
          }
        },
        {
          "displayName": "Payment final installment",
          "assignee": "jxavier",
          "amount": 1500000,
          "currency": "EUR",
          "amountType": "allocated",
          "permissions": {
            "workflowitem.view": ["jxavier"]
          }
=======
          "assignee": "ftender",
          "permissions": {
          "workflowitem.view": ["atutelle", "rfinance", "pbailleur", "stresor", "faudit", "ftender"],
          "workflowitem.assign": ["atutelle"],
          "workflowitem.close": ["atutelle","ftender"],
          "workflowitem.update": ["atutelle", "ftender"],
          "workflowitem.intent.listPermissions": ["atutelle"],
          "workflowitem.intent.grantPermission": ["atutelle"],
          "workflowitem.intent.revokePermission": ["atutelle"]
      },
          "amountType": "N/A"
        },
        {
          "displayName": "Tender evaluation",
          "assignee": "atutelle",
          "permissions": {
          "workflowitem.view": ["atutelle", "rfinance", "pbailleur", "stresor", "faudit", "ftender"],
          "workflowitem.assign": ["atutelle"],
          "workflowitem.close": ["atutelle","ftender"],
          "workflowitem.update": ["atutelle", "ftender"],
          "workflowitem.intent.listPermissions": ["atutelle"],
          "workflowitem.intent.grantPermission": ["atutelle"],
          "workflowitem.intent.revokePermission": ["atutelle"]
      },
          "amountType": "N/A"
        },
        {
          "displayName": "Contract signature",
          "assignee": "atutelle",
          "permissions": {
          "workflowitem.view": ["atutelle", "rfinance", "pbailleur", "stresor", "faudit"],
          "workflowitem.assign": ["atutelle"],
          "workflowitem.close": ["atutelle"],
          "workflowitem.update": ["atutelle"],
          "workflowitem.intent.listPermissions": ["atutelle"],
          "workflowitem.intent.grantPermission": ["atutelle"],
          "workflowitem.intent.revokePermission": ["atutelle"]
      },
          "amount": 3000000,
          "currency": "EUR",
          "amountType": "allocated"
        },
        {
          "displayName": "Payment first installment",
          "assignee": "atutelle",
          "permissions": {
          "workflowitem.view": ["atutelle", "rfinance", "pbailleur", "stresor", "faudit"],
          "workflowitem.assign": ["atutelle"],
          "workflowitem.close": ["rfinance"],
          "workflowitem.update": ["atutelle", "rfinance"],
          "workflowitem.intent.listPermissions": ["atutelle"],
          "workflowitem.intent.grantPermission": ["atutelle"],
          "workflowitem.intent.revokePermission": ["atutelle"]
      },
          "amount": 1500000,
          "currency": "EUR",
          "amountType": "disbursed"
        },
        {
          "displayName": "Progress report",
          "assignee": "atutelle",
          "permissions": {
          "workflowitem.view": ["atutelle", "rfinance", "pbailleur", "stresor", "faudit", "pchantier"],
          "workflowitem.assign": ["atutelle"],
          "workflowitem.close": ["pchantier"],
          "workflowitem.update": ["atutelle"],
          "workflowitem.intent.listPermissions": ["atutelle"],
          "workflowitem.intent.grantPermission": ["atutelle"],
          "workflowitem.intent.revokePermission": ["atutelle"]
      },
          "amountType": "N/A"
        },
        {
          "displayName": "Payment final installment",
          "assignee": "atutelle",
          "permissions": {
          "workflowitem.view": ["atutelle", "rfinance", "pbailleur", "stresor", "faudit"],
          "workflowitem.assign": ["atutelle"],
          "workflowitem.close": ["rfinance"],
          "workflowitem.update": ["atutelle", "rfinance"],
          "workflowitem.intent.listPermissions": ["atutelle"],
          "workflowitem.intent.grantPermission": ["atutelle"],
          "workflowitem.intent.revokePermission": ["atutelle"]
      },
          "amount": 1500000,
          "currency": "EUR",
          "amountType": "disbursed"
>>>>>>> 9fc1199f
        }
      ]
    }
  ]
}<|MERGE_RESOLUTION|>--- conflicted
+++ resolved
@@ -4,11 +4,7 @@
   "thumbnail": "/Thumbnail_0017.jpg",
   "status": "open",
   "amount": "30000000",
-<<<<<<< HEAD
-  "assignee": "jxavier",
-=======
   "assignee": "atutelle",
->>>>>>> 9fc1199f
   "currency": "EUR",
   "permissions": {
     "project.viewDetails": ["atutelle", "rfinance", "pbailleur", "stresor", "faudit", "pchantier", "ftender"],
@@ -27,11 +23,7 @@
       "status": "closed",
       "amount": "500000",
       "currency": "EUR",
-<<<<<<< HEAD
-      "assignee": "jxavier",
-=======
       "assignee": "atutelle",
->>>>>>> 9fc1199f
       "permissions": {
         "subproject.viewSummary": ["atutelle", "rfinance", "pbailleur", "stresor", "faudit", "ftender", "pchantier"],
         "subproject.viewDetails": ["atutelle", "rfinance", "pbailleur", "stresor", "faudit", "ftender", "pchantier"],
@@ -48,36 +40,21 @@
         {
           "displayName": "Budget allocation",
           "status": "closed",
-<<<<<<< HEAD
-          "assignee": "jxavier",
-          "amountType": "N/A",
-          "permissions": {
-            "workflowitem.view": ["jxavier"]
-          }
-=======
-          "assignee": "atutelle",
-          "permissions": {
-          "workflowitem.view": ["atutelle", "rfinance", "pbailleur", "stresor", "faudit"],
-          "workflowitem.assign": ["atutelle"],
-          "workflowitem.close": ["atutelle"],
-          "workflowitem.update": ["atutelle"],
-          "workflowitem.intent.listPermissions": ["atutelle"],
-          "workflowitem.intent.grantPermission": ["atutelle"],
-          "workflowitem.intent.revokePermission": ["atutelle"]
-      },
-          "amountType": "N/A"
->>>>>>> 9fc1199f
+          "assignee": "atutelle",
+          "permissions": {
+          "workflowitem.view": ["atutelle", "rfinance", "pbailleur", "stresor", "faudit"],
+          "workflowitem.assign": ["atutelle"],
+          "workflowitem.close": ["atutelle"],
+          "workflowitem.update": ["atutelle"],
+          "workflowitem.intent.listPermissions": ["atutelle"],
+          "workflowitem.intent.grantPermission": ["atutelle"],
+          "workflowitem.intent.revokePermission": ["atutelle"]
+      },
+          "amountType": "N/A"
         },
         {
           "displayName": "Tender documents",
           "status": "closed",
-<<<<<<< HEAD
-          "assignee": "jxavier",
-          "amountType": "N/A",
-          "permissions": {
-            "workflowitem.view": ["jxavier"]
-          }
-=======
           "assignee": "ftender",
           "permissions": {
           "workflowitem.view": ["atutelle", "rfinance", "pbailleur", "stresor", "faudit", "ftender"],
@@ -89,18 +66,10 @@
           "workflowitem.intent.revokePermission": ["atutelle"]
       },
           "amountType": "N/A"
->>>>>>> 9fc1199f
         },
         {
           "displayName": "Tender evaluation",
           "status": "closed",
-<<<<<<< HEAD
-          "assignee": "jxavier",
-          "amountType": "N/A",
-          "permissions": {
-            "workflowitem.view": ["jxavier"]
-          }
-=======
           "assignee": "ftender",
           "permissions": {
           "workflowitem.view": ["atutelle", "rfinance", "pbailleur", "stresor", "faudit", "ftender"],
@@ -112,42 +81,27 @@
           "workflowitem.intent.revokePermission": ["atutelle"]
       },
           "amountType": "N/A"
->>>>>>> 9fc1199f
         },
         {
           "displayName": "Contract signature",
           "status": "closed",
-<<<<<<< HEAD
-          "assignee": "jxavier",
-=======
-          "assignee": "atutelle",
-          "permissions": {
-          "workflowitem.view": ["atutelle", "rfinance", "pbailleur", "stresor", "faudit"],
-          "workflowitem.assign": ["atutelle"],
-          "workflowitem.close": ["atutelle"],
-          "workflowitem.update": ["atutelle"],
-          "workflowitem.intent.listPermissions": ["atutelle"],
-          "workflowitem.intent.grantPermission": ["atutelle"],
-          "workflowitem.intent.revokePermission": ["atutelle"]
-      },
->>>>>>> 9fc1199f
+          "assignee": "atutelle",
+          "permissions": {
+          "workflowitem.view": ["atutelle", "rfinance", "pbailleur", "stresor", "faudit"],
+          "workflowitem.assign": ["atutelle"],
+          "workflowitem.close": ["atutelle"],
+          "workflowitem.update": ["atutelle"],
+          "workflowitem.intent.listPermissions": ["atutelle"],
+          "workflowitem.intent.grantPermission": ["atutelle"],
+          "workflowitem.intent.revokePermission": ["atutelle"]
+      },
           "amount": 500000,
           "currency": "EUR",
-          "amountType": "allocated",
-          "permissions": {
-            "workflowitem.view": ["jxavier"]
-          }
+          "amountType": "allocated"
         },
         {
           "displayName": "Payment first installment",
           "status": "closed",
-<<<<<<< HEAD
-          "assignee": "jxavier",
-          "amountType": "N/A",
-          "permissions": {
-            "workflowitem.view": ["jxavier"]
-          }
-=======
           "assignee": "rfinance",
           "permissions": {
           "workflowitem.view": ["atutelle", "rfinance", "pbailleur", "stresor", "faudit"],
@@ -159,14 +113,10 @@
           "workflowitem.intent.revokePermission": ["atutelle"]
       },
           "amountType": "N/A"
->>>>>>> 9fc1199f
         },
         {
           "displayName": "Progress report",
           "status": "closed",
-<<<<<<< HEAD
-          "assignee": "jxavier",
-=======
           "assignee": "pchantier",
           "permissions": {
           "workflowitem.view": ["atutelle", "rfinance", "pbailleur", "stresor", "faudit", "pchantier"],
@@ -177,20 +127,13 @@
           "workflowitem.intent.grantPermission": ["atutelle"],
           "workflowitem.intent.revokePermission": ["atutelle"]
       },
->>>>>>> 9fc1199f
           "amount": 100000,
           "currency": "EUR",
-          "amountType": "disbursed",
-          "permissions": {
-            "workflowitem.view": ["jxavier"]
-          }
+          "amountType": "disbursed"
         },
         {
           "displayName": "Payment interim installment",
           "status": "closed",
-<<<<<<< HEAD
-          "assignee": "jxavier",
-=======
           "assignee": "rfinance",
           "permissions": {
           "workflowitem.view": ["atutelle", "rfinance", "pbailleur", "stresor", "faudit"],
@@ -201,21 +144,13 @@
           "workflowitem.intent.grantPermission": ["atutelle"],
           "workflowitem.intent.revokePermission": ["atutelle"]
       },
->>>>>>> 9fc1199f
           "amount": 100000,
           "currency": "EUR",
-          "amountType": "disbursed",
-          "permissions": {
-            "workflowitem.view": ["jxavier"]
-          }
+          "amountType": "disbursed"
         },
         {
           "displayName": "Payment final installment",
           "status": "closed",
-<<<<<<< HEAD
-          "assignee": "jxavier",
-          "amount": 300000,
-=======
           "assignee": "rfinance",
           "permissions": {
           "workflowitem.view": ["atutelle", "rfinance", "pbailleur", "stresor", "faudit"],
@@ -227,12 +162,8 @@
           "workflowitem.intent.revokePermission": ["atutelle"]
       },
           "amount": 250000,
->>>>>>> 9fc1199f
-          "currency": "EUR",
-          "amountType": "disbursed",
-          "permissions": {
-            "workflowitem.view": ["jxavier"]
-          }
+          "currency": "EUR",
+          "amountType": "disbursed"
         }
       ]
     },
@@ -242,12 +173,6 @@
       "status": "open",
       "amount": "1600000",
       "currency": "EUR",
-<<<<<<< HEAD
-      "assignee": "jxavier",
-      "permissions": {
-        "subproject.viewSummary": ["jxavier"],
-        "subproject.viewDetails": ["jxavier"]
-=======
       "assignee": "atutelle",
       "permissions": {
       "subproject.viewSummary": ["atutelle", "rfinance", "pbailleur", "stresor", "faudit", "ftender", "pchantier"],
@@ -260,203 +185,132 @@
       "subproject.intent.listPermissions": ["atutelle", "rfinance", "pbailleur"],
       "subproject.intent.grantPermission": ["rfinance", "atutelle"],
       "subproject.intent.revokePermission": ["rfinance", "atutelle"]
->>>>>>> 9fc1199f
       },
       "workflows": [
         {
           "displayName": "Budget allocation",
           "status": "closed",
-<<<<<<< HEAD
-          "assignee": "jxavier",
-          "amountType": "N/A",
-          "permissions": {
-            "workflowitem.view": ["jxavier"]
-          }
-=======
-          "assignee": "atutelle",
-          "permissions": {
-          "workflowitem.view": ["atutelle", "rfinance", "pbailleur", "stresor", "faudit"],
-          "workflowitem.assign": ["atutelle"],
-          "workflowitem.close": ["atutelle"],
-          "workflowitem.update": ["atutelle"],
-          "workflowitem.intent.listPermissions": ["atutelle"],
-          "workflowitem.intent.grantPermission": ["atutelle"],
-          "workflowitem.intent.revokePermission": ["atutelle"]
-      },
-          "amountType": "N/A"
->>>>>>> 9fc1199f
+          "assignee": "atutelle",
+          "permissions": {
+          "workflowitem.view": ["atutelle", "rfinance", "pbailleur", "stresor", "faudit"],
+          "workflowitem.assign": ["atutelle"],
+          "workflowitem.close": ["atutelle"],
+          "workflowitem.update": ["atutelle"],
+          "workflowitem.intent.listPermissions": ["atutelle"],
+          "workflowitem.intent.grantPermission": ["atutelle"],
+          "workflowitem.intent.revokePermission": ["atutelle"]
+      },
+          "amountType": "N/A"
         },
         {
           "displayName": "Tender documents",
           "status": "closed",
-<<<<<<< HEAD
-          "assignee": "jxavier",
-          "amountType": "N/A",
-          "permissions": {
-            "workflowitem.view": ["jxavier"]
-          }
+          "assignee": "ftender",
+          "permissions": {
+          "workflowitem.view": ["atutelle", "rfinance", "pbailleur", "stresor", "faudit", "ftender"],
+          "workflowitem.assign": ["atutelle"],
+          "workflowitem.close": ["atutelle","ftender"],
+          "workflowitem.update": ["atutelle", "ftender"],
+          "workflowitem.intent.listPermissions": ["atutelle"],
+          "workflowitem.intent.grantPermission": ["atutelle"],
+          "workflowitem.intent.revokePermission": ["atutelle"]
+      },
+          "amountType": "N/A"
         },
         {
           "displayName": "Tender evaluation",
-          "assignee": "jxavier",
-          "amountType": "N/A",
-          "permissions": {
-            "workflowitem.view": ["jxavier"]
-          }
+          "status": "closed",
+          "assignee": "ftender",
+          "permissions": {
+          "workflowitem.view": ["atutelle", "rfinance", "pbailleur", "stresor", "faudit", "ftender"],
+          "workflowitem.assign": ["atutelle"],
+          "workflowitem.close": ["atutelle","ftender"],
+          "workflowitem.update": ["atutelle", "ftender"],
+          "workflowitem.intent.listPermissions": ["atutelle"],
+          "workflowitem.intent.grantPermission": ["atutelle"],
+          "workflowitem.intent.revokePermission": ["atutelle"]
+      },
+          "amountType": "N/A"
         },
         {
           "displayName": "Contract signature",
-          "assignee": "jxavier",
-=======
-          "assignee": "ftender",
-          "permissions": {
-          "workflowitem.view": ["atutelle", "rfinance", "pbailleur", "stresor", "faudit", "ftender"],
-          "workflowitem.assign": ["atutelle"],
-          "workflowitem.close": ["atutelle","ftender"],
-          "workflowitem.update": ["atutelle", "ftender"],
-          "workflowitem.intent.listPermissions": ["atutelle"],
-          "workflowitem.intent.grantPermission": ["atutelle"],
-          "workflowitem.intent.revokePermission": ["atutelle"]
-      },
-          "amountType": "N/A"
-        },
-        {
-          "displayName": "Tender evaluation",
-          "status": "closed",
-          "assignee": "ftender",
-          "permissions": {
-          "workflowitem.view": ["atutelle", "rfinance", "pbailleur", "stresor", "faudit", "ftender"],
-          "workflowitem.assign": ["atutelle"],
-          "workflowitem.close": ["atutelle","ftender"],
-          "workflowitem.update": ["atutelle", "ftender"],
-          "workflowitem.intent.listPermissions": ["atutelle"],
-          "workflowitem.intent.grantPermission": ["atutelle"],
-          "workflowitem.intent.revokePermission": ["atutelle"]
-      },
-          "amountType": "N/A"
-        },
-        {
-          "displayName": "Contract signature",
-          "status": "closed",
-          "assignee": "atutelle",
-          "permissions": {
-          "workflowitem.view": ["atutelle", "rfinance", "pbailleur", "stresor", "faudit"],
-          "workflowitem.assign": ["atutelle"],
-          "workflowitem.close": ["atutelle"],
-          "workflowitem.update": ["atutelle"],
-          "workflowitem.intent.listPermissions": ["atutelle"],
-          "workflowitem.intent.grantPermission": ["atutelle"],
-          "workflowitem.intent.revokePermission": ["atutelle"]
-      },
->>>>>>> 9fc1199f
+          "status": "closed",
+          "assignee": "atutelle",
+          "permissions": {
+          "workflowitem.view": ["atutelle", "rfinance", "pbailleur", "stresor", "faudit"],
+          "workflowitem.assign": ["atutelle"],
+          "workflowitem.close": ["atutelle"],
+          "workflowitem.update": ["atutelle"],
+          "workflowitem.intent.listPermissions": ["atutelle"],
+          "workflowitem.intent.grantPermission": ["atutelle"],
+          "workflowitem.intent.revokePermission": ["atutelle"]
+      },
           "amount": 1500000,
           "currency": "EUR",
-          "amountType": "allocated",
-          "permissions": {
-            "workflowitem.view": ["jxavier"]
-          }
-        },
-        {
-<<<<<<< HEAD
-          "displayName": "First installment",
-          "assignee": "jxavier",
+          "amountType": "allocated"
+        },
+        {
+          "displayName": "Payment first installment",
+          "status": "closed",
+          "assignee": "rfinance",
+          "permissions": {
+          "workflowitem.view": ["atutelle", "rfinance", "pbailleur", "stresor", "faudit"],
+          "workflowitem.assign": ["atutelle"],
+          "workflowitem.close": ["rfinance"],
+          "workflowitem.update": ["atutelle", "rfinance"],
+          "workflowitem.intent.listPermissions": ["atutelle"],
+          "workflowitem.intent.grantPermission": ["atutelle"],
+          "workflowitem.intent.revokePermission": ["atutelle"]
+      },
           "amount": 500000,
           "currency": "EUR",
-          "amountType": "allocated",
-          "permissions": {
-            "workflowitem.view": ["jxavier"]
-          }
+          "amountType": "disbursed"
         },
         {
           "displayName": "Payment interim installment",
-          "assignee": "jxavier",
+          "assignee": "atutelle",
+          "permissions": {
+          "workflowitem.view": ["atutelle", "rfinance", "pbailleur", "stresor", "faudit"],
+          "workflowitem.assign": ["atutelle"],
+          "workflowitem.close": ["rfinance"],
+          "workflowitem.update": ["atutelle", "rfinance"],
+          "workflowitem.intent.listPermissions": ["atutelle"],
+          "workflowitem.intent.grantPermission": ["atutelle"],
+          "workflowitem.intent.revokePermission": ["atutelle"]
+      },
           "amount": 500000,
           "currency": "EUR",
-          "amountType": "allocated",
-          "permissions": {
-            "workflowitem.view": ["jxavier"]
-          }
+          "amountType": "disbursed"
         },
         {
           "displayName": "Progress report",
-          "assignee": "jxavier",
-          "amountType": "N/A",
-          "permissions": {
-            "workflowitem.view": ["jxavier"]
-          }
+          "assignee": "atutelle",
+          "permissions": {
+          "workflowitem.view": ["atutelle", "rfinance", "pbailleur", "stresor", "faudit", "pchantier"],
+          "workflowitem.assign": ["atutelle"],
+          "workflowitem.close": ["pchantier"],
+          "workflowitem.update": ["atutelle"],
+          "workflowitem.intent.listPermissions": ["atutelle"],
+          "workflowitem.intent.grantPermission": ["atutelle"],
+          "workflowitem.intent.revokePermission": ["atutelle"]
+      },
+          "amountType": "N/A"
         },
         {
           "displayName": "Payment final installment",
-          "assignee": "jxavier",
+          "assignee": "atutelle",
+          "permissions": {
+          "workflowitem.view": ["atutelle", "rfinance", "pbailleur", "stresor", "faudit"],
+          "workflowitem.assign": ["atutelle"],
+          "workflowitem.close": ["rfinance"],
+          "workflowitem.update": ["atutelle", "rfinance"],
+          "workflowitem.intent.listPermissions": ["atutelle"],
+          "workflowitem.intent.grantPermission": ["atutelle"],
+          "workflowitem.intent.revokePermission": ["atutelle"]
+      },
           "amount": 500000,
           "currency": "EUR",
-          "amountType": "allocated",
-          "permissions": {
-            "workflowitem.view": ["jxavier"]
-          }
-=======
-          "displayName": "Payment first installment",
-          "status": "closed",
-          "assignee": "rfinance",
-          "permissions": {
-          "workflowitem.view": ["atutelle", "rfinance", "pbailleur", "stresor", "faudit"],
-          "workflowitem.assign": ["atutelle"],
-          "workflowitem.close": ["rfinance"],
-          "workflowitem.update": ["atutelle", "rfinance"],
-          "workflowitem.intent.listPermissions": ["atutelle"],
-          "workflowitem.intent.grantPermission": ["atutelle"],
-          "workflowitem.intent.revokePermission": ["atutelle"]
-      },
-          "amount": 500000,
-          "currency": "EUR",
-          "amountType": "disbursed"
-        },
-        {
-          "displayName": "Payment interim installment",
-          "assignee": "atutelle",
-          "permissions": {
-          "workflowitem.view": ["atutelle", "rfinance", "pbailleur", "stresor", "faudit"],
-          "workflowitem.assign": ["atutelle"],
-          "workflowitem.close": ["rfinance"],
-          "workflowitem.update": ["atutelle", "rfinance"],
-          "workflowitem.intent.listPermissions": ["atutelle"],
-          "workflowitem.intent.grantPermission": ["atutelle"],
-          "workflowitem.intent.revokePermission": ["atutelle"]
-      },
-          "amount": 500000,
-          "currency": "EUR",
-          "amountType": "disbursed"
-        },
-        {
-          "displayName": "Progress report",
-          "assignee": "atutelle",
-          "permissions": {
-          "workflowitem.view": ["atutelle", "rfinance", "pbailleur", "stresor", "faudit", "pchantier"],
-          "workflowitem.assign": ["atutelle"],
-          "workflowitem.close": ["pchantier"],
-          "workflowitem.update": ["atutelle"],
-          "workflowitem.intent.listPermissions": ["atutelle"],
-          "workflowitem.intent.grantPermission": ["atutelle"],
-          "workflowitem.intent.revokePermission": ["atutelle"]
-      },
-          "amountType": "N/A"
-        },
-        {
-          "displayName": "Payment final installment",
-          "assignee": "atutelle",
-          "permissions": {
-          "workflowitem.view": ["atutelle", "rfinance", "pbailleur", "stresor", "faudit"],
-          "workflowitem.assign": ["atutelle"],
-          "workflowitem.close": ["rfinance"],
-          "workflowitem.update": ["atutelle", "rfinance"],
-          "workflowitem.intent.listPermissions": ["atutelle"],
-          "workflowitem.intent.grantPermission": ["atutelle"],
-          "workflowitem.intent.revokePermission": ["atutelle"]
-      },
-          "amount": 500000,
-          "currency": "EUR",
-          "amountType": "disbursed"
->>>>>>> 9fc1199f
+          "amountType": "disbursed"
         }
       ]
     },
@@ -465,12 +319,6 @@
       "description": "No description",
       "amount": "13000000",
       "currency": "EUR",
-<<<<<<< HEAD
-      "assignee": "jxavier",
-      "permissions": {
-        "subproject.viewSummary": ["jxavier"],
-        "subproject.viewDetails": ["jxavier"]
-=======
       "assignee": "atutelle",
       "permissions": {
       "subproject.viewSummary": ["atutelle", "rfinance", "pbailleur", "stresor", "faudit", "ftender", "pchantier"],
@@ -483,200 +331,129 @@
       "subproject.intent.listPermissions": ["atutelle", "rfinance", "pbailleur"],
       "subproject.intent.grantPermission": ["rfinance", "atutelle"],
       "subproject.intent.revokePermission": ["rfinance", "atutelle"]
->>>>>>> 9fc1199f
       },
       "workflows": [
         {
           "displayName": "Budget allocation",
           "status": "closed",
-<<<<<<< HEAD
-          "assignee": "jxavier",
-          "amountType": "N/A",
-          "permissions": {
-            "workflowitem.view": ["jxavier"]
-          }
-=======
-          "assignee": "atutelle",
-          "permissions": {
-          "workflowitem.view": ["atutelle", "rfinance", "pbailleur", "stresor", "faudit"],
-          "workflowitem.assign": ["atutelle"],
-          "workflowitem.close": ["atutelle"],
-          "workflowitem.update": ["atutelle"],
-          "workflowitem.intent.listPermissions": ["atutelle"],
-          "workflowitem.intent.grantPermission": ["atutelle"],
-          "workflowitem.intent.revokePermission": ["atutelle"]
-      },
-          "amountType": "N/A"
->>>>>>> 9fc1199f
+          "assignee": "atutelle",
+          "permissions": {
+          "workflowitem.view": ["atutelle", "rfinance", "pbailleur", "stresor", "faudit"],
+          "workflowitem.assign": ["atutelle"],
+          "workflowitem.close": ["atutelle"],
+          "workflowitem.update": ["atutelle"],
+          "workflowitem.intent.listPermissions": ["atutelle"],
+          "workflowitem.intent.grantPermission": ["atutelle"],
+          "workflowitem.intent.revokePermission": ["atutelle"]
+      },
+          "amountType": "N/A"
         },
         {
           "displayName": "Tender documents",
           "status": "closed",
-<<<<<<< HEAD
-          "assignee": "jxavier",
-          "amountType": "N/A",
-          "permissions": {
-            "workflowitem.view": ["jxavier"]
-          }
+          "assignee": "ftender",
+          "permissions": {
+          "workflowitem.view": ["atutelle", "rfinance", "pbailleur", "stresor", "faudit", "ftender"],
+          "workflowitem.assign": ["atutelle"],
+          "workflowitem.close": ["atutelle","ftender"],
+          "workflowitem.update": ["atutelle", "ftender"],
+          "workflowitem.intent.listPermissions": ["atutelle"],
+          "workflowitem.intent.grantPermission": ["atutelle"],
+          "workflowitem.intent.revokePermission": ["atutelle"]
+      },
+          "amountType": "N/A"
         },
         {
           "displayName": "Tender evaluation",
-          "assignee": "jxavier",
-          "amountType": "N/A",
-          "permissions": {
-            "workflowitem.view": ["jxavier"]
-          }
+          "assignee": "atutelle",
+          "permissions": {
+          "workflowitem.view": ["atutelle", "rfinance", "pbailleur", "stresor", "faudit", "ftender"],
+          "workflowitem.assign": ["atutelle"],
+          "workflowitem.close": ["atutelle","ftender"],
+          "workflowitem.update": ["atutelle", "ftender"],
+          "workflowitem.intent.listPermissions": ["atutelle"],
+          "workflowitem.intent.grantPermission": ["atutelle"],
+          "workflowitem.intent.revokePermission": ["atutelle"]
+      },
+          "amountType": "N/A"
         },
         {
           "displayName": "Contract signature",
-          "assignee": "jxavier",
-=======
-          "assignee": "ftender",
-          "permissions": {
-          "workflowitem.view": ["atutelle", "rfinance", "pbailleur", "stresor", "faudit", "ftender"],
-          "workflowitem.assign": ["atutelle"],
-          "workflowitem.close": ["atutelle","ftender"],
-          "workflowitem.update": ["atutelle", "ftender"],
-          "workflowitem.intent.listPermissions": ["atutelle"],
-          "workflowitem.intent.grantPermission": ["atutelle"],
-          "workflowitem.intent.revokePermission": ["atutelle"]
-      },
-          "amountType": "N/A"
-        },
-        {
-          "displayName": "Tender evaluation",
-          "assignee": "atutelle",
-          "permissions": {
-          "workflowitem.view": ["atutelle", "rfinance", "pbailleur", "stresor", "faudit", "ftender"],
-          "workflowitem.assign": ["atutelle"],
-          "workflowitem.close": ["atutelle","ftender"],
-          "workflowitem.update": ["atutelle", "ftender"],
-          "workflowitem.intent.listPermissions": ["atutelle"],
-          "workflowitem.intent.grantPermission": ["atutelle"],
-          "workflowitem.intent.revokePermission": ["atutelle"]
-      },
-          "amountType": "N/A"
-        },
-        {
-          "displayName": "Contract signature",
-          "assignee": "atutelle",
-          "permissions": {
-          "workflowitem.view": ["atutelle", "rfinance", "pbailleur", "stresor", "faudit"],
-          "workflowitem.assign": ["atutelle"],
-          "workflowitem.close": ["atutelle"],
-          "workflowitem.update": ["atutelle"],
-          "workflowitem.intent.listPermissions": ["atutelle"],
-          "workflowitem.intent.grantPermission": ["atutelle"],
-          "workflowitem.intent.revokePermission": ["atutelle"]
-      },
->>>>>>> 9fc1199f
+          "assignee": "atutelle",
+          "permissions": {
+          "workflowitem.view": ["atutelle", "rfinance", "pbailleur", "stresor", "faudit"],
+          "workflowitem.assign": ["atutelle"],
+          "workflowitem.close": ["atutelle"],
+          "workflowitem.update": ["atutelle"],
+          "workflowitem.intent.listPermissions": ["atutelle"],
+          "workflowitem.intent.grantPermission": ["atutelle"],
+          "workflowitem.intent.revokePermission": ["atutelle"]
+      },
           "amount": 15000000,
           "currency": "EUR",
-          "amountType": "allocated",
-          "permissions": {
-            "workflowitem.view": ["jxavier"]
-          }
-        },
-        {
-<<<<<<< HEAD
-          "displayName": "First installment",
-          "assignee": "jxavier",
+          "amountType": "allocated"
+        },
+        {
+          "displayName": "Payment first installment",
+          "assignee": "atutelle",
+          "permissions": {
+          "workflowitem.view": ["atutelle", "rfinance", "pbailleur", "stresor", "faudit"],
+          "workflowitem.assign": ["atutelle"],
+          "workflowitem.close": ["rfinance"],
+          "workflowitem.update": ["atutelle", "rfinance"],
+          "workflowitem.intent.listPermissions": ["atutelle"],
+          "workflowitem.intent.grantPermission": ["atutelle"],
+          "workflowitem.intent.revokePermission": ["atutelle"]
+      },
           "amount": 5000000,
           "currency": "EUR",
-          "amountType": "allocated",
-          "permissions": {
-            "workflowitem.view": ["jxavier"]
-          }
+          "amountType": "disbursed"
         },
         {
           "displayName": "Progress report",
-          "assignee": "jxavier",
+          "assignee": "atutelle",
+          "permissions": {
+          "workflowitem.view": ["atutelle", "rfinance", "pbailleur", "stresor", "faudit", "pchantier"],
+          "workflowitem.assign": ["atutelle"],
+          "workflowitem.close": ["pchantier"],
+          "workflowitem.update": ["atutelle"],
+          "workflowitem.intent.listPermissions": ["atutelle"],
+          "workflowitem.intent.grantPermission": ["atutelle"],
+          "workflowitem.intent.revokePermission": ["atutelle"]
+      },
           "amount": 5000000,
           "currency": "EUR",
-          "amountType": "allocated",
-          "permissions": {
-            "workflowitem.view": ["jxavier"]
-          }
+          "amountType": "disbursed"
         },
         {
           "displayName": "Payment final installment",
-          "assignee": "jxavier",
-          "amount": 10000000,
-          "currency": "EUR",
-          "amountType": "allocated",
-          "permissions": {
-            "workflowitem.view": ["jxavier"]
-          }
+          "assignee": "atutelle",
+          "permissions": {
+          "workflowitem.view": ["atutelle", "rfinance", "pbailleur", "stresor", "faudit"],
+          "workflowitem.assign": ["atutelle"],
+          "workflowitem.close": ["rfinance"],
+          "workflowitem.update": ["atutelle", "rfinance"],
+          "workflowitem.intent.listPermissions": ["atutelle"],
+          "workflowitem.intent.grantPermission": ["atutelle"],
+          "workflowitem.intent.revokePermission": ["atutelle"]
+      },
+          "amount": 5000000,
+          "currency": "EUR",
+          "amountType": "disbursed"
         },
         {
           "displayName": "Completion subproject",
-          "assignee": "jxavier",
-          "amountType": "N/A",
-          "permissions": {
-            "workflowitem.view": ["jxavier"]
-          }
-=======
-          "displayName": "Payment first installment",
-          "assignee": "atutelle",
-          "permissions": {
-          "workflowitem.view": ["atutelle", "rfinance", "pbailleur", "stresor", "faudit"],
-          "workflowitem.assign": ["atutelle"],
-          "workflowitem.close": ["rfinance"],
-          "workflowitem.update": ["atutelle", "rfinance"],
-          "workflowitem.intent.listPermissions": ["atutelle"],
-          "workflowitem.intent.grantPermission": ["atutelle"],
-          "workflowitem.intent.revokePermission": ["atutelle"]
-      },
-          "amount": 5000000,
-          "currency": "EUR",
-          "amountType": "disbursed"
-        },
-        {
-          "displayName": "Progress report",
-          "assignee": "atutelle",
-          "permissions": {
-          "workflowitem.view": ["atutelle", "rfinance", "pbailleur", "stresor", "faudit", "pchantier"],
-          "workflowitem.assign": ["atutelle"],
-          "workflowitem.close": ["pchantier"],
-          "workflowitem.update": ["atutelle"],
-          "workflowitem.intent.listPermissions": ["atutelle"],
-          "workflowitem.intent.grantPermission": ["atutelle"],
-          "workflowitem.intent.revokePermission": ["atutelle"]
-      },
-          "amount": 5000000,
-          "currency": "EUR",
-          "amountType": "disbursed"
-        },
-        {
-          "displayName": "Payment final installment",
-          "assignee": "atutelle",
-          "permissions": {
-          "workflowitem.view": ["atutelle", "rfinance", "pbailleur", "stresor", "faudit"],
-          "workflowitem.assign": ["atutelle"],
-          "workflowitem.close": ["rfinance"],
-          "workflowitem.update": ["atutelle", "rfinance"],
-          "workflowitem.intent.listPermissions": ["atutelle"],
-          "workflowitem.intent.grantPermission": ["atutelle"],
-          "workflowitem.intent.revokePermission": ["atutelle"]
-      },
-          "amount": 5000000,
-          "currency": "EUR",
-          "amountType": "disbursed"
-        },
-        {
-          "displayName": "Completion subproject",
-          "assignee": "atutelle",
-          "permissions": {
-          "workflowitem.view": ["atutelle", "rfinance", "pbailleur", "stresor", "faudit"],
-          "workflowitem.assign": ["atutelle"],
-          "workflowitem.close": ["atutelle"],
-          "workflowitem.update": ["atutelle"],
-          "workflowitem.intent.listPermissions": ["atutelle"],
-          "workflowitem.intent.grantPermission": ["atutelle"],
-          "workflowitem.intent.revokePermission": ["atutelle"]
-      },
-          "amountType": "N/A"
->>>>>>> 9fc1199f
+          "assignee": "atutelle",
+          "permissions": {
+          "workflowitem.view": ["atutelle", "rfinance", "pbailleur", "stresor", "faudit"],
+          "workflowitem.assign": ["atutelle"],
+          "workflowitem.close": ["atutelle"],
+          "workflowitem.update": ["atutelle"],
+          "workflowitem.intent.listPermissions": ["atutelle"],
+          "workflowitem.intent.grantPermission": ["atutelle"],
+          "workflowitem.intent.revokePermission": ["atutelle"]
+      },
+          "amountType": "N/A"
         }
       ]
     },
@@ -685,12 +462,6 @@
       "description": "No description",
       "amount": "8000000",
       "currency": "EUR",
-<<<<<<< HEAD
-      "assignee": "jxavier",
-      "permissions": {
-        "subproject.viewSummary": ["jxavier"],
-        "subproject.viewDetails": ["jxavier"]
-=======
       "assignee": "atutelle",
       "permissions": {
       "subproject.viewSummary": ["atutelle", "rfinance", "pbailleur", "stresor", "faudit", "ftender", "pchantier"],
@@ -703,178 +474,115 @@
       "subproject.intent.listPermissions": ["atutelle", "rfinance", "pbailleur"],
       "subproject.intent.grantPermission": ["rfinance", "atutelle"],
       "subproject.intent.revokePermission": ["rfinance", "atutelle"]
->>>>>>> 9fc1199f
       },
       "workflows": [
         {
           "displayName": "Budget allocation",
           "status": "closed",
-<<<<<<< HEAD
-          "assignee": "jxavier",
-          "amountType": "N/A",
-          "permissions": {
-            "workflowitem.view": ["jxavier"]
-          }
-=======
-          "assignee": "atutelle",
-          "permissions": {
-          "workflowitem.view": ["atutelle", "rfinance", "pbailleur", "stresor", "faudit"],
-          "workflowitem.assign": ["atutelle"],
-          "workflowitem.close": ["atutelle"],
-          "workflowitem.update": ["atutelle"],
-          "workflowitem.intent.listPermissions": ["atutelle"],
-          "workflowitem.intent.grantPermission": ["atutelle"],
-          "workflowitem.intent.revokePermission": ["atutelle"]
-      },
-          "amountType": "N/A"
->>>>>>> 9fc1199f
+          "assignee": "atutelle",
+          "permissions": {
+          "workflowitem.view": ["atutelle", "rfinance", "pbailleur", "stresor", "faudit"],
+          "workflowitem.assign": ["atutelle"],
+          "workflowitem.close": ["atutelle"],
+          "workflowitem.update": ["atutelle"],
+          "workflowitem.intent.listPermissions": ["atutelle"],
+          "workflowitem.intent.grantPermission": ["atutelle"],
+          "workflowitem.intent.revokePermission": ["atutelle"]
+      },
+          "amountType": "N/A"
         },
         {
           "displayName": "Tender documents",
           "status": "closed",
-<<<<<<< HEAD
-          "assignee": "jxavier",
-          "amountType": "N/A",
-          "permissions": {
-            "workflowitem.view": ["jxavier"]
-          }
+          "assignee": "ftender",
+          "permissions": {
+          "workflowitem.view": ["atutelle", "rfinance", "pbailleur", "stresor", "faudit", "ftender"],
+          "workflowitem.assign": ["atutelle"],
+          "workflowitem.close": ["atutelle","ftender"],
+          "workflowitem.update": ["atutelle", "ftender"],
+          "workflowitem.intent.listPermissions": ["atutelle"],
+          "workflowitem.intent.grantPermission": ["atutelle"],
+          "workflowitem.intent.revokePermission": ["atutelle"]
+      },
+          "amountType": "N/A"
         },
         {
           "displayName": "Tender evaluation",
-          "assignee": "jxavier",
-          "amountType": "N/A",
-          "permissions": {
-            "workflowitem.view": ["jxavier"]
-          }
+          "assignee": "atutelle",
+          "permissions": {
+          "workflowitem.view": ["atutelle", "rfinance", "pbailleur", "stresor", "faudit", "ftender"],
+          "workflowitem.assign": ["atutelle"],
+          "workflowitem.close": ["atutelle","ftender"],
+          "workflowitem.update": ["atutelle", "ftender"],
+          "workflowitem.intent.listPermissions": ["atutelle"],
+          "workflowitem.intent.grantPermission": ["atutelle"],
+          "workflowitem.intent.revokePermission": ["atutelle"]
+      },
+          "amountType": "N/A"
         },
         {
           "displayName": "Contract signature",
-          "assignee": "jxavier",
-=======
-          "assignee": "ftender",
-          "permissions": {
-          "workflowitem.view": ["atutelle", "rfinance", "pbailleur", "stresor", "faudit", "ftender"],
-          "workflowitem.assign": ["atutelle"],
-          "workflowitem.close": ["atutelle","ftender"],
-          "workflowitem.update": ["atutelle", "ftender"],
-          "workflowitem.intent.listPermissions": ["atutelle"],
-          "workflowitem.intent.grantPermission": ["atutelle"],
-          "workflowitem.intent.revokePermission": ["atutelle"]
-      },
-          "amountType": "N/A"
-        },
-        {
-          "displayName": "Tender evaluation",
-          "assignee": "atutelle",
-          "permissions": {
-          "workflowitem.view": ["atutelle", "rfinance", "pbailleur", "stresor", "faudit", "ftender"],
-          "workflowitem.assign": ["atutelle"],
-          "workflowitem.close": ["atutelle","ftender"],
-          "workflowitem.update": ["atutelle", "ftender"],
-          "workflowitem.intent.listPermissions": ["atutelle"],
-          "workflowitem.intent.grantPermission": ["atutelle"],
-          "workflowitem.intent.revokePermission": ["atutelle"]
-      },
-          "amountType": "N/A"
-        },
-        {
-          "displayName": "Contract signature",
-          "assignee": "atutelle",
-          "permissions": {
-          "workflowitem.view": ["atutelle", "rfinance", "pbailleur", "stresor", "faudit"],
-          "workflowitem.assign": ["atutelle"],
-          "workflowitem.close": ["atutelle"],
-          "workflowitem.update": ["atutelle"],
-          "workflowitem.intent.listPermissions": ["atutelle"],
-          "workflowitem.intent.grantPermission": ["atutelle"],
-          "workflowitem.intent.revokePermission": ["atutelle"]
-      },
->>>>>>> 9fc1199f
+          "assignee": "atutelle",
+          "permissions": {
+          "workflowitem.view": ["atutelle", "rfinance", "pbailleur", "stresor", "faudit"],
+          "workflowitem.assign": ["atutelle"],
+          "workflowitem.close": ["atutelle"],
+          "workflowitem.update": ["atutelle"],
+          "workflowitem.intent.listPermissions": ["atutelle"],
+          "workflowitem.intent.grantPermission": ["atutelle"],
+          "workflowitem.intent.revokePermission": ["atutelle"]
+      },
           "amount": 8000000,
           "currency": "EUR",
-          "amountType": "allocated",
-          "permissions": {
-            "workflowitem.view": ["jxavier"]
-          }
-        },
-        {
-<<<<<<< HEAD
-          "displayName": "First installment",
-          "assignee": "jxavier",
+          "amountType": "allocated"
+        },
+        {
+          "displayName": "Payment first installment",
+          "assignee": "atutelle",
+          "permissions": {
+          "workflowitem.view": ["atutelle", "rfinance", "pbailleur", "stresor", "faudit"],
+          "workflowitem.assign": ["atutelle"],
+          "workflowitem.close": ["rfinance"],
+          "workflowitem.update": ["atutelle", "rfinance"],
+          "workflowitem.intent.listPermissions": ["atutelle"],
+          "workflowitem.intent.grantPermission": ["atutelle"],
+          "workflowitem.intent.revokePermission": ["atutelle"]
+      },
           "amount": 3000000,
           "currency": "EUR",
-          "amountType": "allocated",
-          "permissions": {
-            "workflowitem.view": ["jxavier"]
-          }
+          "amountType": "disbursed"
         },
         {
           "displayName": "Progress report",
-          "assignee": "jxavier",
-          "currency": "EUR",
+          "assignee": "atutelle",
+          "permissions": {
+          "workflowitem.view": ["atutelle", "rfinance", "pbailleur", "stresor", "faudit", "pchantier"],
+          "workflowitem.assign": ["atutelle"],
+          "workflowitem.close": ["pchantier"],
+          "workflowitem.update": ["atutelle"],
+          "workflowitem.intent.listPermissions": ["atutelle"],
+          "workflowitem.intent.grantPermission": ["atutelle"],
+          "workflowitem.intent.revokePermission": ["atutelle"]
+      },
+          "currency": "EUR",
+          "amount": 2000000,
+          "amountType": "disbursed"
+        },
+        {
+          "displayName": "Payment final installment",
+          "assignee": "atutelle",
+          "permissions": {
+          "workflowitem.view": ["atutelle", "rfinance", "pbailleur", "stresor", "faudit"],
+          "workflowitem.assign": ["atutelle"],
+          "workflowitem.close": ["rfinance"],
+          "workflowitem.update": ["atutelle", "rfinance"],
+          "workflowitem.intent.listPermissions": ["atutelle"],
+          "workflowitem.intent.grantPermission": ["atutelle"],
+          "workflowitem.intent.revokePermission": ["atutelle"]
+      },
           "amount": 3000000,
-          "amountType": "allocated",
-          "permissions": {
-            "workflowitem.view": ["jxavier"]
-          }
-        },
-        {
-          "displayName": "Payment final installment",
-          "assignee": "jxavier",
-          "amount": 5000000,
-          "currency": "EUR",
-          "amountType": "allocated",
-          "permissions": {
-            "workflowitem.view": ["jxavier"]
-          }
-=======
-          "displayName": "Payment first installment",
-          "assignee": "atutelle",
-          "permissions": {
-          "workflowitem.view": ["atutelle", "rfinance", "pbailleur", "stresor", "faudit"],
-          "workflowitem.assign": ["atutelle"],
-          "workflowitem.close": ["rfinance"],
-          "workflowitem.update": ["atutelle", "rfinance"],
-          "workflowitem.intent.listPermissions": ["atutelle"],
-          "workflowitem.intent.grantPermission": ["atutelle"],
-          "workflowitem.intent.revokePermission": ["atutelle"]
-      },
-          "amount": 3000000,
-          "currency": "EUR",
-          "amountType": "disbursed"
-        },
-        {
-          "displayName": "Progress report",
-          "assignee": "atutelle",
-          "permissions": {
-          "workflowitem.view": ["atutelle", "rfinance", "pbailleur", "stresor", "faudit", "pchantier"],
-          "workflowitem.assign": ["atutelle"],
-          "workflowitem.close": ["pchantier"],
-          "workflowitem.update": ["atutelle"],
-          "workflowitem.intent.listPermissions": ["atutelle"],
-          "workflowitem.intent.grantPermission": ["atutelle"],
-          "workflowitem.intent.revokePermission": ["atutelle"]
-      },
-          "currency": "EUR",
-          "amount": 2000000,
-          "amountType": "disbursed"
-        },
-        {
-          "displayName": "Payment final installment",
-          "assignee": "atutelle",
-          "permissions": {
-          "workflowitem.view": ["atutelle", "rfinance", "pbailleur", "stresor", "faudit"],
-          "workflowitem.assign": ["atutelle"],
-          "workflowitem.close": ["rfinance"],
-          "workflowitem.update": ["atutelle", "rfinance"],
-          "workflowitem.intent.listPermissions": ["atutelle"],
-          "workflowitem.intent.grantPermission": ["atutelle"],
-          "workflowitem.intent.revokePermission": ["atutelle"]
-      },
-          "amount": 3000000,
-          "currency": "EUR",
-          "amountType": "disbursed"
->>>>>>> 9fc1199f
+          "currency": "EUR",
+          "amountType": "disbursed"
         }
       ]
     },
@@ -883,12 +591,6 @@
       "description": "No description",
       "amount": "3000000",
       "currency": "EUR",
-<<<<<<< HEAD
-      "assignee": "jxavier",
-      "permissions": {
-        "subproject.viewSummary": ["jxavier"],
-        "subproject.viewDetails": ["jxavier"]
-=======
       "assignee": "atutelle",
       "permissions": {
       "subproject.viewSummary": ["atutelle", "rfinance", "pbailleur", "stresor", "faudit", "ftender", "pchantier"],
@@ -901,174 +603,113 @@
       "subproject.intent.listPermissions": ["atutelle", "rfinance", "pbailleur"],
       "subproject.intent.grantPermission": ["rfinance", "atutelle"],
       "subproject.intent.revokePermission": ["rfinance", "atutelle"]
->>>>>>> 9fc1199f
       },
       "workflows": [
         {
           "displayName": "Budget allocation",
           "status": "closed",
-<<<<<<< HEAD
-          "assignee": "jxavier",
-          "amountType": "N/A",
-          "permissions": {
-            "workflowitem.view": ["jxavier"]
-          }
-=======
-          "assignee": "atutelle",
-          "permissions": {
-          "workflowitem.view": ["atutelle", "rfinance", "pbailleur", "stresor", "faudit"],
-          "workflowitem.assign": ["atutelle"],
-          "workflowitem.close": ["atutelle"],
-          "workflowitem.update": ["atutelle"],
-          "workflowitem.intent.listPermissions": ["atutelle"],
-          "workflowitem.intent.grantPermission": ["atutelle"],
-          "workflowitem.intent.revokePermission": ["atutelle"]
-      },
-          "amountType": "N/A"
->>>>>>> 9fc1199f
+          "assignee": "atutelle",
+          "permissions": {
+          "workflowitem.view": ["atutelle", "rfinance", "pbailleur", "stresor", "faudit"],
+          "workflowitem.assign": ["atutelle"],
+          "workflowitem.close": ["atutelle"],
+          "workflowitem.update": ["atutelle"],
+          "workflowitem.intent.listPermissions": ["atutelle"],
+          "workflowitem.intent.grantPermission": ["atutelle"],
+          "workflowitem.intent.revokePermission": ["atutelle"]
+      },
+          "amountType": "N/A"
         },
         {
           "displayName": "Tender documents",
           "status": "closed",
-<<<<<<< HEAD
-          "assignee": "jxavier",
-          "amountType": "N/A",
-          "permissions": {
-            "workflowitem.view": ["jxavier"]
-          }
+          "assignee": "ftender",
+          "permissions": {
+          "workflowitem.view": ["atutelle", "rfinance", "pbailleur", "stresor", "faudit", "ftender"],
+          "workflowitem.assign": ["atutelle"],
+          "workflowitem.close": ["atutelle","ftender"],
+          "workflowitem.update": ["atutelle", "ftender"],
+          "workflowitem.intent.listPermissions": ["atutelle"],
+          "workflowitem.intent.grantPermission": ["atutelle"],
+          "workflowitem.intent.revokePermission": ["atutelle"]
+      },
+          "amountType": "N/A"
         },
         {
           "displayName": "Tender evaluation",
-          "assignee": "jxavier",
-          "amountType": "N/A",
-          "permissions": {
-            "workflowitem.view": ["jxavier"]
-          }
+          "assignee": "atutelle",
+          "permissions": {
+          "workflowitem.view": ["atutelle", "rfinance", "pbailleur", "stresor", "faudit", "ftender"],
+          "workflowitem.assign": ["atutelle"],
+          "workflowitem.close": ["atutelle","ftender"],
+          "workflowitem.update": ["atutelle", "ftender"],
+          "workflowitem.intent.listPermissions": ["atutelle"],
+          "workflowitem.intent.grantPermission": ["atutelle"],
+          "workflowitem.intent.revokePermission": ["atutelle"]
+      },
+          "amountType": "N/A"
         },
         {
           "displayName": "Contract signature",
-          "assignee": "jxavier",
-          "amountType": "N/A",
-          "permissions": {
-            "workflowitem.view": ["jxavier"]
-          }
-        },
-        {
-          "displayName": "First installment",
-          "assignee": "jxavier",
+          "assignee": "atutelle",
+          "permissions": {
+          "workflowitem.view": ["atutelle", "rfinance", "pbailleur", "stresor", "faudit"],
+          "workflowitem.assign": ["atutelle"],
+          "workflowitem.close": ["atutelle"],
+          "workflowitem.update": ["atutelle"],
+          "workflowitem.intent.listPermissions": ["atutelle"],
+          "workflowitem.intent.grantPermission": ["atutelle"],
+          "workflowitem.intent.revokePermission": ["atutelle"]
+      },
+          "amount": 3000000,
+          "currency": "EUR",
+          "amountType": "allocated"
+        },
+        {
+          "displayName": "Payment first installment",
+          "assignee": "atutelle",
+          "permissions": {
+          "workflowitem.view": ["atutelle", "rfinance", "pbailleur", "stresor", "faudit"],
+          "workflowitem.assign": ["atutelle"],
+          "workflowitem.close": ["rfinance"],
+          "workflowitem.update": ["atutelle", "rfinance"],
+          "workflowitem.intent.listPermissions": ["atutelle"],
+          "workflowitem.intent.grantPermission": ["atutelle"],
+          "workflowitem.intent.revokePermission": ["atutelle"]
+      },
           "amount": 1500000,
           "currency": "EUR",
-          "amountType": "allocated",
-          "permissions": {
-            "workflowitem.view": ["jxavier"]
-          }
+          "amountType": "disbursed"
         },
         {
           "displayName": "Progress report",
-          "assignee": "jxavier",
-          "amountType": "N/A",
-          "permissions": {
-            "workflowitem.view": ["jxavier"]
-          }
+          "assignee": "atutelle",
+          "permissions": {
+          "workflowitem.view": ["atutelle", "rfinance", "pbailleur", "stresor", "faudit", "pchantier"],
+          "workflowitem.assign": ["atutelle"],
+          "workflowitem.close": ["pchantier"],
+          "workflowitem.update": ["atutelle"],
+          "workflowitem.intent.listPermissions": ["atutelle"],
+          "workflowitem.intent.grantPermission": ["atutelle"],
+          "workflowitem.intent.revokePermission": ["atutelle"]
+      },
+          "amountType": "N/A"
         },
         {
           "displayName": "Payment final installment",
-          "assignee": "jxavier",
+          "assignee": "atutelle",
+          "permissions": {
+          "workflowitem.view": ["atutelle", "rfinance", "pbailleur", "stresor", "faudit"],
+          "workflowitem.assign": ["atutelle"],
+          "workflowitem.close": ["rfinance"],
+          "workflowitem.update": ["atutelle", "rfinance"],
+          "workflowitem.intent.listPermissions": ["atutelle"],
+          "workflowitem.intent.grantPermission": ["atutelle"],
+          "workflowitem.intent.revokePermission": ["atutelle"]
+      },
           "amount": 1500000,
           "currency": "EUR",
-          "amountType": "allocated",
-          "permissions": {
-            "workflowitem.view": ["jxavier"]
-          }
-=======
-          "assignee": "ftender",
-          "permissions": {
-          "workflowitem.view": ["atutelle", "rfinance", "pbailleur", "stresor", "faudit", "ftender"],
-          "workflowitem.assign": ["atutelle"],
-          "workflowitem.close": ["atutelle","ftender"],
-          "workflowitem.update": ["atutelle", "ftender"],
-          "workflowitem.intent.listPermissions": ["atutelle"],
-          "workflowitem.intent.grantPermission": ["atutelle"],
-          "workflowitem.intent.revokePermission": ["atutelle"]
-      },
-          "amountType": "N/A"
-        },
-        {
-          "displayName": "Tender evaluation",
-          "assignee": "atutelle",
-          "permissions": {
-          "workflowitem.view": ["atutelle", "rfinance", "pbailleur", "stresor", "faudit", "ftender"],
-          "workflowitem.assign": ["atutelle"],
-          "workflowitem.close": ["atutelle","ftender"],
-          "workflowitem.update": ["atutelle", "ftender"],
-          "workflowitem.intent.listPermissions": ["atutelle"],
-          "workflowitem.intent.grantPermission": ["atutelle"],
-          "workflowitem.intent.revokePermission": ["atutelle"]
-      },
-          "amountType": "N/A"
-        },
-        {
-          "displayName": "Contract signature",
-          "assignee": "atutelle",
-          "permissions": {
-          "workflowitem.view": ["atutelle", "rfinance", "pbailleur", "stresor", "faudit"],
-          "workflowitem.assign": ["atutelle"],
-          "workflowitem.close": ["atutelle"],
-          "workflowitem.update": ["atutelle"],
-          "workflowitem.intent.listPermissions": ["atutelle"],
-          "workflowitem.intent.grantPermission": ["atutelle"],
-          "workflowitem.intent.revokePermission": ["atutelle"]
-      },
-          "amount": 3000000,
-          "currency": "EUR",
-          "amountType": "allocated"
-        },
-        {
-          "displayName": "Payment first installment",
-          "assignee": "atutelle",
-          "permissions": {
-          "workflowitem.view": ["atutelle", "rfinance", "pbailleur", "stresor", "faudit"],
-          "workflowitem.assign": ["atutelle"],
-          "workflowitem.close": ["rfinance"],
-          "workflowitem.update": ["atutelle", "rfinance"],
-          "workflowitem.intent.listPermissions": ["atutelle"],
-          "workflowitem.intent.grantPermission": ["atutelle"],
-          "workflowitem.intent.revokePermission": ["atutelle"]
-      },
-          "amount": 1500000,
-          "currency": "EUR",
-          "amountType": "disbursed"
-        },
-        {
-          "displayName": "Progress report",
-          "assignee": "atutelle",
-          "permissions": {
-          "workflowitem.view": ["atutelle", "rfinance", "pbailleur", "stresor", "faudit", "pchantier"],
-          "workflowitem.assign": ["atutelle"],
-          "workflowitem.close": ["pchantier"],
-          "workflowitem.update": ["atutelle"],
-          "workflowitem.intent.listPermissions": ["atutelle"],
-          "workflowitem.intent.grantPermission": ["atutelle"],
-          "workflowitem.intent.revokePermission": ["atutelle"]
-      },
-          "amountType": "N/A"
-        },
-        {
-          "displayName": "Payment final installment",
-          "assignee": "atutelle",
-          "permissions": {
-          "workflowitem.view": ["atutelle", "rfinance", "pbailleur", "stresor", "faudit"],
-          "workflowitem.assign": ["atutelle"],
-          "workflowitem.close": ["rfinance"],
-          "workflowitem.update": ["atutelle", "rfinance"],
-          "workflowitem.intent.listPermissions": ["atutelle"],
-          "workflowitem.intent.grantPermission": ["atutelle"],
-          "workflowitem.intent.revokePermission": ["atutelle"]
-      },
-          "amount": 1500000,
-          "currency": "EUR",
-          "amountType": "disbursed"
->>>>>>> 9fc1199f
+          "amountType": "disbursed"
         }
       ]
     }
