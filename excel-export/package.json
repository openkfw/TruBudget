--- conflicted
+++ resolved
@@ -1,10 +1,6 @@
 {
   "name": "excel-export",
-<<<<<<< HEAD
-  "version": "1.4.1",
-=======
   "version": "1.5.0",
->>>>>>> 98523518
   "private": true,
   "description": "Export TruBudget data to Excel",
   "main": "src/index.js",
