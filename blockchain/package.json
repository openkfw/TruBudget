{
  "name": "ACMECorp-chain-bc",
  "version": "0.1.0",
  "description": "",
  "main": "index.js",
  "scripts": {
    "start": "node src/index.js",
    "test": "nyc --all mocha \"src/*.spec.js\" \"src/**/*.spec.js\""
  },
  "nyc" : {
    "exclude": ["src/**.spec.js"]
  },
  "repository": {
    "type": "git",
    "url": "git@104.40.176.22:trubudget/ACMECorp-chain-bc.git"
  },
  "author": "",
  "license": "ISC",
  "dependencies": {
    "@kubernetes/client-node": "^0.7.2",
    "async-each": "^1.0.1",
    "axios": "^0.17.1",
    "body-parser": "^1.18.3",
    "chai": "^4.2.0",
    "express": "^4.16.3",
    "js-yaml": "^3.12.0",
    "md5-file": "^4.0.0",
    "mocha": "^5.2.0",
    "shelljs": "^0.8.2",
    "sinon": "^7.2.2",
    "streamifier": "^0.1.1",
    "tar-fs": "^1.16.3"
  },
  "devDependencies": {
    "eslint": "^4.19.1",
<<<<<<< HEAD
    "jshint": "^2.9.5",
    "nyc": "^13.1.0"
=======
    "jshint": "^2.9.7"
>>>>>>> 1d59ca9e
  }
}<|MERGE_RESOLUTION|>--- conflicted
+++ resolved
@@ -7,8 +7,10 @@
     "start": "node src/index.js",
     "test": "nyc --all mocha \"src/*.spec.js\" \"src/**/*.spec.js\""
   },
-  "nyc" : {
-    "exclude": ["src/**.spec.js"]
+  "nyc": {
+    "exclude": [
+      "src/**.spec.js"
+    ]
   },
   "repository": {
     "type": "git",
@@ -33,11 +35,7 @@
   },
   "devDependencies": {
     "eslint": "^4.19.1",
-<<<<<<< HEAD
-    "jshint": "^2.9.5",
-    "nyc": "^13.1.0"
-=======
+    "nyc": "^13.1.0",
     "jshint": "^2.9.7"
->>>>>>> 1d59ca9e
   }
 }