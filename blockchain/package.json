--- conflicted
+++ resolved
@@ -1,10 +1,6 @@
 {
   "name": "trubudget-blockchain",
-<<<<<<< HEAD
-  "version": "1.4.1",
-=======
   "version": "1.5.0",
->>>>>>> 98523518
   "private": true,
   "repository": {
     "type": "git",
