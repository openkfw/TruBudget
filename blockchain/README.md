--- conflicted
+++ resolved
@@ -26,7 +26,6 @@
 
 Depending on the Trubudget setup environment variables
 
-<<<<<<< HEAD
 | Env Variable                | Required | Default Value             | Description                                                                                                                                                                                                                                                                                                                                        |
 | --------------------------- | -------- | ------------------------- | -------------------------------------------------------------------------------------------------------------------------------------------------------------------------------------------------------------------------------------------------------------------------------------------------------------------------------------------------- |
 | API_HOST                    | no       |                           | Used to build the URL to the alpha-node's API when requesting network access. (The IP addresses are usually the same as for the P2P host address).                                                                                                                                                                                                 |
@@ -51,34 +50,6 @@
 | CERT_PATH                   | no       |                           | The path to the certificate used by the blockchain to authenticate with the connection peer. Note that self-signed certificates are not allowed in production environments. [More information can be found here](https://www.cloudflare.com/en-gb/learning/access-management/what-is-mutual-authentication/)                                       |
 | CERT_CA_PATH                | no       |                           | The path to the certificate authority root certificate by the blockchain to authenticate with the connection peer. Note that self-signed certificates are not allowed in production environments.[More information can be found here](https://www.cloudflare.com/en-gb/learning/access-management/what-is-mutual-authentication/)                  |
 | CERT_KEY_PATH               | no       |                           | The path to the certificate key used by the blockchain to authenticate with the connection peer. [More information can be found here](https://www.cloudflare.com/en-gb/learning/access-management/what-is-mutual-authentication/)                                                                                                                  |
-
-<!-- TODO: move to Email-Notification Service -->
-=======
-| Env Variable                | Required | Default Value             | Description                                                                                                                                                                                                                                                                                                                                         |
-| --------------------------- | -------- | ------------------------- | --------------------------------------------------------------------------------------------------------------------------------------------------------------------------------------------------------------------------------------------------------------------------------------------------------------------------------------------------- |
-| API_HOST                    | no       |                           | Used to build the URL to the master-node's API when requesting network access. (The IP addresses are usually the same as for the P2P host address).                                                                                                                                                                                                 |
-| API_PORT                    | no       | 8080                      | The port used to connect to the master-node's api.                                                                                                                                                                                                                                                                                                  |
-| API_PROTO                   | no       | http                      | The Protocol which should be used to connect to the master-node's api. (http, https)                                                                                                                                                                                                                                                                |
-| EXTERNAL_IP                 | no       |                           | The IP address with which the current node can be reached. The variable is forwarded to the mutlichain dameon as `externalip` argument. <br/>Example: If you have a VM running on 52.52.52.52 and you want to start a slave node from this VM to connect to a master running on 53.53.53.53, you set the `EXTERNAL_IP` to 52.52.52.52 on this node. |
-| LOG_LEVEL                   | no       | info                      | Defines the log output. Supported levels are `trace`, `debug`, `info`, `warn`, `error`, `fatal`                                                                                                                                                                                                                                                     |
-| MULTICHAIN_DIR              | no       | /root                     | The path to the multichain folder where the blockchain data is persisted. For installations via `docker-compose`, this refers to the path within the docker container of the blockchain. For bare metal installations, this refers to the path on the machine the blockchain is running on.                                                         |
-| ORGANIZATION                | yes      | -                         | In the blockchain network, each node is represented by its organization name. This environment variable sets this organization name. It is used to create the organization stream on the blockchain.                                                                                                                                                |
-| P2P_HOST                    | no       |                           | The IP address of the blockchain node you want to connect to. When given, the node joins the existing network rather than creating its own chain.                                                                                                                                                                                                   |
-| P2P_PORT                    | no       | 7447                      | The port on which the node you want to connect to has exposed the blockchain.                                                                                                                                                                                                                                                                       |
-| PRETTY_PRINT                | no       | false                     | Decides whether the logs printed by the API are pretty printed or not. Pretty printed logs are easier to read while non-pretty printed logs are easier to store and use e.g. in the ELK (Elasticsearch-Logstash-Kabana) stack.                                                                                                                      |
-| RPC_ALLOW_IP                | no       | 0.0.0.0/0                 | It refers to an allowed IP address range, given either by IP or CIDR notation. 0.0.0.0/0 will allow access from anywhere.                                                                                                                                                                                                                           |
-| RPC_USER                    | no       | multichainrpc             | The user used to connect to the multichain daemon.                                                                                                                                                                                                                                                                                                  |
-| RPC_PASSWORD                | no       | [hardcoded]               | Password used by the API to connect to the blockchain. The password is set by the origin node upon start. Every slave node needs to use the same RPC password in order to be able to connect to the blockchain. <br/>**Hint:** Although the RPC_PASSWORD is not required it is highly recommended to set an own secure one                          |
-| RPC_PORT                    | no       | 8000                      | The port used to expose the multichain daemon of your Trubudget blockchain installation(bc). The port used to connect to the multichain daemon(api). This will be used internally for the communication between the API and the multichain daemon.                                                                                                  |
-| ACCESS_CONTROL_ALLOW_ORIGIN | no       | "\*"                      | This environment variable is needed for the feature "Export to Excel". Since the export service uses CORS, the domain by which it can be called needs to be set. Setting this value to `"*"` means that it can be called from any domain. Read more about this topic [here](https://developer.mozilla.org/en-US/docs/Web/HTTP/CORS).                |
-| CI_COMMIT_SHA               | no       |                           | The /version endpoint returns this variable as `commit` property                                                                                                                                                                                                                                                                                    |
-| BUILDTIMESTAMP              | no       |                           | The /version endpoint returns this variable as `buildTimeStamp` property                                                                                                                                                                                                                                                                            |
-| BLOCKNOTIFY_SCRIPT          | no       |                           | Configure the blocknotifiy argument of the multichain configuration like -blocknotify=[BLOCKNOTIFY_SCRIPT]                                                                                                                                                                                                                                          |
-| NODE_ENV                    | yes      | development or production | Environment: Default development when running development-script. Production when running production-script                                                                                                                                                                                                                                         |
-| CERT_PATH                   | no       |                           | The path to the certificate used by the blockchain to authenticate with the connection peer. Note that self-signed certificates are not allowed in production environments. [More information can be found here](https://www.cloudflare.com/en-gb/learning/access-management/what-is-mutual-authentication/)                                        |
-| CERT_CA_PATH                | no       |                           | The path to the certificate authority root certificate by the blockchain to authenticate with the connection peer. Note that self-signed certificates are not allowed in production environments.[More information can be found here](https://www.cloudflare.com/en-gb/learning/access-management/what-is-mutual-authentication/)                   |
-| CERT_KEY_PATH               | no       |                           | The path to the certificate key used by the blockchain to authenticate with the connection peer. [More information can be found here](https://www.cloudflare.com/en-gb/learning/access-management/what-is-mutual-authentication/)                                                                                                                   |
->>>>>>> cbae69e9
 
 #### Email-Service
 
@@ -127,47 +98,9 @@
 - Alpha node: I want to create a new network
 - Beta node: I want to participate on an existing network
 
-<<<<<<< HEAD
-<!-- TODO: move to Email-Notification Service -->
-
-=======
->>>>>>> cbae69e9
 ## Mutual Authentication
 
 Mutual Authentication is a feature that ensures that only nodes with a valid certificate can access the network.
 A node, which wants to access the network, has to authenticate itself against the Alpha API with a valid certificate.
 If the certificate is not valid, the API will reject the request. If the certificate is valid, the API will accept the connection and the user can approve the connection.
-<<<<<<< HEAD
-More information about mutual authentication can be found [here](https://www.cloudflare.com/en-gb/learning/access-management/what-is-mutual-authentication/).
-
-## Enable email notifications
-
-If `EMAIL_SERVICE` is set to "ENABLED" and `EMAIL_HOST` and `EMAIL_PORT` are set too the multichain-feed is attached to the multichain daemon and the notification-watcher starts watching the `NOTIFICATION_PATH` for new incoming notification transactions. In other words The blockchain starts the background processes to send user ids to the email-notification service. `EMAIL_SSL` is a flag to define if the connection of the blockchain application and the email-service shall be https(true) or http(false).
-
-The easiest way to get started is to use our pre-set `docker-compose` cluster available in the `email-notification` project which starts the whole TruBudget application including all email components(that means you need to install [Docker](https://www.docker.com/community-edition#/download)).
-The pre-set cluster contains:
-
-- 1 Alpha-Node
-- 1 Alpha API connected to Alpha-Node
-- 1 Frontend connected to Alpha-API
-- 1 Email-Service
-- 1 Email-Database (Postgres)
-
-When started the Email-Service sends email notifications to the configured SMTP-host. The default configuration is:
-
-- SMTP_HOST: host.docker.internal(localhost)
-- SMTP_PORT: 2500
-
-More details about the email notification service can be found in the [email notification documentation](../email-notification-service/README.md#)
-
-<!-- TODO: move to Email-Notification Service -->
-
-## Disable email notifications
-
-To disable email notifications for blockchain simply set the `EMAIL_SERVICE` to "DISABLED" or unset it.
-If disabled the multichain-feed is not applied to the multichain-daemon and notifications are not created.
-
-**Hint:** To prevent the frontend requesting an email-notifications readiness call simply unset the email notification service environment variable in the frontend. More details can be found in the [frontend documentation](../frontend/README.md#email-notifications)
-=======
-More information about mutual authentication can be found [here](https://www.cloudflare.com/en-gb/learning/access-management/what-is-mutual-authentication/).
->>>>>>> cbae69e9
+More information about mutual authentication can be found [here](https://www.cloudflare.com/en-gb/learning/access-management/what-is-mutual-authentication/).