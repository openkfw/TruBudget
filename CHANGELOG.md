--- conflicted
+++ resolved
@@ -13,11 +13,9 @@
 
 ### Changed
 
-<<<<<<< HEAD
 - A new user called 'root' cannot be added [#369](https://github.com/openkfw/TruBudget/issues/369)
-=======
 - If a user changes his/her password, the new password has to follow security guidelines [#370](https://github.com/openkfw/TruBudget/issues/370)
->>>>>>> 3ca4be4a
+
 
 <!-- ### Deprecated -->
 
