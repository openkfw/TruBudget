--- conflicted
+++ resolved
@@ -19,28 +19,16 @@
 
 <!-- ### Fixed -->
 
-<<<<<<< HEAD
 ## [2.8.0] - 2024-MM-DD
-
-<!-- ## Unreleased -->
-
-<!-- ### Added -->
-
-### Changed
-
-- authorizationToken issued by auth proxy is signed using RS256 (#1661)[https://github.com/openkfw/TruBudget/issues/1661]
-=======
-## [2.8.0] - YYYY-MM-DD
-
-<!-- ## Unreleased -->
 
 ### Added
 
 - Possibility to delete uploaded files from external storage. [#1488](https://github.com/openkfw/TruBudget/issues/1488)
 - Operator has an option to customize live update interval via REACT_APP_POLLING_INTERVAL frontend env variable [#1635](https://github.com/openkfw/TruBudget/issues/1635)
 
-<!-- ### Changed -->
->>>>>>> e8de9131
+### Changed
+
+- authorizationToken issued by auth proxy is signed using RS256 (#1661)[https://github.com/openkfw/TruBudget/issues/1661]
 
 <!-- ### Deprecated -->
 
