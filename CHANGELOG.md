--- conflicted
+++ resolved
@@ -18,15 +18,10 @@
 <!-- ### Removed -->
 
 <!-- ### Fixed -->
-<<<<<<< HEAD
-
-## [2.8.0] - 2024-MM-DD
-=======
     
 ## [2.9.0] - 2024-03-25
 
 <!-- ## Unreleased -->
->>>>>>> a25bd0f7
 
 ### Added
 
@@ -41,11 +36,6 @@
 - HSTS Headers [#1657](https://api.github.com/repos/openkfw/TruBudget/issues/1657)
 - New set of backdrop images for the UI [#1647](https://api.github.com/repos/openkfw/TruBudget/issues/1647)
 
-<<<<<<< HEAD
-### Changed
-
-- authorizationToken issued by auth proxy is signed using RS256 (#1661)[https://github.com/openkfw/TruBudget/issues/1661]
-=======
 
 ### Changed
 
@@ -53,7 +43,6 @@
 - Workflowitems templates [#1699](https://api.github.com/repos/openkfw/TruBudget/issues/1699)
 - Default assignee behaviour [#1720](https://api.github.com/repos/openkfw/TruBudget/issues/1720)
 - Default image for new project [#1714](https://api.github.com/repos/openkfw/TruBudget/issues/1714)
->>>>>>> a25bd0f7
 
 <!-- ### Deprecated -->
 
