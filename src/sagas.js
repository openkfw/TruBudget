--- conflicted
+++ resolved
@@ -18,12 +18,10 @@
   fetchStreamNames,
   fetchHistory,
   postWorkflowSort,
-<<<<<<< HEAD
-  editSubProject
-=======
+  editSubProject,
   validateDocument,
   hashDocument
->>>>>>> fc5e795d
+
 } from './api.js';
 
 import { FETCH_PEERS, FETCH_PEERS_SUCCESS, FETCH_STREAM_NAMES, FETCH_STREAM_NAMES_SUCCESS } from './pages/Navbar/actions';
@@ -331,12 +329,9 @@
       watchFetchStreamNames(),
       watchFetchHistory(),
       watchPostWorkflowSort(),
-<<<<<<< HEAD
-      watchEditSubProject()
-=======
+      watchEditSubProject(),
       watchValidateDocument(),
       watchAddDocument()
->>>>>>> fc5e795d
     ]
   } catch (error) {
     console.log(error);
