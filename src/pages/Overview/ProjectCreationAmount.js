--- conflicted
+++ resolved
@@ -11,23 +11,14 @@
   };
 
   render() {
-<<<<<<< HEAD
-    var hintText = "Amount for your project"
-    var floatingLabelText = "Project Amount"
-    if (this.props.type==='subProject'){
-      floatingLabelText="Sub-Project Amount"
-      hintText="Amount for your sub-project"
-    }else if (this.props.type==='workflow'){
-      floatingLabelText="Workflow Amount"
-      hintText="Amount for your workflow"
-
-=======
     var hintText = "Budget for the project"
     var floatingLabelText = "Project budget amount"
-    if (this.props.subProject){
-      floatingLabelText="Sub-Project budget amount"
+    if (this.props.type==='subProject'){
+      floatingLabelText="Sub-project budget amount"
       hintText="Budget amount for the project"
->>>>>>> fc25df5e
+    }else if (this.props.type==='workflow'){
+      floatingLabelText="Workflow budget amount"
+      hintText="Budget amount for the workflow"
     }
     return (
       <div style={{
