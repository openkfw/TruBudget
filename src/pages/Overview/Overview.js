import React from 'react';



import OverviewTable from './OverviewTable';
import ProjectCreation from './ProjectCreation';
const Overview = (props) => (
  <div style={{ display: 'flex', flexDirection: 'column', alignItems: 'center' }}>
    <ProjectCreation {...props} />
<<<<<<< HEAD
  </div >
=======
    <OverviewTable {...props} />
  </div>
>>>>>>> 2d523ce6
);

export default Overview;<|MERGE_RESOLUTION|>--- conflicted
+++ resolved
@@ -7,12 +7,8 @@
 const Overview = (props) => (
   <div style={{ display: 'flex', flexDirection: 'column', alignItems: 'center' }}>
     <ProjectCreation {...props} />
-<<<<<<< HEAD
-  </div >
-=======
     <OverviewTable {...props} />
   </div>
->>>>>>> 2d523ce6
 );
 
 export default Overview;