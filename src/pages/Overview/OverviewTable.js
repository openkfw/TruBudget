--- conflicted
+++ resolved
@@ -1,11 +1,5 @@
 import React from 'react';
-<<<<<<< HEAD
-import { Table, TableBody, TableHeader, TableHeaderColumn, TableRow, TableRowColumn } from 'material-ui/Table';
-import FlatButton from 'material-ui/FlatButton';
-import { toAmountString, statusMapping } from '../../helper';
-=======
-import Dialog from 'material-ui/Dialog';
-import ProjectCreationStepper from './ProjectCreationStepper';
+
 import { toAmountString, statusMapping, tsToString } from '../../helper';
 import { Card, CardActions, CardMedia, CardTitle } from 'material-ui/Card';
 import FloatingActionButton from 'material-ui/FloatingActionButton';
@@ -18,8 +12,6 @@
 import ContentAdd from 'material-ui/svg-icons/content/add';
 import { ACMECorpDarkBlue } from '../../colors';
 
-
->>>>>>> d2a84276
 
 const getTableEntries = ({ projects, history }) => {
   return projects.map((project, index) => {
@@ -74,36 +66,7 @@
 const OverviewTable = (props) => {
   const tableEntries = getTableEntries(props);
   return (
-<<<<<<< HEAD
-    <Table>
-      <TableHeader displaySelectAll={false}
-        adjustForCheckbox={false}>
-        <TableRow>
-          <TableHeaderColumn>Name</TableHeaderColumn>
-          <TableHeaderColumn>Amount</TableHeaderColumn>
-          <TableHeaderColumn>Status</TableHeaderColumn>
-          <TableHeaderColumn></TableHeaderColumn>
-        </TableRow>
-      </TableHeader>
-      <TableBody displayRowCheckbox={false}
-        adjustForCheckbox={false}>>
-=======
     <div style={{ backgroundColor: 'transparent', height: '100%', width: '70%', display: 'flex', flexDirection: 'row', flexWrap: 'wrap', flex: 1, alignItems: 'center', justifyContent: 'center' }}>
-      <Dialog
-        title="New Project"
-        modal={false}
-        open={props.workflowDialogVisible}>
-        <ProjectCreationStepper hideWorkflowDialog={props.hideWorkflowDialog} createProject={props.createProject} storeProjectName={props.storeProjectName} projectName={props.projectName}
-          storeProjectAmount={props.storeProjectAmount}
-          projectPurpose={props.projectPurpose}
-          storeProjectPurpose={props.storeProjectPurpose}
-          projectAmount={props.projectAmount}
-          storeProjectCurrency={props.storeProjectCurrency}
-          projectCurrency={props.projectCurrency}
-          openSnackBar={props.openSnackBar}
-          storeSnackBarMessage={props.storeSnackBarMessage} />
-      </Dialog>
->>>>>>> d2a84276
       {tableEntries}
       <Card style={{ margin: '20px', width: '25%', opacity: '0.7' }}>
         <div style={{ display: 'flex', height: '450px', backgroundColor: 'lightgray', flexDirection: 'row', alignItems: 'center', justifyContent: 'center', }}>
@@ -112,9 +75,9 @@
               <ContentAdd />
             </FloatingActionButton>
           </CardActions>
-        </div >
-      </Card >
-    </div >
+        </div>
+      </Card>
+    </div>
   )
 }
 
