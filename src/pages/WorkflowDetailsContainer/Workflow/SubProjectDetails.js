--- conflicted
+++ resolved
@@ -21,11 +21,10 @@
 const styles = {
   container: {
     display: 'flex',
-    marginTop: '24px',
     height: '30%',
     flex: 1,
     flexDirection: 'row',
-    width: '74%',
+    width: '100%',
     marginBottom: '16px',
     justifyContent: 'space-between'
   },
@@ -84,21 +83,7 @@
   const statusDetails = getProgressInformation(items)
   const nextIncompletedWorkflow = getNextIncompletedItem(items)
   return (
-
-<<<<<<< HEAD
-    <div style={{
-      display: 'flex',
-      height: '30%',
-      flex: 1,
-      flexDirection: 'row',
-      width: '100%',
-      marginBottom: '16px',
-      justifyContent: 'space-between'
-    }}>
-=======
     <div style={styles.container}>
->>>>>>> 7f0071c9
-
       <Card style={styles.card} >
         <CardTitle title={name} />
         <List>
