import React from 'react';
import { Card, CardTitle, CardText, CardMedia } from 'material-ui/Card';
import { Doughnut } from 'react-chartjs-2';
import { toAmountString, createAmountData, createTaskData, statusMapping, tsToString, calculateUnspentAmount, getProgressInformation } from '../../../helper.js'
import { List, ListItem } from 'material-ui/List';
import Divider from 'material-ui/Divider';

import PurposeIcon from 'material-ui/svg-icons/editor/short-text';
import AmountIcon from 'material-ui/svg-icons/action/account-balance';
import StatusIcon from 'material-ui/svg-icons/action/check-circle';
import UnspentIcon from 'material-ui/svg-icons/content/add-circle';
import SpentIcon from 'material-ui/svg-icons/content/remove-circle';
import DateIcon from 'material-ui/svg-icons/action/date-range';
import ActiveIcon from 'material-ui/svg-icons/image/navigate-next';
import OpenIcon from 'material-ui/svg-icons/navigation/close';
import InProgressIcon from 'material-ui/svg-icons/navigation/subdirectory-arrow-right';
import DoneIcon from 'material-ui/svg-icons/navigation/check';
import IconButton from 'material-ui/IconButton';

const styles = {
  container: {
    display: 'flex',
    marginTop: '20px',
    height: '30%',
    flex: 1,
    flexDirection: 'row',
    width: '74%',
    maxHeight: '500px',
    marginBottom: '32px',
    justifyContent: 'space-between'
  },
  card: {
    width: '31%'
  },
  text: {
    fontSize: '14px'
  },
  tasksChart: {
    width: '100%',
    height: '100%',
    display: 'flex',
    flexDirection: 'row',
    alignItems: 'center',
    justifyContent: 'center'
  },
  taskChartItem: {
    width: '33%',
    display: 'flex',
    flexDirection: 'column',
    alignItems: 'center',
    justifyContent: 'center'
  },
  purpose: {
    whiteSpace: 'nowrap',
    textOverflow: 'ellipsis',
    overflow: 'hidden'
  },
  iconButton: {
    padding: '0px',
    height: '0px'
  },
  tooltip: {
    top: '12px'
  },
  cardMedia: {
    marginBottom: '10px'
  }

}

const ProjectDetails = ({ projectName, projectCurrency, projectAmount, subProjects, projectPurpose, projectStatus, projectTS }) => {
  const amountString = toAmountString(projectAmount, projectCurrency);
  const spentAmount = calculateUnspentAmount(subProjects)
  const unspentAmount = projectAmount - spentAmount;
  const spentAmountString = toAmountString(spentAmount.toString(), projectCurrency);
  const unspentAmountString = toAmountString(unspentAmount.toString(), projectCurrency);
  const statusDetails = getProgressInformation(subProjects)
  return (
<<<<<<< HEAD
    <div style={{
      display: 'flex',
      height: '30%',
      flex: 1,
      flexDirection: 'row',
      width: '100%',
      maxHeight: '500px',
      marginBottom: '32px',
      justifyContent: 'space-between'
    }}>
=======
    <div style={styles.container}>
>>>>>>> 7f0071c9

      <Card style={styles.card}>
        <CardTitle title={projectName} />
        <List>
          <Divider />
          <ListItem
            disabled={true}
            leftIcon={<PurposeIcon />}
            primaryText={<div style={styles.purpose}>{projectPurpose} </div>}
            secondaryText={'Purpose'}
          />
          <Divider />
          <ListItem
            disabled={true}
            leftIcon={<AmountIcon />}
            primaryText={amountString}
            secondaryText={'Budget'}
          />
          <Divider />
          <ListItem
            disabled={true}
            leftIcon={<StatusIcon />}
            primaryText={statusMapping[projectStatus]}
            secondaryText={'Status'}
          />
          <Divider />
          <ListItem
            disabled={true}
            leftIcon={<DateIcon />}
            primaryText={tsToString(projectTS)}
            secondaryText={'Created'}
          />
          <Divider />
        </List>
        <CardText style={{
        }}>
        </CardText>
      </Card>
      <Card style={styles.card}>
        <CardTitle title="Budget distribution" />
        <Divider />
        <CardMedia style={styles.cardMedia}>
          <Doughnut data={createAmountData(projectAmount, subProjects)} />
        </CardMedia>
        <Divider />
        <ListItem style={styles.text}
          disabled={true}
          leftIcon={<UnspentIcon />}
          primaryText={unspentAmountString}
          secondaryText={'Unspent'}
        />
        <Divider />
        <ListItem style={styles.text}
          disabled={true}
          leftIcon={<SpentIcon />}
          primaryText={spentAmountString}
          secondaryText={'Spent'}

        />
        <Divider />
      </Card>
      <Card style={styles.card}>
        <CardTitle title="Task status" />
        <Divider />
        <CardMedia style={styles.cardMedia}>
          <Doughnut data={createTaskData(subProjects)} />
        </CardMedia>
        <Divider />
        <ListItem disabled={true}>
          <div style={styles.tasksChart}>
            <div style={styles.taskChartItem} >
              <div style={styles.text}>
                {statusDetails.open.toString()}
              </div>
              <div>
                <IconButton disableTouchRipple tooltip="Open" style={styles.iconButton} tooltipStyles={styles.tooltip} iconStyle={{ width: '14px', height: '20px' }} >
                  < OpenIcon />
                </IconButton>
              </div>
            </div>
            <div style={styles.taskChartItem}>
              <div style={styles.text}>
                {statusDetails.inProgress.toString()}
              </div>
              <div>
                <IconButton disableTouchRipple tooltip="In progress" style={styles.iconButton} tooltipStyles={styles.tooltip} iconStyle={{ width: '14px', height: '20px' }}>
                  < InProgressIcon />
                </IconButton>
              </div>
            </div>
            <div style={styles.taskChartItem}>
              <div style={styles.text}>
                {statusDetails.done.toString()}
              </div>
              <div>
                <IconButton disableTouchRipple tooltip="Done" style={styles.iconButton} tooltipStyles={styles.tooltip} iconStyle={{ width: '14px', height: '20px' }} >
                  < DoneIcon />
                </IconButton>
              </div>
            </div>
          </div>
        </ListItem>
        <Divider />
      </Card>

    </div >
  )
}

export default ProjectDetails;<|MERGE_RESOLUTION|>--- conflicted
+++ resolved
@@ -20,11 +20,10 @@
 const styles = {
   container: {
     display: 'flex',
-    marginTop: '20px',
     height: '30%',
     flex: 1,
     flexDirection: 'row',
-    width: '74%',
+    width: '100%',
     maxHeight: '500px',
     marginBottom: '32px',
     justifyContent: 'space-between'
@@ -76,21 +75,7 @@
   const unspentAmountString = toAmountString(unspentAmount.toString(), projectCurrency);
   const statusDetails = getProgressInformation(subProjects)
   return (
-<<<<<<< HEAD
-    <div style={{
-      display: 'flex',
-      height: '30%',
-      flex: 1,
-      flexDirection: 'row',
-      width: '100%',
-      maxHeight: '500px',
-      marginBottom: '32px',
-      justifyContent: 'space-between'
-    }}>
-=======
     <div style={styles.container}>
->>>>>>> 7f0071c9
-
       <Card style={styles.card}>
         <CardTitle title={projectName} />
         <List>
