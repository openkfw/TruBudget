import React from 'react';
import { Card } from 'material-ui/Card';
import FloatingActionButton from 'material-ui/FloatingActionButton';
import ContentAdd from 'material-ui/svg-icons/content/add';
import HistoryIcon from 'material-ui/svg-icons/action/reorder';

import SubProjectsTable from './SubProjectsTable';
import ChangeLog from '../Notifications/ChangeLog';
import _ from 'lodash';
import { ACMECorpLightgreen, ACMECorpDarkBlue } from '../../colors.js';
import SubProjectCreation from './SubProjectCreation';


const SubProjects = (props) => {
  const roleOfUser = props.loggedInUser.role
  const isAllowedCreateProjects = roleOfUser.write && _.includes([...props.projectAssignee], roleOfUser.roleName);
  return (
    <Card style={{
      position: 'relative',
      width: '100%'
    }}>
<<<<<<< HEAD

=======
>>>>>>> 2d523ce6
      <SubProjectCreation {...props} />
      <div style={{
        display: 'flex',
        flexDirection: 'column',
        position: 'absolute',
        alignItems: 'center',
        top: '16px',
        right: '-26px'
      }}>
        <FloatingActionButton disabled={!isAllowedCreateProjects} backgroundColor={ACMECorpDarkBlue} onTouchTap={props.showSubprojectDialog} style={{
          position: 'relative'
        }}>
          <ContentAdd />
        </FloatingActionButton>
        <FloatingActionButton mini={true} onTouchTap={() => props.openHistory()} backgroundColor={ACMECorpLightgreen} style={{
          position: 'relative',
          marginTop: '8px'
        }}>
          <HistoryIcon />
        </FloatingActionButton>

      </div>

      <SubProjectsTable {...props} />
      <ChangeLog {...props} />
    </Card>

  )
};

export default SubProjects;<|MERGE_RESOLUTION|>--- conflicted
+++ resolved
@@ -19,10 +19,6 @@
       position: 'relative',
       width: '100%'
     }}>
-<<<<<<< HEAD
-
-=======
->>>>>>> 2d523ce6
       <SubProjectCreation {...props} />
       <div style={{
         display: 'flex',
