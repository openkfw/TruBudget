import React from 'react';
import { Card, CardTitle, CardText, CardMedia } from 'material-ui/Card';
import { Doughnut } from 'react-chartjs-2';

import { toAmountString, fromAmountString, createSubprojectAmountData, createTaskData, statusIconMapping, statusMapping, tsToString, calculateWorkflowBudget, getProgressInformation, getNextIncompletedItem, getNextAction, getAssignedOrganization } from '../../helper.js'
import { List, ListItem } from 'material-ui/List';
import Divider from 'material-ui/Divider';

import PurposeIcon from 'material-ui/svg-icons/editor/short-text';
import AmountIcon from 'material-ui/svg-icons/action/account-balance';
import UnspentIcon from 'material-ui/svg-icons/content/add-circle';
import SpentIcon from 'material-ui/svg-icons/content/remove-circle';
import UnallocatedIcon from 'material-ui/svg-icons/editor/space-bar'
import DateIcon from 'material-ui/svg-icons/action/date-range';
import ActiveIcon from 'material-ui/svg-icons/image/navigate-next';
import OpenIcon from 'material-ui/svg-icons/navigation/close';
import InProgressIcon from 'material-ui/svg-icons/navigation/subdirectory-arrow-right';
import AssigneeIcon from 'material-ui/svg-icons/social/group';
import DoneIcon from 'material-ui/svg-icons/navigation/check';
import ReviewIcon from 'material-ui/svg-icons/action/find-in-page';
import EditIcon from 'material-ui/svg-icons/image/edit';
import IconButton from 'material-ui/IconButton';

import TextField from 'material-ui/TextField';

import {
  ACMECorpLightgreen,
} from '../../colors'

import { workflowBudgetColorPalette, red } from '../../colors'

const styles = {
  container: {
    display: 'flex',
    height: '30%',
    flex: 1,
    flexDirection: 'row',
    width: '100%',
    marginBottom: '24px',
    justifyContent: 'space-between'
  },
  card: {
    width: '31%'
  },
  text: {
    fontSize: '14px',
  },

  overspent: {
    color: red
  },

  tasksChart: {
    width: '100%',
    height: '100%',
    display: 'flex',
    flexDirection: 'row',
    alignItems: 'center',
    justifyContent: 'center'
  },
  taskChartItem: {
    width: '33%',
    display: 'flex',
    flexDirection: 'column',
    alignItems: 'center',
    justifyContent: 'center'
  },
  purpose: {
    whiteSpace: 'nowrap',
    textOverflow: 'ellipsis',
    overflow: 'hidden'
  },
  iconButton: {
    padding: '0px',
    height: '0px',
  },
  tooltip: {
    top: '12px'
  },
  budget: {
    display: 'flex',
    flexDirection: 'row',
    height: '100%'
  },
  cardMedia: {
    marginBottom: '10px'
  },
  icon: {
    width: '16px', height: '20px'
  },
  editIcon: {
    marginLeft: '5px',
    marginTop: '11px'
  },

  doneIcon: {
    marginLeft: '9px',
    marginTop: '22px'
  },
  textfield: {
    width: '60%',
    marginLeft: '-15px',
    marginTop: '-10px'
  }
}

const enableEditMode = ({ storeSubProjectAmount, enableBudgetEdit }, amountString) => {
  const amount = fromAmountString(amountString)
  enableBudgetEdit()
  storeSubProjectAmount(amount)
}

const getNotEditableBudget = (amountString, allowedToEdit, { ...props }) => {
  return (
    <div style={styles.budget}>
      <ListItem
        disabled={true}
        leftIcon={<AmountIcon />}
        primaryText={amountString}
        secondaryText={'Budget'}
      />
      <EditIcon style={styles.editIcon} onTouchTap={() => enableEditMode(props, amountString)} />
    </div>
  )
}

const disableEditMode = (subProjectAmount, { disableBudgetEdit, location, postSubProjectEdit }) => {
  postSubProjectEdit(location.pathname.split('/')[2], location.pathname.split('/')[3], 'open', subProjectAmount)
  disableBudgetEdit()
}

const getEditableBudget = ({ storeSubProjectAmount, subProjectAmount, ...props }) => {
  const floatingLabelText = "Budget"
  return (
    <div style={styles.budget}>
      <ListItem
        style={{ marginTop: '10px' }}
        disabled={true}
        leftIcon={<AmountIcon />}
      />
      <TextField
        floatingLabelText={floatingLabelText}
        style={styles.textfield}
        type='number'
        value={subProjectAmount}
        onChange={(event) => storeSubProjectAmount(event.target.value)}
      />
      <DoneIcon color={ACMECorpLightgreen} style={styles.doneIcon} onTouchTap={() => disableEditMode(subProjectAmount, storeSubProjectAmount, props)} />
    </div>
  )
}

<<<<<<< HEAD
const disableEditMode = (subProjectAmount, storeSubProjectAmount, { disableBudgetEdit, location, postSubProjectEdit }) => {
  storeSubProjectAmount(0)
  postSubProjectEdit(location.pathname.split('/')[2], location.pathname.split('/')[3], 'open', subProjectAmount)
  disableBudgetEdit()
}

=======
>>>>>>> 4f00f698
const SubProjectDetails = ({ subProjectDetails, workflowItems, budgetEditEnabled, permissions, ...props }) => {
  const name = subProjectDetails.projectName
  const purpose = subProjectDetails.purpose
  const amount = subProjectDetails.amount
  const currency = subProjectDetails.currency


  const assignee = getAssignedOrganization(subProjectDetails.assignee)
  const bank = subProjectDetails.bank
  const approver = subProjectDetails.approver


  const amountString = toAmountString(amount, currency)
  const status = statusMapping[subProjectDetails.status]
  const statusIcon = statusIconMapping[subProjectDetails.status]
  const date = tsToString(subProjectDetails.createTS)

  const items = workflowItems.map((item) => ({ ...item, details: item.data }));
  const { allocated: allocatedBudget, disbursed: disbursedBudget } = calculateWorkflowBudget(items);

  const unAllocatedBudget = amount - allocatedBudget;
  const unSpendBudget = allocatedBudget - disbursedBudget;

  const unAllocatedBudgetString = toAmountString(unAllocatedBudget, currency);
  const unSpendBudgetString = toAmountString(unSpendBudget, currency);
  const spendBudgetString = toAmountString(disbursedBudget, currency);

  const statusDetails = getProgressInformation(items)
  const nextIncompletedWorkflow = getNextIncompletedItem(items)
  const nextAction = getNextAction(nextIncompletedWorkflow, assignee, bank, approver)

  const allowedToWrite = props.loggedInUser.role.write;
  const allowedToEdit = allowedToWrite && permissions.isAssignee;

  return (
    <div style={styles.container}>
      <Card style={styles.card} >
        <CardTitle title={name} />
        <List>
          <Divider />
          <ListItem
            disabled={true}
            leftIcon={<PurposeIcon />}
            primaryText={<div style={styles.purpose}>{purpose} </div>}
            secondaryText={'Purpose'}
          />
          <Divider />
          {budgetEditEnabled && allowedToEdit ? getEditableBudget(props) : getNotEditableBudget(amountString, allowedToEdit, props)}
          <Divider />
          <ListItem
            disabled={true}
            leftIcon={statusIcon}
            primaryText={status}
            secondaryText={'Status'}
          />
          <Divider />
          <ListItem
            disabled={true}
            leftIcon={<DateIcon />}
            primaryText={date}
            secondaryText={'Created'}
          />
          <Divider />
          <ListItem
            disabled={true}
            leftIcon={<AssigneeIcon />}
            primaryText={assignee}
            secondaryText={'Assignee(s)'}
          />
          <Divider />
        </List>
        <CardText style={{
        }}>
        </CardText>
      </Card>
      <Card style={styles.card}>
        <CardTitle title="Budget distribution" />
        <Divider />
        <CardMedia style={styles.cardMedia}>
          <Doughnut data={createSubprojectAmountData(amount, items)} />
        </CardMedia>
        <Divider />
        <ListItem style={styles.text}
          disabled={true}
          leftIcon={<UnallocatedIcon color={workflowBudgetColorPalette[0]} />}
          primaryText={unAllocatedBudgetString}
          secondaryText={"Un-allocated budget"}
        />
        <Divider />
        <ListItem style={styles.text}
          disabled={true}
          leftIcon={<UnspentIcon color={workflowBudgetColorPalette[1]} />}
          primaryText={unSpendBudgetString}
          secondaryText={"Free budget"}
        />
        <Divider />
        <ListItem style={styles.text}
          disabled={true}
<<<<<<< HEAD
          leftIcon={<SpentIcon color={budgetStatusColorPalette[0]} />}
          primaryText={spentAmountString}
          secondaryText={unspentAmount >= 0 ?
            <span> {'Assigned'} </span > :
            <span> {'Assigned'}
              <span style={styles.overspent}> {'(Overspent)'}
              </span>
            </span>}
=======
          leftIcon={<SpentIcon color={workflowBudgetColorPalette[2]} />}
          primaryText={spendBudgetString}
          secondaryText={"Spend budget"}
>>>>>>> 4f00f698
        />
        <Divider />
      </Card>
      <Card style={styles.card}>
        <CardTitle title="Task status" />
        <Divider />
        <CardMedia style={styles.cardMedia}>
          <Doughnut data={createTaskData(items, 'workflows')} />
        </CardMedia>
        <Divider />
        <ListItem disabled={true}>
          <div style={styles.tasksChart}>
            <div style={styles.taskChartItem}>
              <div style={styles.text}>
                {statusDetails.open.toString()}
              </div>
              <div>
                <IconButton disableTouchRipple tooltip="Open" style={styles.iconButton} tooltipStyles={styles.tooltip} iconStyle={styles.icon} >
                  <OpenIcon />
                </IconButton>
              </div>
            </div>
            <div style={styles.taskChartItem}>
              <div style={styles.text}>
                {statusDetails.inProgress.toString()}
              </div>
              <div>
                <IconButton disableTouchRipple tooltip="In progress" style={styles.iconButton} tooltipStyles={styles.tooltip} iconStyle={styles.icon}>
                  <InProgressIcon />
                </IconButton>
              </div>
            </div>
            <div style={styles.taskChartItem}>
              <div style={styles.text}>
                {statusDetails.inReview.toString()}
              </div>
              <div>
                <IconButton disableTouchRipple tooltip="In Review" style={styles.iconButton} tooltipStyles={styles.tooltip} iconStyle={styles.icon}>
                  <ReviewIcon />
                </IconButton>
              </div>
            </div>
            <div style={styles.taskChartItem}>
              <div style={styles.text}>
                {statusDetails.done.toString()}
              </div>
              <div>
                <IconButton disableTouchRipple tooltip="Done" style={styles.iconButton} tooltipStyles={styles.tooltip} iconStyle={styles.icon} >
                  <DoneIcon />
                </IconButton>
              </div>
            </div>
          </div>
        </ListItem>
        <Divider />

        <ListItem
          disabled={true}
          leftIcon={<ActiveIcon />}
          //  primaryText={typeof nextIncompletedWorkflow !== "undefined" ? nextIncompletedWorkflow.key : 'None'}
          primaryText={<div>
            <span >{typeof nextIncompletedWorkflow !== "undefined" ? nextIncompletedWorkflow.data.workflowName : 'None'}</span> <br />
            {nextAction}
          </div>}
          secondaryText={'Next step'}
        />
        <Divider />


      </Card>

    </div >


  )
}
export default SubProjectDetails;<|MERGE_RESOLUTION|>--- conflicted
+++ resolved
@@ -124,7 +124,8 @@
   )
 }
 
-const disableEditMode = (subProjectAmount, { disableBudgetEdit, location, postSubProjectEdit }) => {
+const disableEditMode = (subProjectAmount, storeSubProjectAmount, { disableBudgetEdit, location, postSubProjectEdit }) => {
+  storeSubProjectAmount(0)
   postSubProjectEdit(location.pathname.split('/')[2], location.pathname.split('/')[3], 'open', subProjectAmount)
   disableBudgetEdit()
 }
@@ -150,15 +151,6 @@
   )
 }
 
-<<<<<<< HEAD
-const disableEditMode = (subProjectAmount, storeSubProjectAmount, { disableBudgetEdit, location, postSubProjectEdit }) => {
-  storeSubProjectAmount(0)
-  postSubProjectEdit(location.pathname.split('/')[2], location.pathname.split('/')[3], 'open', subProjectAmount)
-  disableBudgetEdit()
-}
-
-=======
->>>>>>> 4f00f698
 const SubProjectDetails = ({ subProjectDetails, workflowItems, budgetEditEnabled, permissions, ...props }) => {
   const name = subProjectDetails.projectName
   const purpose = subProjectDetails.purpose
@@ -257,20 +249,9 @@
         <Divider />
         <ListItem style={styles.text}
           disabled={true}
-<<<<<<< HEAD
-          leftIcon={<SpentIcon color={budgetStatusColorPalette[0]} />}
-          primaryText={spentAmountString}
-          secondaryText={unspentAmount >= 0 ?
-            <span> {'Assigned'} </span > :
-            <span> {'Assigned'}
-              <span style={styles.overspent}> {'(Overspent)'}
-              </span>
-            </span>}
-=======
           leftIcon={<SpentIcon color={workflowBudgetColorPalette[2]} />}
           primaryText={spendBudgetString}
           secondaryText={"Spend budget"}
->>>>>>> 4f00f698
         />
         <Divider />
       </Card>
