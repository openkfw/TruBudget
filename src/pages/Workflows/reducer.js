import { fromJS } from 'immutable';

import {
  FETCH_WORKFLOW_ITEMS_SUCCESS,
  SHOW_WORKFLOW_DIALOG,
  WORKFLOW_NAME,
  WORKFLOW_AMOUNT,
  WORKFLOW_PURPOSE,
  WORKFLOW_CURRENCY,
  WORKFLOW_STATE_ENABLED,
  WORKFLOW_STATE,
  WORKFLOW_ASSIGNEE,
  WORKFLOW_TXID,
  CREATE_WORKFLOW_SUCCESS,
  EDIT_WORKFLOW_SUCCESS,
  SHOW_WORKFLOW_DETAILS,
  SET_WORKFLOW_CREATION_STEP,
  UPDATE_WORKFLOW_SORT,
  ENABLE_WORKFLOW_SORT,
  SHOW_TRANSACTION_DIALOG,
  WORKFLOW_TYPE,
  ENABLE_BUDGET_EDIT,
  SUBPROJECT_AMOUNT
} from './actions';

import { LOGOUT } from '../Login/actions';
import { fromAmountString } from '../../helper';

const defaultState = fromJS({
  workflowItems: [],
  subProjectDetails: {
    approver: [],
    assignee: [],
    bank: [],
  },
  showWorkflow: false,
  workflowName: '',
  workflowAmount: 0,
  workflowCurrency: 'EUR',
  workflowPurpose: '',
  workflowState: 'open',
  workflowAssignee: '',
  disabledWorkflowState: true,
  workflowTxid: '',
  editMode: false,
  showDetails: false,
  showDetailsItemId: '',
  showHistory: false,
  historyItems: [],
  creationStep: 0,
  workflowSortEnabled: false,
  showTransactionDialog: false,
  workflowType: 'workflow',
<<<<<<< HEAD
  subProjectBudgetEditEnabled: false,
=======
>>>>>>> fc5e795d
});

export default function detailviewReducer(state = defaultState, action) {
  switch (action.type) {
    case FETCH_WORKFLOW_ITEMS_SUCCESS:
      return state.merge({ workflowItems: action.workflowItems.items, subProjectDetails: action.workflowItems.details });
    case SHOW_WORKFLOW_DIALOG:
      return state.merge({ showWorkflow: action.show, editMode: action.editMode })
    case WORKFLOW_NAME:
      return state.set('workflowName', action.name)
    case WORKFLOW_TYPE:
      return state.set('workflowType', action.workflowType)
    case WORKFLOW_AMOUNT:
      return state.set('workflowAmount', fromAmountString(action.amount))
    case WORKFLOW_PURPOSE:
      return state.set('workflowPurpose', action.purpose)
    case WORKFLOW_CURRENCY:
      return state.set('workflowCurrency', action.currency)
    case WORKFLOW_STATE:
      return state.set('workflowState', action.state)
    case WORKFLOW_ASSIGNEE:
      return state.set('workflowAssignee', action.assignee)
    case WORKFLOW_STATE_ENABLED:
      return state.set('disabledWorkflowState', action.enabled)
    case WORKFLOW_TXID:
      return state.set('workflowTxid', action.txid)
    case SUBPROJECT_AMOUNT:
      return state.set('subProjectAmount', action.amount)
    case CREATE_WORKFLOW_SUCCESS:
    case EDIT_WORKFLOW_SUCCESS:
      return state.merge({
        workflowName: defaultState.get('workflowName'),
        workflowAmount: defaultState.get('workflowAmount'),
        workflowCurrency: defaultState.get('workflowCurrency'),
        workflowPurpose: defaultState.get('workflowPurpose'),
        workflowState: defaultState.get('workflowState'),
        workflowAssignee: defaultState.get('workflowAssignee'),
        workflowType: defaultState.get('workflowType'),
        disabledWorkflowState: defaultState.get('disabledWorkflowStatetrue'),
        workflowTxid: defaultState.get('workflowTxid'),
        editMode: defaultState.get('editMode'),
      });
    case SHOW_WORKFLOW_DETAILS:
      return state.merge({
        showDetails: action.show,
        showDetailsItemId: action.txid
      })
    case SET_WORKFLOW_CREATION_STEP:
      return state.set('creationStep', action.step);
    case ENABLE_WORKFLOW_SORT:
      return state.set('workflowSortEnabled', action.sortEnabled)
    case UPDATE_WORKFLOW_SORT:
      return state.merge({ workflowItems: action.workflowItems })
    case ENABLE_BUDGET_EDIT:
      return state.set('subProjectBudgetEditEnabled', action.budgetEditEnabled)
    case LOGOUT:
      return defaultState;
    default:
      return state
  }
}<|MERGE_RESOLUTION|>--- conflicted
+++ resolved
@@ -51,10 +51,7 @@
   workflowSortEnabled: false,
   showTransactionDialog: false,
   workflowType: 'workflow',
-<<<<<<< HEAD
-  subProjectBudgetEditEnabled: false,
-=======
->>>>>>> fc5e795d
+  subProjectBudgetEditEnabled: false
 });
 
 export default function detailviewReducer(state = defaultState, action) {
