import React, { Component } from 'react';
import { connect } from 'react-redux';

import globalStyles from '../../styles';


import {
  fetchWorkflowItems,
  showWorkflowDialog,
  storeWorkflowPurpose,
  storeWorkflowCurrency,
  storeWorkflowAmount,
  storeWorkflowName,
  storeWorkflowState,
  storeWorkflowAssignee,
  createWorkflowItem,
  editWorkflowItem,
  disableWorkflowState,
  storeWorkflowTxid,
  showWorkflowDetails,
  setWorkflowCreationStep,
  updateWorkflowSortOnState,
  enableWorkflowSort,
  storeWorkflowType,
  postWorkflowSort,
  enableSubProjectBudgetEdit,
  storeSubProjectAmount,
  postSubProjectEdit
} from './actions';

import { setSelectedView } from '../Navbar/actions';
import { showHistory, fetchHistoryItems } from '../Notifications/actions';
import { addDocument, clearDocuments, prefillDocuments, validateDocument } from '../Documents/actions';
import Workflow from './Workflow';
import SubProjectDetails from './SubProjectDetails'
import { getPermissions } from '../../permissions';



class WorkflowContainer extends Component {
  componentWillMount() {
    const subProjectId = this.props.location.pathname.split('/')[3];
    this.props.fetchWorkflowItems(subProjectId);
    this.props.fetchHistoryItems(subProjectId);
    this.props.setSelectedView(subProjectId, 'subProject');
  }


  render() {
    const { isAssignee, isApprover, isBank } = getPermissions(this.props.loggedInUser, this.props.subProjectDetails);
    return (
      <div style={globalStyles.innerContainer}>
        <SubProjectDetails {...this.props} permissions={{ isAssignee, isApprover, isBank }} />
        <Workflow {...this.props} permissions={{ isAssignee, isApprover, isBank }} />
      </div>
    )
  }
}

const mapDispatchToProps = (dispatch, ownProps) => {
  return {
    fetchWorkflowItems: (streamName) => dispatch(fetchWorkflowItems(streamName)),
    openWorkflowDialog: (editMode) => dispatch(showWorkflowDialog(true, editMode)),
    hideWorkflowDialog: () => dispatch(showWorkflowDialog(false, false)),
    storeWorkflowPurpose: (purpose) => dispatch(storeWorkflowPurpose(purpose)),
    storeWorkflowCurrency: (currency) => dispatch(storeWorkflowCurrency(currency)),
    storeWorkflowAmount: (amount) => dispatch(storeWorkflowAmount(amount)),
    storeWorkflowName: (name) => dispatch(storeWorkflowName(name)),
    storeWorkflowAssignee: (assignee) => dispatch(storeWorkflowAssignee(assignee)),
    storeWorkflowState: (state) => dispatch(storeWorkflowState(state)),
    storeWorkflowTxid: (txid) => dispatch(storeWorkflowTxid(txid)),
    enableWorkflowState: () => dispatch(disableWorkflowState(false)),
    disableWorkflowState: () => dispatch(disableWorkflowState(true)),
    createWorkflowItem: (stream, workflowName, amount, currency, purpose, documents, state, assignee, workflowType) => dispatch(createWorkflowItem(stream, workflowName, amount, currency, purpose, documents, state, assignee, workflowType)),
    editWorkflowItem: (stream, key, workflowName, amount, currency, purpose, documents, state, assignee, txid, previousState, workflowType) => dispatch(editWorkflowItem(stream, key, workflowName, amount, currency, purpose, documents, state, assignee, txid, previousState, workflowType)),
    openWorkflowDetails: (txid) => dispatch(showWorkflowDetails(true, txid)),
    hideWorkflowDetails: () => dispatch(showWorkflowDetails(false)),
    openHistory: () => dispatch(showHistory(true)),
    hideHistory: () => dispatch(showHistory(false)),
    fetchHistoryItems: (subProjectName) => dispatch(fetchHistoryItems(subProjectName)),
    setSelectedView: (id, section) => dispatch(setSelectedView(id, section)),
    setWorkflowCreationStep: (step) => dispatch(setWorkflowCreationStep(step)),
    updateWorkflowSortOnState: (items) => dispatch(updateWorkflowSortOnState(items)),
    enableWorkflowSort: () => dispatch(enableWorkflowSort(true)),
    postWorkflowSort: (streamName, workflowItems) => dispatch(postWorkflowSort(streamName, workflowItems)),
    storeWorkflowType: (value) => dispatch(storeWorkflowType(value)),
<<<<<<< HEAD
    enableBudgetEdit: () => dispatch(enableSubProjectBudgetEdit(true)),
    disableBudgetEdit: () => dispatch(enableSubProjectBudgetEdit(false)),
    storeSubProjectAmount: (amount) => dispatch(storeSubProjectAmount(amount)),
    postSubProjectEdit: (parent, streamName, status, amount) => dispatch(postSubProjectEdit(parent, streamName, status, amount))
=======
    addDocument: (payload, name, id) => dispatch(addDocument(payload, name, id)),
    clearDocuments: () => dispatch(clearDocuments()),
    validateDocument: (payload, hash) => dispatch(validateDocument(payload, hash)),
    prefillDocuments: (documents) => dispatch(prefillDocuments(documents))
>>>>>>> fc5e795d
  };
}

const mapStateToProps = (state) => {
  return {
    workflowItems: state.getIn(['workflow', 'workflowItems']).toJS(),
    subProjectDetails: state.getIn(['workflow', 'subProjectDetails']).toJS(),
    showWorkflow: state.getIn(['workflow', 'showWorkflow']),
    workflowName: state.getIn(['workflow', 'workflowName']),
    workflowAmount: state.getIn(['workflow', 'workflowAmount']),
    workflowPurpose: state.getIn(['workflow', 'workflowPurpose']),
    workflowCurrency: state.getIn(['workflow', 'workflowCurrency']),
    workflowState: state.getIn(['workflow', 'workflowState']),
    workflowAssignee: state.getIn(['workflow', 'workflowAssignee']),
    workflowTxid: state.getIn(['workflow', 'workflowTxid']),
    disabledWorkflowState: state.getIn(['workflow', 'disabledWorkflowState']),
    editMode: state.getIn(['workflow', 'editMode']),
    creationStep: state.getIn(['workflow', 'creationStep']),
    users: state.getIn(['login', 'users']),
    showWorkflowDetails: state.getIn(['workflow', 'showDetails']),
    showDetailsItemId: state.getIn(['workflow', 'showDetailsItemId']),
    showHistory: state.getIn(['notifications', 'showHistory']),
    historyItems: state.getIn(['notifications', 'historyItems']),
    subProjects: state.getIn(['detailview', 'subProjects']),
    loggedInUser: state.getIn(['login', 'loggedInUser']),
    workflowSortEnabled: state.getIn(['workflow', 'workflowSortEnabled']),
    workflowType: state.getIn(['workflow', 'workflowType']),
<<<<<<< HEAD
    budgetEditEnabled: state.getIn(['workflow', 'subProjectBudgetEditEnabled']),
    subProjectAmount: state.getIn(['workflow', 'subProjectAmount']),
=======
    workflowDocuments: state.getIn(['documents', 'tempDocuments']).toJS(),
    validatedDocuments: state.getIn(['documents', 'validatedDocuments']).toJS()
>>>>>>> fc5e795d
  }
}

export default connect(mapStateToProps, mapDispatchToProps)(WorkflowContainer);<|MERGE_RESOLUTION|>--- conflicted
+++ resolved
@@ -84,17 +84,15 @@
     enableWorkflowSort: () => dispatch(enableWorkflowSort(true)),
     postWorkflowSort: (streamName, workflowItems) => dispatch(postWorkflowSort(streamName, workflowItems)),
     storeWorkflowType: (value) => dispatch(storeWorkflowType(value)),
-<<<<<<< HEAD
     enableBudgetEdit: () => dispatch(enableSubProjectBudgetEdit(true)),
     disableBudgetEdit: () => dispatch(enableSubProjectBudgetEdit(false)),
     storeSubProjectAmount: (amount) => dispatch(storeSubProjectAmount(amount)),
-    postSubProjectEdit: (parent, streamName, status, amount) => dispatch(postSubProjectEdit(parent, streamName, status, amount))
-=======
+    postSubProjectEdit: (parent, streamName, status, amount) => dispatch(postSubProjectEdit(parent, streamName, status, amount)),
     addDocument: (payload, name, id) => dispatch(addDocument(payload, name, id)),
     clearDocuments: () => dispatch(clearDocuments()),
     validateDocument: (payload, hash) => dispatch(validateDocument(payload, hash)),
     prefillDocuments: (documents) => dispatch(prefillDocuments(documents))
->>>>>>> fc5e795d
+
   };
 }
 
@@ -122,13 +120,10 @@
     loggedInUser: state.getIn(['login', 'loggedInUser']),
     workflowSortEnabled: state.getIn(['workflow', 'workflowSortEnabled']),
     workflowType: state.getIn(['workflow', 'workflowType']),
-<<<<<<< HEAD
     budgetEditEnabled: state.getIn(['workflow', 'subProjectBudgetEditEnabled']),
     subProjectAmount: state.getIn(['workflow', 'subProjectAmount']),
-=======
     workflowDocuments: state.getIn(['documents', 'tempDocuments']).toJS(),
     validatedDocuments: state.getIn(['documents', 'validatedDocuments']).toJS()
->>>>>>> fc5e795d
   }
 }
 
