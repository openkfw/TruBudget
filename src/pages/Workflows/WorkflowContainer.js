--- conflicted
+++ resolved
@@ -62,13 +62,8 @@
     storeWorkflowTxid: (txid) => dispatch(storeWorkflowTxid(txid)),
     enableWorkflowState: () => dispatch(disableWorkflowState(false)),
     disableWorkflowState: () => dispatch(disableWorkflowState(true)),
-<<<<<<< HEAD
     createWorkflowItem: (stream, workflowName, amount, currency, purpose, documents, state, assignee, workflowType) => dispatch(createWorkflowItem(stream, workflowName, amount, currency, purpose, documents, state, assignee, workflowType)),
-    editWorkflowItem: (stream, workflowName, amount, currency, purpose, documents, state, assignee, txid, previousState) => dispatch(editWorkflowItem(stream, workflowName, amount, currency, purpose, documents, state, assignee, txid, previousState)),
-=======
-    createWorkflowItem: (stream, workflowName, amount, currency, purpose, addData, state, assignee, workflowType) => dispatch(createWorkflowItem(stream, workflowName, amount, currency, purpose, addData, state, assignee, workflowType)),
-    editWorkflowItem: (stream, key, workflowName, amount, currency, purpose, addData, state, assignee, txid, previousState, workflowType) => dispatch(editWorkflowItem(stream, key, workflowName, amount, currency, purpose, addData, state, assignee, txid, previousState, workflowType)),
->>>>>>> 6885001a
+    editWorkflowItem: (stream, key, workflowName, amount, currency, purpose, documents, state, assignee, txid, previousState, workflowType) => dispatch(editWorkflowItem(stream, key, workflowName, amount, currency, purpose, documents, state, assignee, txid, previousState, workflowType)),
     openWorkflowDetails: (txid) => dispatch(showWorkflowDetails(true, txid)),
     hideWorkflowDetails: () => dispatch(showWorkflowDetails(false)),
     openHistory: () => dispatch(showHistory(true)),
