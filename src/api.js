--- conflicted
+++ resolved
@@ -70,17 +70,10 @@
   fetchNotifications = (user) => axios.get(`/notifications/` + user);
   fetchWorkflowItems = (subProjectName) => axios.get(`/subprojects/` + subProjectName);
   // fetch the user to the existing JWToken
-<<<<<<< HEAD
-  fetchUser = () => axios.get(`${this.prefix}/users/mapping`)
-  fetchUsers = () => axios.get(`${this.prefix}/users`);
-  fetchRoles = () => axios.get(`${this.prefix}/roles`);
-  postWorkflowItem = (stream, workflowItemName, amount, amountType, currency, comment, documents, status, type, approvalRequired) => axios.post(`${this.prefix}/workflows`, {
-=======
   fetchUser = () => axios.get(`/users/mapping`)
   fetchUsers = () => axios.get(`/users`);
   fetchRoles = () => axios.get(`/roles`);
-  postWorkflowItem = (stream, workflowItemName, amount, amountType, currency, comment, documents, status, assignee, type, approvalRequired) => axios.post(`/workflows`, {
->>>>>>> 83b8f0e8
+  postWorkflowItem = (stream, workflowItemName, amount, amountType, currency, comment, documents, status, type, approvalRequired) => axios.post(`/workflows`, {
     streamName: stream,
     workflowName: workflowItemName,
     amount,
@@ -92,11 +85,7 @@
     type,
     approvalRequired
   })
-<<<<<<< HEAD
-  editWorkflowItem = (stream, key, workflowItemName, amount, amountType, currency, comment, documents, status, txid, previousState, type, approvalRequired) => axios.put(`${this.prefix}/workflows/` + workflowItemName, {
-=======
-  editWorkflowItem = (stream, key, workflowItemName, amount, amountType, currency, comment, documents, status, assignee, txid, previousState, type, approvalRequired) => axios.put(`/workflows/` + workflowItemName, {
->>>>>>> 83b8f0e8
+  editWorkflowItem = (stream, key, workflowItemName, amount, amountType, currency, comment, documents, status, txid, previousState, type, approvalRequired) => axios.put(`/workflows/` + workflowItemName, {
     streamName: stream,
     key,
     workflowName: workflowItemName,
