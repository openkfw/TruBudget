import axios from 'axios';

export const fetchPeers = () => axios.get('/peerInfo');
export const fetchProjects = () => axios.get('/projects');
export const fetchProjectDetails = (project) => axios.get('/projects/' + project);
export const fetchStreamNames = () => axios.get('/streams/names/');
export const fetchStreamItems = (flowName) => axios.get('/streams/' + flowName);
export const postSubProject = (parentProject, subProjectName, subProjectAmount, subProjectPurpose, subProjectCurrency) => axios.post('/projects/subprojects', { parentStream: parentProject, name: subProjectName, amount: subProjectAmount, purpose: subProjectPurpose, currency: subProjectCurrency, status: 'open' })
export const postProject = (name, amount, purpose, currency, approver, assignee, bank) => axios.post('/projects', { name, amount, purpose, currency, approver, assignee, bank })
export const fetchNodeInformation = () => axios.get('/nodes');
export const fetchNotifications = (user) => axios.get('/notifications/' + user);
export const fetchWorkflowItems = (subProjectName) => axios.get('/projects/' + subProjectName + '/workflows');
export const login = (username, password) => axios.post('/login', { username, password });
export const fetchUsers = () => axios.get('/users');
export const fetchRoles = () => axios.get('/roles');
<<<<<<< HEAD
export const postWorkflowItem = (stream, workflowItemName, amount, currency, purpose, documents, status, assignee, type) => axios.post('/projects/subprojects/workflows', { streamName: stream, workflowName: workflowItemName, amount, currency, purpose, documents, status, assignee, type })
export const editWorkflowItem = (stream, workflowItemName, amount, currency, purpose, documents, status, assignee, txid, previousState) => axios.post('/projects/subprojects/workflows/' + txid, { streamName: stream, workflowName: workflowItemName, amount, currency, purpose, documents, status, assignee, previousState })
=======
export const postWorkflowItem = (stream, workflowItemName, amount, currency, purpose, addData, status, assignee, type) => axios.post('/projects/subprojects/workflows', { streamName: stream, workflowName: workflowItemName, amount: amount, currency: currency, purpose: purpose, addData: addData, status: status, assignee: assignee, type })
export const editWorkflowItem = (stream, key, workflowItemName, amount, currency, purpose, addData, status, assignee, txid, previousState, workflowType) => axios.post('/projects/subprojects/workflows/' + txid, { streamName: stream, key: key, workflowName: workflowItemName, amount: amount, currency: currency, purpose: purpose, addData: addData, status: status, assignee: assignee, previousState: previousState, type: workflowType })
>>>>>>> 6885001a
export const fetchHistory = (project) => axios.get('/history/' + project);
export const markNotificationAsRead = (user, id, data) => axios.put(`/notifications/${user}/${id}`, data);
export const postWorkflowSort = (streamName, workflowOrder) => axios.post('/sort', { streamName: streamName, order: workflowOrder });
export const hashDocument = (payload) => {
  const data = new FormData();
  data.append('doc', payload);
  return axios.post('/documents', data)
};
export const validateDocument = (payload, hash) => {
  const data = new FormData();
  data.append('doc', payload);
  data.append('hash', hash);
  return axios.post('/documents/validate', data)
};<|MERGE_RESOLUTION|>--- conflicted
+++ resolved
@@ -13,13 +13,8 @@
 export const login = (username, password) => axios.post('/login', { username, password });
 export const fetchUsers = () => axios.get('/users');
 export const fetchRoles = () => axios.get('/roles');
-<<<<<<< HEAD
 export const postWorkflowItem = (stream, workflowItemName, amount, currency, purpose, documents, status, assignee, type) => axios.post('/projects/subprojects/workflows', { streamName: stream, workflowName: workflowItemName, amount, currency, purpose, documents, status, assignee, type })
-export const editWorkflowItem = (stream, workflowItemName, amount, currency, purpose, documents, status, assignee, txid, previousState) => axios.post('/projects/subprojects/workflows/' + txid, { streamName: stream, workflowName: workflowItemName, amount, currency, purpose, documents, status, assignee, previousState })
-=======
-export const postWorkflowItem = (stream, workflowItemName, amount, currency, purpose, addData, status, assignee, type) => axios.post('/projects/subprojects/workflows', { streamName: stream, workflowName: workflowItemName, amount: amount, currency: currency, purpose: purpose, addData: addData, status: status, assignee: assignee, type })
-export const editWorkflowItem = (stream, key, workflowItemName, amount, currency, purpose, addData, status, assignee, txid, previousState, workflowType) => axios.post('/projects/subprojects/workflows/' + txid, { streamName: stream, key: key, workflowName: workflowItemName, amount: amount, currency: currency, purpose: purpose, addData: addData, status: status, assignee: assignee, previousState: previousState, type: workflowType })
->>>>>>> 6885001a
+export const editWorkflowItem = (stream, key, workflowItemName, amount, currency, purpose, documents, status, assignee, txid, previousState, type) => axios.post('/projects/subprojects/workflows/' + txid, { streamName: stream, key, workflowName: workflowItemName, amount, currency, purpose, documents, status, assignee, previousState, type })
 export const fetchHistory = (project) => axios.get('/history/' + project);
 export const markNotificationAsRead = (user, id, data) => axios.put(`/notifications/${user}/${id}`, data);
 export const postWorkflowSort = (streamName, workflowOrder) => axios.post('/sort', { streamName: streamName, order: workflowOrder });
