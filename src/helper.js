import React from 'react';
import moment from 'moment';
import OpenIcon from 'material-ui/svg-icons/navigation/close';
import InProgressIcon from 'material-ui/svg-icons/navigation/subdirectory-arrow-right';
import DoneIcon from 'material-ui/svg-icons/navigation/check';

import { taskStatusColorPalette, budgetStatusColorPalette }  from './colors';

export const toAmountString = (inputAmount, currency) => {
  let decimals = ',00'
  let tempCurrency = ' €'
  let formattedAmount = '0'
  if (inputAmount !== 0) {
    if (typeof inputAmount !== "undefined" && inputAmount.includes('.')) {
      decimals = inputAmount.substr(inputAmount.indexOf('.'), inputAmount.length - 1);
      decimals = decimals.replace('.', ',');
      if (decimals.length === 2) {
        decimals += '0';
      }
    }
  }
  if (currency === 'USD') {
    tempCurrency = " $"
  }
  formattedAmount = parseInt(inputAmount, 10).toLocaleString();
  return formattedAmount + decimals + tempCurrency;
};

export const tsToString = (ts) => {
  let dateString = moment(ts, 'x').format("MMM D, YYYY");
  return dateString;
}

export const statusMapping = {
  done: 'Done',
  'in_progress': 'In progress',
  open: 'Open'
}
export const statusIconMapping = {
  done: <DoneIcon />,
  'in_progress': <InProgressIcon />,
  open: <OpenIcon />,
}


const createDoughnutData = (labels, data, colors = taskStatusColorPalette,) => ({
  labels,
  datasets: [
    {
      data: data,
      backgroundColor: colors,
      hoverBackgroundColor: colors,
    }
  ]
});

export const calculateUnspentAmount = (items) => {

  const amount = items.reduce((acc, item) => {
    return acc + parseInt(item.details.amount, 10)
  }, 0);
  return amount;
}

export const createAmountData = (projectAmount, subProjects) => {
  const subProjectsAmount = calculateUnspentAmount(subProjects)
  const unspent = projectAmount - subProjectsAmount;
<<<<<<< HEAD
  const spentText = unspent < 0 ? "Overspent" : "Unspent"
  return createDoughnutData(["Spent", spentText], [subProjectsAmount, 0]);
=======
  return createDoughnutData(["Spent", "Unspent"], [subProjectsAmount, unspent], budgetStatusColorPalette);
>>>>>>> b9896047
}

export const getProgressInformation = (items) => {
  let startValue = {
    open: 0,
    inProgress: 0,
    done: 0
  }
  const projectStatus = items.reduce((acc, item) => {
    const status = item.details.status;
    return {
      open: status === 'open' ? acc.open + 1 : acc.open,
      inProgress: status === 'in_progress' ? acc.inProgress + 1 : acc.inProgress,
      done: status === 'done' ? acc.done + 1 : acc.done,
    };
  }, startValue);
  return projectStatus;
}


export const createTaskData = (items) => {
  const projectStatus = getProgressInformation(items)
  return createDoughnutData(["Open", "In progress", "Done"], [projectStatus.open, projectStatus.inProgress, projectStatus.done]);
}

export const getNextIncompletedItem = (items) => {
  return items.find((item) => item.details.status === 'open' | item.details.status === 'in_progress');
}<|MERGE_RESOLUTION|>--- conflicted
+++ resolved
@@ -4,7 +4,7 @@
 import InProgressIcon from 'material-ui/svg-icons/navigation/subdirectory-arrow-right';
 import DoneIcon from 'material-ui/svg-icons/navigation/check';
 
-import { taskStatusColorPalette, budgetStatusColorPalette }  from './colors';
+import { taskStatusColorPalette, budgetStatusColorPalette } from './colors';
 
 export const toAmountString = (inputAmount, currency) => {
   let decimals = ',00'
@@ -43,7 +43,7 @@
 }
 
 
-const createDoughnutData = (labels, data, colors = taskStatusColorPalette,) => ({
+const createDoughnutData = (labels, data, colors = taskStatusColorPalette, ) => ({
   labels,
   datasets: [
     {
@@ -65,12 +65,8 @@
 export const createAmountData = (projectAmount, subProjects) => {
   const subProjectsAmount = calculateUnspentAmount(subProjects)
   const unspent = projectAmount - subProjectsAmount;
-<<<<<<< HEAD
   const spentText = unspent < 0 ? "Overspent" : "Unspent"
-  return createDoughnutData(["Spent", spentText], [subProjectsAmount, 0]);
-=======
-  return createDoughnutData(["Spent", "Unspent"], [subProjectsAmount, unspent], budgetStatusColorPalette);
->>>>>>> b9896047
+  return createDoughnutData(["Spent", spentText], [subProjectsAmount, unspent < 0 ? 0 : unspent], budgetStatusColorPalette);
 }
 
 export const getProgressInformation = (items) => {
