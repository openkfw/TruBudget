import _cloneDeep from "lodash/cloneDeep";

const executingUser = { id: "mstein", displayname: "Mauro Stein" };
const testUser = { id: "jdoe", displayname: "Jane Doe", password: "test" };
const testUser2 = { id: "jxavier", displayname: "Jane Xavier", password: "test" };
const testUser3 = { id: "pkleffmann", displayname: "Piet Kleffmann" };
const testGroup = { id: "admins", displayname: "Admins" };
const testGroup2 = { id: "reviewers", displayname: "Reviewers" };
let projectId, subprojectId, permissionsBeforeTesting;
const subprojectDisplayname = "subproject assign test";
const apiRoute = "/api";

describe("Subproject Permissions", function () {
  permissionsBeforeTesting = { project: {}, subproject: {} };
  beforeEach(function () {
    cy.login();
    cy.createProject("p-subp-permissions", "subproject permissions test").then(({ id }) => {
      projectId = id;
      cy.createSubproject(projectId, subprojectDisplayname).then(({ id }) => {
        subprojectId = id;
        cy.listProjectPermissions(projectId).then((permissions) => {
          permissionsBeforeTesting.project = permissions;
        });
        cy.listSubprojectPermissions(projectId, subprojectId).then((permissions) => {
          permissionsBeforeTesting.subproject = permissions;
        });
        cy.visit(`/projects/${projectId}`);
      });
    });
    cy.intercept(apiRoute + "/subproject.intent.listPermissions*").as("listSubprojectPermissions");
    cy.intercept(apiRoute + "/project.intent.listPermissions*").as("listProjectPermissions");
    cy.intercept(apiRoute + "/project.viewDetails*").as("viewDetailsProject");
    cy.intercept(apiRoute + "/project.intent.grantPermission").as("grantProjectPermission");
    cy.intercept(apiRoute + "/subproject.intent.grantPermission").as("grantSubprojectPermission");
  });

  function alphabeticalSort(a, b) {
    const stringA = a.toUpperCase();
    const stringB = b.toUpperCase();
    if (stringA < stringB) {
      return -1;
    }
    if (stringA > stringB) {
      return 1;
    }
    return 0;
  }

  function sortPermissionsObject(permissions) {
    for (const intent in permissions) {
      if (Object.prototype.hasOwnProperty.call(permissions, intent)) {
        const identities = permissions[intent];
        permissions[intent] = identities.sort(alphabeticalSort);
      }
    }
    return permissions;
  }

  function assertUnchangedPermissions(permissionsBeforeTesting, projectId, subprojectId) {
    permissionsBeforeTesting.project = sortPermissionsObject(permissionsBeforeTesting.project);
    permissionsBeforeTesting.subproject = sortPermissionsObject(permissionsBeforeTesting.subproject);
    cy.listProjectPermissions(projectId).then((permissions) => {
      expect(sortPermissionsObject(permissions)).to.deep.equal(permissionsBeforeTesting.project);
    });
    cy.listSubprojectPermissions(projectId, subprojectId).then((permissions) => {
      expect(sortPermissionsObject(permissions)).to.deep.equal(permissionsBeforeTesting.subproject);
    });
  }

  function addViewPermissions(permissions, identity) {
    const permissionsCopy = _cloneDeep(permissions);
    addPermission(permissionsCopy.project, "project.list", identity);
    addPermission(permissionsCopy.project, "project.viewDetails", identity);
    addPermission(permissionsCopy.project, "project.intent.listPermissions", identity);
    addPermission(permissionsCopy.subproject, "subproject.list", identity);
    addPermission(permissionsCopy.subproject, "subproject.viewDetails", identity);
    addPermission(permissionsCopy.subproject, "subproject.intent.listPermissions", identity);
    return permissionsCopy;
  }

  function addPermission(permissions, intent, identity) {
    permissions[intent].push(identity);
    return permissions;
  }

  it("Show subproject permissions correctly", function () {
    cy.get("[data-test=subproject-" + subprojectId + "]").should("be.visible");
    cy.get("[data-test=subproject-" + subprojectId + "] [data-test*=spp-button]")
      .should("be.visible")
      .click();
    cy.wait("@listSubprojectPermissions");
    cy.get("[data-test=view-list]")
      .scrollIntoView()
      .should("be.visible")
      .children()
      .find("input")
      .should("have.value", executingUser.displayname);
    cy.get("[data-test=view-list]")
      .should("be.visible")
      .children()
      .find("span")
      .should("have.length", 3)
      .contains(executingUser.displayname);
    cy.get("[data-test=write-list]")
      .scrollIntoView()
      .should("be.visible")
      .children()
      .find("input")
      .should("have.value", executingUser.displayname);
    cy.get("[data-test=write-list]")
      .should("be.visible")
      .children()
      .find("span")
      .should("have.length", 4)
      .contains(executingUser.displayname);
    cy.get("[data-test=admin-list]")
      .scrollIntoView()
      .should("be.visible")
      .children()
      .find("input")
      .should("have.value", executingUser.displayname);
    cy.get("[data-test=admin-list]")
      .should("be.visible")
      .children()
      .find("span")
      .should("have.length", 2)
      .contains(executingUser.displayname);
    cy.get("[data-test=permission-close]").click();
    cy.get("[data-test=permission-container]").should("not.exist");
  });

  it("Canceling the permission dialog doesn't revoke nor grant permissions ", function () {
    cy.get("[data-test=subproject-" + subprojectId + "]").should("be.visible");
    cy.get("[data-test=subproject-" + subprojectId + "] [data-test*=spp-button]")
      .should("be.visible")
      .click();
    cy.get("[data-test=permission-close]").click();
    cy.get("[data-test=permission-container]").should("not.exist");
    assertUnchangedPermissions(permissionsBeforeTesting, projectId, subprojectId);
  });

  it("Submitting the permission dialog without any changes doesn't revoke nor grant permissions and close the dialog", function () {
    cy.get("[data-test=subproject-" + subprojectId + "]").should("be.visible");
    cy.get("[data-test=subproject-" + subprojectId + "] [data-test*=spp-button]")
      .should("be.visible")
      .click();
    // Open confirmation
    cy.get("[data-test=permission-submit]").should("be.visible").click();
    cy.get("[data-test=permission-container]").should("not.exist");
    assertUnchangedPermissions(permissionsBeforeTesting, projectId, subprojectId);
  });

  it("Submitting the permission dialog after adding a user opens a confirmation dialog", function () {
<<<<<<< HEAD
    cy.get("[data-test=subproject-" + subprojectId + "]").should("be.visible");
    cy.get("[data-test=subproject-" + subprojectId + "] [data-test*=spp-button]")
      .should("be.visible")
      .click();
=======
    cy.get(`[data-test=subproject-${subprojectId}]`).should("be.visible");
    cy.get(`[data-test=subproject-${subprojectId}] [data-test*=spp-button]`).should("be.visible").click();
>>>>>>> e8de9131
    // Open permission search popup
    cy.get("[data-test='permission-select-subproject.intent.grantPermission']").click();
    // Select and add a User
    cy.get("[data-test='permission-list']")
      .scrollIntoView()
      .find(`li[value*='${testUser.id}']`)
      .should("be.visible")
      .scrollIntoView()
      .click();
    // Close permission search popup
    cy.get("[data-test=permission-search] input").type("{esc}");
<<<<<<< HEAD
=======
    cy.get("body").click();
    cy.wait("@viewDetailsProject");
>>>>>>> e8de9131
    cy.get("[data-test=permission-selection-popup]").should("not.exist");
    cy.get("[data-test=permission-submit]").click();
    // Open confirmation
    cy.get("[data-test=confirmation-dialog-cancel]").should("be.visible");
  });

  it("Submitting the permission dialog after removing a user opens a confirmation dialog", function () {
    cy.grantSubprojectPermission(projectId, subprojectId, "subproject.list", testUser.id).then(() => {
      cy.get("[data-test=subproject-" + subprojectId + "]").should("be.visible");
      cy.get("[data-test=subproject-" + subprojectId + "] [data-test*=spp-button]")
        .should("be.visible")
        .click();
      // Open permission search popup
      cy.get("[data-test='permission-select-subproject.list']").click();
      // Select and add a User
      cy.get("[data-test='permission-list']")
        .scrollIntoView()
        .find(`li[value*='${testUser.id}']`)
        .should("be.visible")
        .click();
      // Close permission search popup
      cy.get("[data-test=permission-search] input").type("{esc}");
      cy.wait(500);
      cy.get("[data-test=permission-selection-popup]").should("not.exist");
      cy.get("[data-test=permission-submit]").click();
      // Open confirmation
      cy.get("[data-test=confirmation-dialog-cancel]").should("be.visible");
    });
  });

  it("Revoke a permission from myself is not allowed", function () {
    cy.get("[data-test=subproject-" + subprojectId + "]").should("be.visible");
    cy.get("[data-test=subproject-" + subprojectId + "] [data-test*=spp-button]")
      .should("be.visible")
      .click();
    // Open permission search popup
    cy.get("[data-test='permission-select-subproject.list']").click();
    // Select and add a User
    cy.get("[data-test='permission-list']")
      .scrollIntoView()
      .find(`li[value*='${executingUser.id}']`)
      .should("be.visible")
      .should("have.attr", "aria-disabled")
      .and("match", /true/);
  });

  it("Submitting the permission dialog without subproject.intent.grantPermission disables the submit button when adding user", function () {
    cy.login(executingUser.id, "test");
    // Grant subproject.intent.grantPermission to other user first because it's not allowed to revoke the last user
    cy.grantSubprojectPermission(projectId, subprojectId, "subproject.intent.grantPermission", testUser2.id);
    cy.revokeSubprojectPermission(projectId, subprojectId, "subproject.intent.grantPermission", executingUser.id).then(
      () => {
        // Mstein login
        cy.login();
        cy.get("[data-test=subproject-" + subprojectId + "]").should("be.visible");
        cy.get("[data-test=subproject-" + subprojectId + "] [data-test*=spp-button]")
          .should("be.visible")
          .click();
        // Open permission search popup
        cy.get("[data-test='permission-select-subproject.intent.grantPermission']").click();
        // Select and add a User
        cy.get("[data-test='permission-list']")
          .scrollIntoView()
          .find(`li[value*='${testUser.id}']`)
          .should("be.visible")
          .click();
        // Close permission search popup
        cy.get("[data-test=permission-search] input").type("{esc}");
        cy.wait(500);
        cy.get("[data-test=permission-selection-popup]").should("not.exist");
        cy.get("[data-test=permission-submit]").should("be.disabled");
      },
    );
  });

  it("Submitting the permission dialog without subproject.intent.revokePermission disables the submit button when removing user", function () {
    cy.login(executingUser.id, "test");
    // Grant test User view-permission
    cy.grantSubprojectPermission(projectId, subprojectId, "subproject.list", testUser.id).then(() => {
      // Revoke revoke-permission from mstein
      cy.revokeSubprojectPermission(
        projectId,
        subprojectId,
        "subproject.intent.revokePermission",
        executingUser.id,
      ).then(() => {
        // Mstein login
        cy.login();
        cy.get("[data-test=subproject-" + subprojectId + "]").should("be.visible");
        cy.get("[data-test=subproject-" + subprojectId + "] [data-test*=spp-button]")
          .should("be.visible")
          .click();
        // Open permission search popup
        cy.get("[data-test='permission-select-subproject.list']").click();
        // Select and remove a User
        cy.get("[data-test='permission-list']")
          .scrollIntoView()
          .find(`li[value*='${testUser.id}']`)
          .should("be.visible")
          .click();
        // Close permission search popup
        cy.get("[data-test=permission-search] input").type("{esc}");
        cy.wait(500);
        cy.get("[data-test=permission-selection-popup]").should("not.exist");
        cy.get("[data-test=permission-submit]").should("be.disabled");
      });
    });
  });

  it("User having 'view permissions'- permission only can view but not grant/revoke permissions", function () {
    cy.login(executingUser.id, "test");
    // Grant test User view-permission
    cy.grantSubprojectPermission(projectId, subprojectId, "subproject.list", testUser.id).then(() => {
      cy.grantProjectPermission(projectId, "project.viewDetails", testUser.id).then(() => {
        // Test user login
        cy.login(testUser.id, testUser.password);
        cy.visit(`/projects/${projectId}`);
        cy.get("[data-test=subproject-" + subprojectId + "]").should("be.visible");
        cy.get("[data-test=subproject-" + subprojectId + "] [data-test*=spp-button]")
          .should("have.css", "opacity", "0")
          .should("be.disabled");
      });
    });
  });

  it("Granting update permissions views 4 additional view permissions needed", function () {
    cy.get("[data-test=subproject-" + subprojectId + "] [data-test*=spp-button]")
      .should("be.visible")
      .click();
    // Open permission search popup
    cy.get("[data-test='permission-select-subproject.update']").scrollIntoView().should("be.visible").click();
    // Select and add a User
    cy.get("[data-test='permission-list']")
      .scrollIntoView()
      .find(`li[value*='${testUser.id}']`)
      .should("be.visible")
      .click();
    // Close permission popup
    cy.get("[data-test=permission-search] input").type("{esc}");
    cy.wait(500);
    cy.get("[data-test=permission-selection-popup]").should("not.exist");
    cy.get("[data-test=permission-submit]").click();
    // Open confirmation
    // 4 additional actions
    cy.get("[data-test=additional-actions]").within(() => {
      cy.get("[data-test=actions-table-body]").should("be.visible").children().should("have.length", 4);
    });
    // 1 original actions
    cy.get("[data-test=original-actions]").within(() => {
      cy.get("[data-test=actions-table-body]").should("be.visible").children().should("have.length", 1);
    });
  });

  it("Granting revoke permissions views 5 additional permissions needed including 'view permission'-permissions", function () {
    cy.get("[data-test=subproject-" + subprojectId + "]").should("be.visible");
    cy.get("[data-test=subproject-" + subprojectId + "] [data-test*=spp-button]")
      .should("be.visible")
      .click();
    // Open permission search popup
    cy.get("[data-test='permission-select-subproject.intent.revokePermission']").click();
    // Select and add a User
    cy.get("[data-test='permission-list']")
      .scrollIntoView()
      .find(`li[value*='${testUser.id}']`)
      .should("be.visible")
      .click();
    // Close permission search popup
    cy.get("[data-test=permission-search] input").type("{esc}");
    cy.wait(500);
    cy.get("[data-test=permission-selection-popup]").should("not.exist");
    cy.get("[data-test=permission-submit]").click();
    // Open confirmation
    // 6 additional actions
    cy.get("[data-test=additional-actions]").within(() => {
      cy.get("[data-test=actions-table-body]").should("be.visible").children().should("have.length", 6);
    });
    // 1 original actions
    cy.get("[data-test=original-actions]").within(() => {
      cy.get("[data-test=actions-table-body]").should("be.visible").children().should("have.length", 1);
    });
  });

  it("Granting view permissions doesn't additionally view the same permission", function () {
    // Grant test User project view-permission
    cy.grantProjectPermission(projectId, "project.list", testUser.id).then(() => {
      cy.grantProjectPermission(projectId, "project.viewDetails", testUser.id).then(() => {
        // Mstein login
        cy.login();
        cy.get("[data-test=subproject-" + subprojectId + "]").should("be.visible");
        cy.get("[data-test=subproject-" + subprojectId + "] [data-test*=spp-button]")
          .should("be.visible")
          .click();
        // Open permission search popup
        cy.get("[data-test='permission-select-subproject.viewDetails']").click();
        // Select and add test user
        cy.get("[data-test='permission-list']")
          .scrollIntoView()
          .find(`li[value*='${testUser.id}']`)
          .should("be.visible")
          .click();
        // Close permission search popup
        cy.get("[data-test=permission-search] input").type("{esc}");
        cy.wait(500);
        cy.get("[data-test=permission-selection-popup]").should("not.exist");
        cy.get("[data-test=permission-submit]").click();
        // Confirmation opens
        // 1 additional actions
        cy.get("[data-test=additional-actions]").within(() => {
          cy.get("[data-test=actions-table-body]")
            .should("be.visible")
            .children()
            .should("have.length", 1)
            .contains("view");
        });
        // 1 original actions
        cy.get("[data-test=original-actions]").within(() => {
          cy.get("[data-test=actions-table-body]").should("be.visible").children().should("have.length", 1);
        });
      });
    });
  });

  it("Executing additional actions grant permissions correctly", function () {
    cy.get("[data-test=subproject-" + subprojectId + "]").should("be.visible");
    cy.get("[data-test=subproject-" + subprojectId + "] [data-test*=spp-button]")
      .should("be.visible")
      .click();
    // Open permission search popup
    cy.wait("@listSubprojectPermissions")
      .get("[data-test='permission-select-subproject.intent.revokePermission']")
      .click();
    // Select and add a User
    cy.get("[data-test='permission-list']")
      .scrollIntoView()
      .find(`li[value*='${testUser.id}']`)
      .should("be.visible")
      .click();
    // Close permission search popup
    cy.get("[data-test=permission-search] input").type("{esc}");
    cy.wait(500);
    cy.get("[data-test=permission-selection-popup]").should("not.exist");
    // Open confirmation
    cy.get("[data-test=permission-submit]").click();
    cy.wait(["@listProjectPermissions", "@listSubprojectPermissions"]);
    // 6 additional actions
    cy.get("[data-test=additional-actions]").within(() => {
      cy.get("[data-test=actions-table-body]").should("be.visible").children().should("have.length", 6);
    });
    // 1 original actions
    cy.get("[data-test=original-actions]").within(() => {
      cy.get("[data-test=actions-table-body]").should("be.visible").children().should("have.length", 1);
    });
    cy.get("[data-test=confirmation-dialog-confirm]").should("be.visible").click();
<<<<<<< HEAD
    cy.wait(["@listSubprojectPermissions"]);
=======
    cy.wait(["@viewDetailsProject", "@listSubprojectPermissions"]);
>>>>>>> e8de9131

    // Remove project.update permission
    cy.wait(["@grantSubprojectPermission", "@listSubprojectPermissions"]);
    cy.get("[data-test=subproject-" + subprojectId + "]").should("be.visible");
    cy.get("[data-test=subproject-" + subprojectId + "] [data-test*=spp-button]")
      .should("be.visible")
      .click();
    // Open permission search popup
    cy.wait("@listSubprojectPermissions")
      .get("[data-test='permission-select-subproject.intent.revokePermission']")
      .click();
    // Select and add a User
    cy.get("[data-test='permission-list']")
      .scrollIntoView()
      .find(`li[value*='${testUser.id}']`)
      .should("be.visible")
      .click();
    cy.get("[data-test=permission-search] input").type("{esc}");
    cy.get("[data-test=permission-selection-popup]").should("not.exist");
    cy.get("[data-test=permission-submit]").click();
    cy.get("[data-test=confirmation-dialog-confirm]").click();
    // compare Permissions to check if additional permission are granted successfully
    assertUnchangedPermissions(addViewPermissions(permissionsBeforeTesting, testUser.id), projectId, subprojectId);
  });

  it("User with grant permission inherited by a group can grant a permission", function () {
    Cypress.Promise.all([
      // grant permissions to testgroup
      cy.grantProjectPermission(projectId, "project.list", testGroup.id),
      cy.grantProjectPermission(projectId, "project.viewDetails", testGroup.id),
      cy.grantProjectPermission(projectId, "project.intent.listPermissions", testGroup.id),
      cy.grantProjectPermission(projectId, "project.intent.grantPermission", testGroup.id),
      cy.grantSubprojectPermission(projectId, subprojectId, "subproject.list", testGroup.id),
      cy.grantSubprojectPermission(projectId, subprojectId, "subproject.viewDetails", testGroup.id),
      cy.grantSubprojectPermission(projectId, subprojectId, "subproject.intent.listPermissions", testGroup.id),
      cy.grantSubprojectPermission(projectId, subprojectId, "subproject.intent.grantPermission", testGroup.id),
    ]).then(() => {
      // Modify permissionsBeforeTestingr regarding theprevious api calls
      permissionsBeforeTesting.project["project.list"].push(testGroup.id);
      permissionsBeforeTesting.project["project.viewDetails"].push(testGroup.id);
      permissionsBeforeTesting.project["project.intent.listPermissions"].push(testGroup.id);
      permissionsBeforeTesting.project["project.intent.grantPermission"].push(testGroup.id);
      permissionsBeforeTesting.subproject["subproject.list"].push(testGroup.id);
      permissionsBeforeTesting.subproject["subproject.viewDetails"].push(testGroup.id);
      permissionsBeforeTesting.subproject["subproject.intent.listPermissions"].push(testGroup.id);
      permissionsBeforeTesting.subproject["subproject.intent.grantPermission"].push(testGroup.id);
      // user from testgroup grant permission to user
      cy.login(testUser.id, testUser.password);
      cy.get("[data-test=subproject-" + subprojectId + "]").should("be.visible");
      cy.get("[data-test=subproject-" + subprojectId + "] [data-test*=spp-button]")
        .should("be.visible")
        .click();
      // Open permission search popup
      cy.wait("@listSubprojectPermissions")
        .get("[data-test='permission-select-subproject.intent.grantPermission']")
        .click();
      // Select and add a User
      cy.get("[data-test='permission-list']")
        .scrollIntoView()
        .find(`li[value*='${testUser2.id}']`)
        .should("be.visible")
        .click();
      // Close permission search popup
      cy.get("[data-test=permission-search] input").type("{esc}");
      cy.wait(500);
      cy.get("[data-test=permission-selection-popup]").should("not.exist");
      cy.get("[data-test=permission-submit]").should("be.visible").click();
      cy.wait(["@listProjectPermissions", "@listSubprojectPermissions"]);
      // 6 additional actions
      cy.get("[data-test=additional-actions]").within(() => {
        cy.get("[data-test=actions-table-body]").should("be.visible").children().should("have.length", 6);
      });
      // 1 original action
      cy.get("[data-test=original-actions]").within(() => {
        cy.get("[data-test=actions-table-body]").should("be.visible").children().should("have.length", 1);
      });
      // Confirm additional actions
      cy.get("[data-test=confirmation-dialog-confirm]").click();
      cy.wait(["@listSubprojectPermissions"]);

      // Check permissions has changed
      // Permissions before testing equal the previous permissions + additional actions
      let permissions = addViewPermissions(permissionsBeforeTesting, testUser2.id);
      permissions.subproject["subproject.intent.grantPermission"].push(testUser2.id);
      cy.login();
      assertUnchangedPermissions(permissions, projectId, subprojectId);
    });
  });

  it("Granting grant-permission permission additionally generates an action to grant list-permissions permission", function () {
    cy.get("[data-test=subproject-" + subprojectId + "]").should("be.visible");
    cy.get("[data-test=subproject-" + subprojectId + "] [data-test*=spp-button]")
      .should("be.visible")
      .click();
    // Open permission search popup
    cy.get("[data-test='permission-select-subproject.intent.grantPermission']").click();
    // Select and add test user
    cy.get("[data-test='permission-list']")
      .scrollIntoView()
      .find(`li[value*='${testUser.id}']`)
      .should("be.visible")
      .click();
    // Close permission search popup
    cy.get("[data-test=permission-search] input").type("{esc}");
    cy.wait(500);
    cy.get("[data-test=permission-selection-popup]").should("not.exist");
    cy.get("[data-test=permission-submit]").click();
    // Confirmation opens
    // 6 additional actions
    cy.get("[data-test=additional-actions]").within(() => {
      cy.get("[data-test=actions-table-body]")
        .should("be.visible")
        .children()
        .should("have.length", 6)
        .find("td")
        .contains("view permissions")
        .should("have.length", 1);
    });
  });

  it("Confirmation of multiple grant permission changes grants permissions correctly", function () {
    const testIds = [testUser.id, testUser2.id, testGroup.id];
    // Grant testUser testUser2 and admins write permissions (createWorkflowitem)
    cy.get("[data-test=subproject-" + subprojectId + "]").should("be.visible");
    cy.get("[data-test=subproject-" + subprojectId + "] [data-test*=spp-button]")
      .should("be.visible")
      .click();
    // Open permission search popup
    cy.wait("@listSubprojectPermissions")
      .get("[data-test='permission-select-subproject.createWorkflowitem']")
      .scrollIntoView()
      .should("be.visible")
      .click();
    // Select and add all test Identities
    cy.wrap(testIds).each((id) => {
      cy.get("[data-test='permission-list']").scrollIntoView().find(`li[value*='${id}']`).should("exist").click();
    });
    // Close permission search popup
    cy.get("[data-test=permission-search] input").type("{esc}");
<<<<<<< HEAD
    cy.wait(500).get("[data-test=permission-selection-popup]").should("not.exist");
=======
    cy.wait("@viewDetailsProject").get("[data-test=permission-selection-popup]").should("not.exist");
>>>>>>> e8de9131
    cy.get("[data-test=permission-submit]").click();
    // Confirmation opens
    cy.wait(["@listProjectPermissions", "@listSubprojectPermissions"])
      .get("[data-test=additional-actions]")
      .within(() => {
        cy.get("[data-test=actions-table-body]")
          .scrollIntoView({ offset: { top: 150, left: 0 } })
          .should("be.visible")
          .children()
          // 6 permissions per user/group granted
          .should("have.length", 6 * 3);
      });
    // Confirm additional actions
    cy.get("[data-test=confirmation-dialog-confirm]")
      .click()
      // Intercepting after the confirmation makes sure it's the next viewDetails fetch including all changes
      .intercept(apiRoute + "/project.viewDetails*")
      .as("viewDetailsProjectAfterSubmit");

    // Check permissions has changed
    // Due to liveUpdate, viewDetailsProjectAfterSubmit has to be waited for 3 times
    cy.wait(5000).visit(`/projects/${projectId}`);
    cy.get("[data-test=subproject-" + subprojectId + "]")
      .should("be.visible")
      .within(() => {
        cy.intercept(apiRoute + "/user.list")
          .as("listUsers")
          .intercept(apiRoute + "/group.list")
          .as("listGroups");
        cy.get("[data-test*=spp-button]").should("be.visible").click();
      });
    // Permissions before testing equal the previous permissions + additional actions
    cy.wait(["@listUsers", "@listGroups"])
      .wrap(testIds)
      .each((id) => {
        permissionsBeforeTesting.subproject["subproject.createWorkflowitem"].push(id);
        permissionsBeforeTesting = addViewPermissions(permissionsBeforeTesting, id);
      })
      .then(() => {
        // Push identities in specific order so assertion doesn't fail
        assertUnchangedPermissions(permissionsBeforeTesting, projectId, subprojectId);
      });
  });

  it("Confirmation of multiple revoke permission changes grants permissions correctly", function () {
    const testIds = [testUser.id, testUser2.id, testGroup.id];
    // Revoke testUser testUser2 and admins write permissions (assign)
    // Modify permissionsBeforeTestingr regarding theprevious api calls
    cy.wrap(testIds).each((id) => {
      cy.grantSubprojectPermission(projectId, subprojectId, "subproject.assign", id),
        permissionsBeforeTesting.subproject["subproject.assign"].push(id);
    });
    cy.get("[data-test=subproject-" + subprojectId + "]").should("be.visible");
    cy.get("[data-test=subproject-" + subprojectId + "] [data-test*=spp-button]")
      .should("be.visible")
      .click();
    // Open permission search popup
    cy.wait("@listSubprojectPermissions").get("[data-test='permission-select-subproject.assign']").click();
    // Select and add all test Identities
    cy.wrap(testIds).each((id) => {
      cy.get("[data-test='permission-list']").scrollIntoView().find(`li[value*='${id}']`).should("exist").click();
    });
    // Close permission search popup
    cy.get("[data-test=permission-search] input").type("{esc}");
    cy.wait(500);
    cy.get("[data-test=permission-selection-popup]").should("not.exist");
    cy.get("[data-test=permission-submit]").click();
    // Confirmation opens
    cy.wait(["@listProjectPermissions", "@listSubprojectPermissions"])
      .get("[data-test=confirmation-dialog]")
      .should("be.visible");

    // Confirm revoke permissions
    cy.get("[data-test=confirmation-dialog-confirm]").click();
    // Permissions before testing equal the previous permissions without assign permissions for testIds
    cy.wrap(testIds)
      .each((testId) => {
        permissionsBeforeTesting.subproject["subproject.assign"] = permissionsBeforeTesting.subproject[
          "subproject.assign"
        ].filter((id) => id !== testId);
      })
      .then(() => {
        assertUnchangedPermissions(permissionsBeforeTesting, projectId, subprojectId);
      });
  });

  it(
    "Users of group with Permission have minimum the same permission as the group",
    { defaultCommandTimeout: 50000 },
    function () {
      Cypress.Promise.all([
        // grant permissions to testgroup
        cy.grantProjectPermission(projectId, "project.list", testGroup2.id),
        cy.grantProjectPermission(projectId, "project.viewDetails", testGroup2.id),
        cy.grantProjectPermission(projectId, "project.intent.listPermissions", testGroup2.id),
        cy.grantSubprojectPermission(projectId, subprojectId, "subproject.list", testGroup2.id),
        cy.grantSubprojectPermission(projectId, subprojectId, "subproject.viewDetails", testGroup2.id),
        cy.grantSubprojectPermission(projectId, subprojectId, "subproject.createWorkflowitem", testGroup2.id),
        cy.grantSubprojectPermission(projectId, subprojectId, "subproject.intent.listPermissions", testGroup2.id),
      ]).then(() => {
        // Create WorkflowItem with user as creator and assignee
        // After provisioning testUser3 is part of testGroup2 and should automatically have the groups permissions
        cy.login(testUser3.id, "test");
        cy.visit(`/projects/${projectId}/${subprojectId}`);

        cy.get("[data-test=createWorkflowitem]").click();
        cy.get("[data-test=nameinput]").type("Test");

        cy.get("[data-test=next]").click();
        cy.get("[data-test=submit]").click();

        cy.wait(["@listProjectPermissions", "@listSubprojectPermissions"]);

        cy.get("[data-test=confirmation-dialog-confirm]").should("be.visible").click();

        // Check if assignee has been set
        cy.get("[data-test^=workflowitem-]")
          .last()
          .find(`[data-test=single-select]`)
          .should("contain", testUser3.displayname);
      });
    },
  );

  it("It is possible to revoke and grant a permission in one step", function () {
    // Grant Permission Beforehand so it can be revoked during the test
    cy.grantSubprojectPermission(projectId, subprojectId, "subproject.list", testUser.id).then(() => {
      // Edit Sub Project Permissions
      cy.get("[data-test=subproject-" + subprojectId + "]").should("be.visible");
      cy.get("[data-test=subproject-" + subprojectId + "] [data-test*=spp-button]")
        .should("be.visible")
        .click();

      // Edit View Summary Permissions
      cy.wait("@listSubprojectPermissions").get("[data-test='permission-select-subproject.list']").click();

      // Revoke Permission from Test-User
      cy.get("[data-test='permission-list']").find(`li[value*='${testUser.id}']`).scrollIntoView().click();

      // Grant Permission to Test-User 2
      cy.get("[data-test='permission-list']").find(`li[value*='${testUser2.id}']`).scrollIntoView().click();

      cy.get("[data-test=permission-search] input").type("{esc}");

      // Submit selection
<<<<<<< HEAD
      cy.wait(500).get("[data-test=permission-selection-popup]").should("not.exist");
=======
      cy.wait("@viewDetailsProject").get("[data-test=permission-selection-popup]").should("not.exist");
>>>>>>> e8de9131

      cy.get("[data-test=permission-submit]").click();
    });

    // Confirms the Actions and waits for Screen to Load
    cy.get("[data-test=confirmation-dialog-confirm]").should("be.visible").click();

    cy.wait(500);

    // Assert that the Page did not Crash and Sub-Project is still visible
    cy.get("[data-test=subproject-" + subprojectId + "]").should("be.visible");
  });
});<|MERGE_RESOLUTION|>--- conflicted
+++ resolved
@@ -151,15 +151,8 @@
   });
 
   it("Submitting the permission dialog after adding a user opens a confirmation dialog", function () {
-<<<<<<< HEAD
-    cy.get("[data-test=subproject-" + subprojectId + "]").should("be.visible");
-    cy.get("[data-test=subproject-" + subprojectId + "] [data-test*=spp-button]")
-      .should("be.visible")
-      .click();
-=======
     cy.get(`[data-test=subproject-${subprojectId}]`).should("be.visible");
     cy.get(`[data-test=subproject-${subprojectId}] [data-test*=spp-button]`).should("be.visible").click();
->>>>>>> e8de9131
     // Open permission search popup
     cy.get("[data-test='permission-select-subproject.intent.grantPermission']").click();
     // Select and add a User
@@ -171,11 +164,6 @@
       .click();
     // Close permission search popup
     cy.get("[data-test=permission-search] input").type("{esc}");
-<<<<<<< HEAD
-=======
-    cy.get("body").click();
-    cy.wait("@viewDetailsProject");
->>>>>>> e8de9131
     cy.get("[data-test=permission-selection-popup]").should("not.exist");
     cy.get("[data-test=permission-submit]").click();
     // Open confirmation
@@ -429,11 +417,7 @@
       cy.get("[data-test=actions-table-body]").should("be.visible").children().should("have.length", 1);
     });
     cy.get("[data-test=confirmation-dialog-confirm]").should("be.visible").click();
-<<<<<<< HEAD
     cy.wait(["@listSubprojectPermissions"]);
-=======
-    cy.wait(["@viewDetailsProject", "@listSubprojectPermissions"]);
->>>>>>> e8de9131
 
     // Remove project.update permission
     cy.wait(["@grantSubprojectPermission", "@listSubprojectPermissions"]);
@@ -573,11 +557,7 @@
     });
     // Close permission search popup
     cy.get("[data-test=permission-search] input").type("{esc}");
-<<<<<<< HEAD
     cy.wait(500).get("[data-test=permission-selection-popup]").should("not.exist");
-=======
-    cy.wait("@viewDetailsProject").get("[data-test=permission-selection-popup]").should("not.exist");
->>>>>>> e8de9131
     cy.get("[data-test=permission-submit]").click();
     // Confirmation opens
     cy.wait(["@listProjectPermissions", "@listSubprojectPermissions"])
@@ -723,11 +703,7 @@
       cy.get("[data-test=permission-search] input").type("{esc}");
 
       // Submit selection
-<<<<<<< HEAD
       cy.wait(500).get("[data-test=permission-selection-popup]").should("not.exist");
-=======
-      cy.wait("@viewDetailsProject").get("[data-test=permission-selection-popup]").should("not.exist");
->>>>>>> e8de9131
 
       cy.get("[data-test=permission-submit]").click();
     });
