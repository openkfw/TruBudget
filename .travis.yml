stages:
  - name: test
  - name: dockerbuild
    if: branch = master OR tag IS present OR type IN (pull_request)
  - name: notification
    if: branch = master OR tag IS present OR type IN (pull_request)

# provide PROJECT_NAME environment variable if you extend this template
.node-unit-test: &node-unit-test
  stage: test
  language: node_js
  node_js:
    - "10"
  cache: npm
  script:
    - cd $PROJECT_NAME
    - npm ci
    - npm test

# provide PROJECT_NAME environment variable if you extend this template
.docker-build: &docker-build
  stage: dockerbuild
  language: minimal
  services:
    - docker
  before_script:
    - cd $PROJECT_NAME
    - chmod +x ../scripts/pipeline/publish-docker-images.sh
  script: ../scripts/pipeline/publish-docker-images.sh

jobs:
  include:
    - <<: *node-unit-test
<<<<<<< HEAD
      env:
        matrix:
          - PROJECT_NAME=blockchain
          - PROJECT_NAME=api
          - PROJECT_NAME=frontend
    - <<: *docker-build
      env:
        matrix:
          - PROJECT_NAME=blockchain
          - PROJECT_NAME=api
          - PROJECT_NAME=frontend
          - PROJECT_NAME=provisioning
          - PROJECT_NAME=e2e-test
    - stage: notification
      language: minimal
      script:
        - echo "$TRAVIS_PULL_REQUEST_BRANCH"
        - echo "$TRAVIS_BRANCH"
        - |
          curl -X POST \
          -F token=$WEBHOOK_TOKEN \
          -F ref=$WEBHOOK_REF \
          -F "variables[TRAVIS_PULL_REQUEST_BRANCH]=$TRAVIS_PULL_REQUEST_BRANCH" \
          -F "variables[TRAVIS_BRANCH]=$TRAVIS_BRANCH" \
          -F "variables[TRAVIS_BUILD_ID]=t_$TRAVIS_BUILD_ID" \
          -F "variables[TRAVIS_EVENT_TYPE_FOR_BRANCH]=$TRAVIS_EVENT_TYPE-$TRAVIS_BRANCH" \
          "$WEBHOOK_URL"
=======
      env: PROJECT_NAME=blockchain
      after_success: npm run coverage
    - <<: *node-unit-test
      env: PROJECT_NAME=api
      after_success: npm run coverage
    - <<: *node-unit-test
      env: PROJECT_NAME=frontend
    - <<: *docker-build
      env: PROJECT_NAME=blockchain
    - <<: *docker-build
      env: PROJECT_NAME=api
    - <<: *docker-build
      env: PROJECT_NAME=frontend
    - <<: *docker-build
      env: PROJECT_NAME=provisioning

notifications:
  webhooks: https://coveralls.io/webhook
>>>>>>> 9f5c49cb
<|MERGE_RESOLUTION|>--- conflicted
+++ resolved
@@ -31,12 +31,12 @@
 jobs:
   include:
     - <<: *node-unit-test
-<<<<<<< HEAD
       env:
         matrix:
           - PROJECT_NAME=blockchain
           - PROJECT_NAME=api
           - PROJECT_NAME=frontend
+      after_success: npm run coverage
     - <<: *docker-build
       env:
         matrix:
@@ -59,23 +59,6 @@
           -F "variables[TRAVIS_BUILD_ID]=t_$TRAVIS_BUILD_ID" \
           -F "variables[TRAVIS_EVENT_TYPE_FOR_BRANCH]=$TRAVIS_EVENT_TYPE-$TRAVIS_BRANCH" \
           "$WEBHOOK_URL"
-=======
-      env: PROJECT_NAME=blockchain
-      after_success: npm run coverage
-    - <<: *node-unit-test
-      env: PROJECT_NAME=api
-      after_success: npm run coverage
-    - <<: *node-unit-test
-      env: PROJECT_NAME=frontend
-    - <<: *docker-build
-      env: PROJECT_NAME=blockchain
-    - <<: *docker-build
-      env: PROJECT_NAME=api
-    - <<: *docker-build
-      env: PROJECT_NAME=frontend
-    - <<: *docker-build
-      env: PROJECT_NAME=provisioning
 
 notifications:
-  webhooks: https://coveralls.io/webhook
->>>>>>> 9f5c49cb
+  webhooks: https://coveralls.io/webhook