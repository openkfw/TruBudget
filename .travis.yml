--- conflicted
+++ resolved
@@ -1,11 +1,7 @@
 stages:
-<<<<<<< HEAD
-  - name: test
-=======
   - audit
     if: type = cron
   - test
->>>>>>> 230bb5ea
   - name: dockerbuild
     if: branch = master OR tag IS present OR type IN (pull_request)
   - name: notification
