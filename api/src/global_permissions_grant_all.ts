import { FastifyInstance } from "fastify";
import Joi = require("joi");
import { VError } from "verror";

import Intent, { globalIntents } from "./authz/intents";
import { toHttpError } from "./http_errors";
import * as NotAuthenticated from "./http_errors/not_authenticated";
import { AuthenticatedRequest } from "./httpd/lib";
import { Ctx } from "./lib/ctx";
import logger from "./lib/logger";
import * as Result from "./result";
import { Identity } from "./service/domain/organization/identity";
import { ServiceUser } from "./service/domain/organization/service_user";
import {
  GlobalPermissions,
  identitiesAuthorizedFor,
} from "./service/domain/workflow/global_permissions";

interface RequestBodyV1 {
  apiVersion: "1.0";
  data: {
    identity: Identity;
  };
}

const requestBodyV1Schema = Joi.object({
  apiVersion: Joi.valid("1.0").required(),
  data: Joi.object({
    identity: Joi.string().required(),
  }).required(),
});

type RequestBody = RequestBodyV1;
const requestBodySchema = Joi.alternatives([requestBodyV1Schema]);

function validateRequestBody(body: any): Result.Type<RequestBody> {
  const { error, value } = Joi.validate(body, requestBodySchema);
  return !error ? value : error;
}

function mkSwaggerSchema(server: FastifyInstance) {
  return {
    beforeHandler: [(server as any).authenticate],
    schema: {
      description:
        "Grant all available permissions to a user. Useful as a shorthand for creating admin users.",
      tags: ["global"],
      summary: "Grant all permission to a group or user",
      security: [
        {
          bearerToken: [],
        },
      ],
      body: {
        type: "object",
        required: ["apiVersion", "data"],
        properties: {
          apiVersion: { type: "string", example: "1.0" },
<<<<<<< HEAD
          data: {
            type: "object",
            required: ["identity"],
            properties: {
              identity: { type: "string", example: "aSmith" },
            },
          },
        },
      },
      response: {
        200: {
          description: "successful response",
          type: "object",
          properties: {
            apiVersion: { type: "string", example: "1.0" },
            data: {
              type: "string",
              example: "OK",
            },
          },
=======
          data: { type: "object" },
>>>>>>> 09dc6c86
        },
        401: NotAuthenticated.schema,
      },
    },
  };
}

interface Service {
  getGlobalPermissions(ctx: Ctx, user: ServiceUser): Promise<GlobalPermissions>;
  grantGlobalPermissions(
    ctx: Ctx,
    user: ServiceUser,
    grantee: Identity,
    permission: Intent,
  ): Promise<void>;
}

export function addHttpHandler(server: FastifyInstance, urlPrefix: string, service: Service) {
  server.post(
    `${urlPrefix}/global.grantAllPermissions`,
    mkSwaggerSchema(server),
    async (request, reply) => {
      const ctx: Ctx = { requestId: request.id, source: "http" };

      const user: ServiceUser = {
        id: (request as AuthenticatedRequest).user.userId,
        groups: (request as AuthenticatedRequest).user.groups,
      };

      const bodyResult = validateRequestBody(request.body);

      if (Result.isErr(bodyResult)) {
        const { code, body } = toHttpError(
          new VError(bodyResult, "failed to grant all global permissions"),
        );
        reply.status(code).send(body);
        return;
      }

      const { identity: grantee } = bodyResult.data;

      try {
        const globalPermissions = await service.getGlobalPermissions(ctx, user);

        for (const intent of globalIntents) {
          // A quick check to see if the user is already listed explicitly. In case the
          // user is authorized through her membership in an authorized group, the user
          // ID is still added.
          if (identitiesAuthorizedFor(globalPermissions, intent).includes(user.id)) {
            continue;
          }
          await service.grantGlobalPermissions(ctx, user, grantee, intent);
          logger.debug({ grantee, intent }, "permission granted");
        }

        const code = 200;
        const body = {
          apiVersion: "1.0",
          data: {},
        };
        reply.status(code).send(body);
      } catch (err) {
        const { code, body } = toHttpError(err);
        reply.status(code).send(body);
      }
    },
  );
}<|MERGE_RESOLUTION|>--- conflicted
+++ resolved
@@ -56,7 +56,6 @@
         required: ["apiVersion", "data"],
         properties: {
           apiVersion: { type: "string", example: "1.0" },
-<<<<<<< HEAD
           data: {
             type: "object",
             required: ["identity"],
@@ -72,14 +71,8 @@
           type: "object",
           properties: {
             apiVersion: { type: "string", example: "1.0" },
-            data: {
-              type: "string",
-              example: "OK",
-            },
+            data: { type: "object" },
           },
-=======
-          data: { type: "object" },
->>>>>>> 09dc6c86
         },
         401: NotAuthenticated.schema,
       },
