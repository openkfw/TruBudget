--- conflicted
+++ resolved
@@ -1,4 +1,3 @@
-
 import { envVarsSchema } from "envVarsSchema";
 
 export interface JwtConfig {
@@ -18,9 +17,11 @@
   ROOT_SECRET: string;
   MULTICHAIN_RPC_HOST: string;
   MULTICHAIN_RPC_PORT: string;
+  MULTICHAIN_RPC_PROTOCOL: "http" | "https";
   MULTICHAIN_RPC_USER: string;
   MULTICHAIN_RPC_PASSWORD: string;
   BLOCKCHAIN_PORT: string;
+  BLOCKCHAIN_PROTOCOL: "http" | "https";
   JWT_ALGORITHM: string;
   JWT_SECRET: string;
   JWT_PUBLIC_KEY: string;
@@ -30,6 +31,7 @@
   DOCUMENT_EXTERNAL_LINKS_ENABLED: string;
   STORAGE_SERVICE_HOST: string;
   STORAGE_SERVICE_PORT: string;
+  STORAGE_SERVICE_PROTOCOL: "http" | "https";
   STORAGE_SERVICE_EXTERNAL_URL: string;
   EMAIL_HOST: string;
   EMAIL_PORT: string;
@@ -127,8 +129,6 @@
   silenceLoggingOnFrequentRoutes: boolean;
 }
 
-
-
 const { error, value: envVars } = envVarsSchema.validate(process.env);
 if (error) {
   throw new Error(`Config validation error: ${error.message}`);
@@ -141,30 +141,18 @@
   rootSecret: envVars.ROOT_SECRET,
   // RPC is the mutlichain daemon
   rpc: {
-<<<<<<< HEAD
     host: envVars.MULTICHAIN_RPC_HOST,
     port: envVars.MULTICHAIN_RPC_PORT,
+    protocol: envVars.MULTICHAIN_RPC_PROTOCOL,
     user: envVars.MULTICHAIN_RPC_USER,
     password: envVars.MULTICHAIN_RPC_PASSWORD,
-=======
-    host: process.env.MULTICHAIN_RPC_HOST || "localhost",
-    port: Number(process.env.MULTICHAIN_RPC_PORT) || 8000,
-    protocol: process.env.MULTICHAIN_RPC_PROTOCOL === "https" ? "https" : "http",
-    user: process.env.MULTICHAIN_RPC_USER || "multichainrpc",
-    password: process.env.MULTICHAIN_RPC_PASSWORD || "s750SiJnj50yIrmwxPnEdSzpfGlTAHzhaUwgqKeb0G1j",
->>>>>>> 496f8c7b
   },
   // Blockchain is the blockchain component of Trubudget
   // It serves e.g. backup or version endpoints
   blockchain: {
-<<<<<<< HEAD
     host: envVars.MULTICHAIN_RPC_HOST,
     port: envVars.BLOCKCHAIN_PORT,
-=======
-    host: process.env.MULTICHAIN_RPC_HOST || "localhost",
-    port: Number(process.env.BLOCKCHAIN_PORT) || 8085,
-    protocol: process.env.BLOCKCHAIN_PROTOCOL === "https" ? "https" : "http",
->>>>>>> 496f8c7b
+    protocol: envVars.BLOCKCHAIN_PROTOCOL,
   },
   jwt: {
     secretOrPrivateKey: envVars.JWT_SECRET,
@@ -179,25 +167,15 @@
   documentFeatureEnabled: envVars.DOCUMENT_FEATURE_ENABLED,
   documentExternalLinksEnabled: envVars.DOCUMENT_EXTERNAL_LINKS_ENABLED,
   storageService: {
-<<<<<<< HEAD
     host: envVars.STORAGE_SERVICE_HOST,
     port: envVars.STORAGE_SERVICE_PORT,
+    protocol: envVars.STORAGE_SERVICE_PROTOCOL,
     externalUrl: envVars.STORAGE_SERVICE_EXTERNAL_URL,
   },
   emailService: {
     host: envVars.EMAIL_HOST,
     port: envVars.EMAIL_PORT,
-=======
-    host: process.env.STORAGE_SERVICE_HOST || "localhost",
-    port: Number(process.env.STORAGE_SERVICE_PORT) || 8090,
-    protocol: process.env.STORAGE_SERVICE_PROTOCOL === "https" ? "https" : "http",
-    externalUrl: process.env.STORAGE_SERVICE_EXTERNAL_URL || "",
-  },
-  emailService: {
-    host: process.env.EMAIL_HOST || "localhost",
-    port: Number(process.env.EMAIL_PORT) || 8089,
-    protocol: process.env.EMAIL_PROTOCOL === "https" ? "https" : "http",
->>>>>>> 496f8c7b
+    protocol: envVars.EMAIL_PROTOCOL,
   },
   encryptionPassword: envVars.ENCRYPTION_PASSWORD,
   signingMethod: envVars.SIGNING_METHOD,
@@ -210,7 +188,6 @@
     jwsSignature: envVars.AUTHPROXY_JWS_SIGNATURE,
   },
   db: {
-<<<<<<< HEAD
     user: envVars.API_DB_USER,
     password: envVars.API_DB_PASSWORD,
     host: envVars.API_DB_HOST,
@@ -218,15 +195,6 @@
     port: envVars.API_DB_PORT,
     ssl: envVars.API_DB_SSL,
     schema: envVars.API_DB_SCHEMA,
-=======
-    user: process.env.API_DB_USER || "postgres",
-    password: process.env.API_DB_PASSWORD || "test",
-    host: process.env.API_DB_HOST || "localhost",
-    database: process.env.API_DB_DATABASE || "trubudget_email_service",
-    port: Number(process.env.API_DB_PORT) || 5432,
-    ssl: process.env.API_DB_SSL === "true",
-    schema: process.env.API_DB_SCHEMA || "public",
->>>>>>> 496f8c7b
   },
   dbType: envVars.DB_TYPE,
   sqlDebug: envVars.SQL_DEBUG,
