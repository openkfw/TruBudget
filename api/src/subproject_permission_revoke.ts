--- conflicted
+++ resolved
@@ -61,7 +61,6 @@
           apiVersion: { type: "string", example: "1.0" },
           data: {
             type: "object",
-<<<<<<< HEAD
             required: ["identity", "projectId", "subprojectId", "intent"],
             properties: {
               identity: { type: "string", example: "aSmith" },
@@ -79,10 +78,8 @@
           properties: {
             apiVersion: { type: "string", example: "1.0" },
             data: {
-              type: "string",
+              type: "object",
             },
-=======
->>>>>>> 09dc6c86
           },
         },
         401: NotAuthenticated.schema,
