import { FastifyInstance } from "fastify";
import Joi = require("joi");
import { VError } from "verror";

import { toHttpError } from "./http_errors";
import * as NotAuthenticated from "./http_errors/not_authenticated";
import { AuthenticatedRequest } from "./httpd/lib";
import { Ctx } from "./lib/ctx";
import * as Result from "./result";
import { ServiceUser } from "./service/domain/organization/service_user";
import * as Project from "./service/domain/workflow/project";

interface RequestBodyV1 {
  apiVersion: "1.0";
  data: {
    projectId: Project.Id;
    identity: string;
  };
}

const requestBodyV1Schema = Joi.object({
  apiVersion: Joi.valid("1.0").required(),
  data: Joi.object({
    projectId: Project.idSchema.required(),
    identity: Joi.string().required(),
  }).required(),
});

type RequestBody = RequestBodyV1;
const requestBodySchema = Joi.alternatives([requestBodyV1Schema]);

function validateRequestBody(body: any): Result.Type<RequestBody> {
  const { error, value } = Joi.validate(body, requestBodySchema);
  return !error ? value : error;
}

function mkSwaggerSchema(server: FastifyInstance) {
  return {
    beforeHandler: [(server as any).authenticate],
    schema: {
      description:
        "Assign a project to a given user. The assigned user will be notified about the change.",
      tags: ["project"],
      summary: "Assign a user or group to a project",
      security: [
        {
          bearerToken: [],
        },
      ],
      body: {
        type: "object",
        required: ["apiVersion", "data"],
        properties: {
          apiVersion: { type: "string", example: "1.0" },
          data: {
            type: "object",
<<<<<<< HEAD
            required: ["identity", "projectId"],
            properties: {
              identity: { type: "string", example: "aSmith" },
              projectId: { type: "string", example: "d0e8c69eg298c87e3899119e025eff1f" },
            },
          },
        },
      },
      response: {
        200: {
          description: "successful response",
          type: "object",
          properties: {
            apiVersion: { type: "string", example: "1.0" },
            data: {
              type: "string",
            },
=======
>>>>>>> 09dc6c86
          },
        },
        401: NotAuthenticated.schema,
      },
    },
  };
}

interface Service {
  assignProject(
    ctx: Ctx,
    user: ServiceUser,
    projectId: Project.Id,
    assignee: string,
  ): Promise<void>;
}

export function addHttpHandler(server: FastifyInstance, urlPrefix: string, service: Service) {
  server.post(`${urlPrefix}/project.assign`, mkSwaggerSchema(server), (request, reply) => {
    const ctx: Ctx = { requestId: request.id, source: "http" };

    const user: ServiceUser = {
      id: (request as AuthenticatedRequest).user.userId,
      groups: (request as AuthenticatedRequest).user.groups,
    };

    const bodyResult = validateRequestBody(request.body);

    if (Result.isErr(bodyResult)) {
      const { code, body } = toHttpError(new VError(bodyResult, "failed to assign project"));
      reply.status(code).send(body);
      return;
    }

    const { projectId, identity: assignee } = bodyResult.data;

    service
      .assignProject(ctx, user, projectId, assignee)
      .then(() => {
        const code = 200;
        const body = {
          apiVersion: "1.0",
          data: {},
        };
        reply.status(code).send(body);
      })
      .catch(err => {
        const { code, body } = toHttpError(err);
        reply.status(code).send(body);
      });
  });
}<|MERGE_RESOLUTION|>--- conflicted
+++ resolved
@@ -54,7 +54,6 @@
           apiVersion: { type: "string", example: "1.0" },
           data: {
             type: "object",
-<<<<<<< HEAD
             required: ["identity", "projectId"],
             properties: {
               identity: { type: "string", example: "aSmith" },
@@ -70,10 +69,8 @@
           properties: {
             apiVersion: { type: "string", example: "1.0" },
             data: {
-              type: "string",
+              type: "object",
             },
-=======
->>>>>>> 09dc6c86
           },
         },
         401: NotAuthenticated.schema,
