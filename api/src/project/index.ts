--- conflicted
+++ resolved
@@ -1,8 +1,5 @@
-<<<<<<< HEAD
-=======
 import { randomBytes } from "crypto";
 
->>>>>>> c02d64bb
 import Intent from "../authz/intents";
 import deepcopy from "../lib/deepcopy";
 import { isEmpty } from "../lib/emptyChecks";
@@ -38,13 +35,10 @@
 
 export type PermissionsLister = (projectId: string) => Promise<Permissions>;
 
-<<<<<<< HEAD
 export type Granter = (projectId: string, grantee: string, intent: Intent) => Promise<void>;
-=======
 export type GlobalPermissionsLister = () => Promise<Permissions>;
 
 export type Creator = (project: Project) => Promise<void>;
->>>>>>> c02d64bb
 
 export type Assigner = (projectId: string, assignee: string) => Promise<void>;
 
