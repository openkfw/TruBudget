import { randomBytes } from "crypto";

import Intent from "../authz/intents";
import deepcopy from "../lib/deepcopy";
import { isEmpty } from "../lib/emptyChecks";
<<<<<<< HEAD
import logger from "../lib/logger";
import { isNonemptyString, isUserOrUndefined, value } from "../lib/validation";
import * as Permission from "./Permission";
=======
import { isAllowedTo, Permissions } from "./Permission";
>>>>>>> 34cc1d81
import {
  CreateProjectInput,
  isProjectAssignable,
  isProjectCreateable,
  isProjectUpdateable,
  isProjectVisibleTo,
  Project,
  ScrubbedProject,
  scrubHistory,
} from "./Project";
import { User } from "./User";

export * from "./Project";
export * from "./User";

export type Reader = (id: string) => Promise<Project>;

export interface Update {
  displayName?: string;
  description?: string;
  amount?: string;
  currency?: string;
  thumbnail?: string;
}

export type ListReader = () => Promise<Project[]>;

<<<<<<< HEAD
export type PermissionListReader = () => Promise<Permission.Permissions>;

export type Creator = (project: Project) => Promise<void>;
=======
export type PermissionsLister = (projectId: string) => Promise<Permissions>;
>>>>>>> 34cc1d81

export type Assigner = (projectId: string, assignee: string) => Promise<void>;

export type Updater = (projectId: string, update: Update) => Promise<void>;

export type AssignmentNotifier = (project: Project, actingUser: string) => Promise<void>;

export type UpdateNotifier = (
  updatedProject: Project,
  actingUser: string,
  update: Update,
) => Promise<void>;

export async function getOne(
  actingUser: User,
  projectId: string,
  { getProject }: { getProject: Reader },
): Promise<ScrubbedProject> {
  const project = await getProject(projectId);

  if (!isProjectVisibleTo(project, actingUser)) {
    return Promise.reject(
      Error(`Identity ${actingUser.id} is not allowed to see project ${projectId}.`),
    );
  }

  return scrubHistory(project, actingUser);
}

export async function getAllVisible(
  actingUser: User,
  { getAllProjects }: { getAllProjects: ListReader },
): Promise<ScrubbedProject[]> {
  const allProjects = await getAllProjects();
  const authorizedProjects = allProjects
    .filter(project => isProjectVisibleTo(project, actingUser))
    .map(project => scrubHistory(project, actingUser));
  return authorizedProjects;
}

export async function getPermissions(
  actingUser: User,
  projectId: string,
  {
    getProject,
    getProjectPermissions,
  }: { getProject: Reader; getProjectPermissions: PermissionsLister },
): Promise<Permissions> {
  const project = await getOne(actingUser, projectId, { getProject });
  if (!isAllowedTo("project.intent.listPermissions", project.permissions, actingUser)) {
    return Promise.reject(
      Error(`Identity ${actingUser.id} is not allowed to see permissions of project ${projectId}.`),
    );
  }
  return await getProjectPermissions(projectId);
}

/**
 *
 * @param actingUser The requesting user.
 * @param createData The data used to create project. Internally mapped to Project.Project.
 */
export async function create(
  actingUser: User,
  createData: CreateProjectInput,
  {
    getAllPermissions,
    getProject,
    createProject,
  }: {
    getAllPermissions: PermissionListReader;
    getProject: Reader;
    createProject: Creator;
  },
): Promise<void> {
  const allPermissions = await getAllPermissions();
  if (!isProjectCreateable(allPermissions, actingUser)) {
    return Promise.reject(Error(`Identity ${actingUser.id} is not allowed to create a Project.`));
  }

  // Max. length of projectId is 32
  // By converting to hex, each byte is represented by 2 characters
  // Therefore it should be called with an input length of 16
  const randomString = (bytes = 16) => randomBytes(bytes).toString("hex");

  const getProjectDefaultPermissions = (userId: string): Permission.Permissions => {
    if (userId === "root") return {};

    const intents: Intent[] = [
      "project.viewSummary",
      "project.viewDetails",
      "project.assign",
      "project.update",
      "project.intent.listPermissions",
      "project.intent.grantPermission",
      "project.intent.revokePermission",
      "project.createSubproject",
      "project.viewHistory",
      "project.close",
    ];
    return intents.reduce(
      (obj, intent): Permission.Permissions => ({ ...obj, [intent]: [userId] }),
      {},
    );
  };

  const project: Project = {
    id: value("id", createData.id || randomString(), isNonemptyString),
    creationUnixTs: createData.creationUnixTs || new Date().getTime().toString(),
    status: value("status", createData.status, x => ["open", "closed"].includes(x), "open"),
    displayName: value("displayName", createData.displayName, isNonemptyString),
    description: value("description", createData.description, isNonemptyString),
    amount: value("amount", createData.amount, isNonemptyString),
    assignee: value("assignee", createData.assignee, isUserOrUndefined, actingUser.id),
    currency: value("currency", createData.currency, isNonemptyString).toUpperCase(),
    thumbnail: value("thumbnail", createData.thumbnail, x => typeof x === "string", ""),
    permissions: getProjectDefaultPermissions(actingUser.id),
    log: [],
  };

  // check if projectId already exists
  try {
    await getProject(project.id);
    return Promise.reject(Error(`There already exists a project with projectId ${project.id}.`));
  } catch (_) {
    logger.debug(`Project - Create: Creating new project with id ${project.id}`, project);
    await createProject(project);
  }
}

/**
 *
 * @param actingUser The requesting user.
 * @param projectId ID of the affected project.
 * @param assignee The identity (user ID or group ID) to be assigned to the project.
 */
export async function assign(
  actingUser: User,
  projectId: string,
  assignee: string,
  {
    getProject,
    saveProjectAssignment,
    notify,
  }: {
    getProject: Reader;
    saveProjectAssignment: Assigner;
    notify: AssignmentNotifier;
  },
): Promise<void> {
  const project = await getProject(projectId);
  if (!isProjectAssignable(project, actingUser)) {
    return Promise.reject(
      Error(
        `Identity ${
          actingUser.id
        } is not allowed to re-assign project ${projectId} to ${assignee}.`,
      ),
    );
  }
  await saveProjectAssignment(projectId, assignee);
  const updatedProject = await getProject(projectId);
  await notify(updatedProject, actingUser.id);
}
/**
 *
 * @param actingUser The requesting user.
 * @param projectId ID of the affected project.
 * @param rawUpdate Describes only properties of project which should be updated
 */
export async function update(
  actingUser: User,
  projectId: string,
  rawUpdate: object,
  {
    getProject,
    updateProject,
    notify,
  }: {
    getProject: Reader;
    updateProject: Updater;
    notify: UpdateNotifier;
  },
): Promise<void> {
  if (isEmpty(rawUpdate)) {
    return Promise.resolve();
  }
  function inheritDefinedProperties(src: object, properties?: string[]): Update {
    const dst: Update = {};
    if (isEmpty(src)) return src;
    (properties || Object.keys(src)).forEach(prop => {
      const val = src[prop];
      if (isEmpty(val)) return;
      dst[prop] = deepcopy(val);
    });
    return dst;
  }
  // copy only properties defined in passed array remove every other property from rawUpdate
  // only projectId will be removed since fastify is removing other properties
  const checkedUpdate = inheritDefinedProperties(rawUpdate, [
    "displayName",
    "description",
    "amount",
    "currency",
    "thumbnail",
  ]);
  const project = await getProject(projectId);
  if (!isProjectUpdateable(project, actingUser)) {
    throw new Error(`Identity ${actingUser.id} is not allowed to update project ${projectId}.`);
  }
  await updateProject(projectId, checkedUpdate);
  const updatedProject = await getProject(projectId);
  await notify(updatedProject, actingUser.id, checkedUpdate);
}<|MERGE_RESOLUTION|>--- conflicted
+++ resolved
@@ -3,13 +3,9 @@
 import Intent from "../authz/intents";
 import deepcopy from "../lib/deepcopy";
 import { isEmpty } from "../lib/emptyChecks";
-<<<<<<< HEAD
 import logger from "../lib/logger";
 import { isNonemptyString, isUserOrUndefined, value } from "../lib/validation";
-import * as Permission from "./Permission";
-=======
 import { isAllowedTo, Permissions } from "./Permission";
->>>>>>> 34cc1d81
 import {
   CreateProjectInput,
   isProjectAssignable,
@@ -37,13 +33,11 @@
 
 export type ListReader = () => Promise<Project[]>;
 
-<<<<<<< HEAD
-export type PermissionListReader = () => Promise<Permission.Permissions>;
+export type PermissionsLister = (projectId: string) => Promise<Permissions>;
+
+export type GlobalPermissionsLister = () => Promise<Permissions>;
 
 export type Creator = (project: Project) => Promise<void>;
-=======
-export type PermissionsLister = (projectId: string) => Promise<Permissions>;
->>>>>>> 34cc1d81
 
 export type Assigner = (projectId: string, assignee: string) => Promise<void>;
 
@@ -114,7 +108,7 @@
     getProject,
     createProject,
   }: {
-    getAllPermissions: PermissionListReader;
+    getAllPermissions: GlobalPermissionsLister;
     getProject: Reader;
     createProject: Creator;
   },
@@ -129,7 +123,7 @@
   // Therefore it should be called with an input length of 16
   const randomString = (bytes = 16) => randomBytes(bytes).toString("hex");
 
-  const getProjectDefaultPermissions = (userId: string): Permission.Permissions => {
+  const getProjectDefaultPermissions = (userId: string): Permissions => {
     if (userId === "root") return {};
 
     const intents: Intent[] = [
@@ -144,10 +138,7 @@
       "project.viewHistory",
       "project.close",
     ];
-    return intents.reduce(
-      (obj, intent): Permission.Permissions => ({ ...obj, [intent]: [userId] }),
-      {},
-    );
+    return intents.reduce((obj, intent): Permissions => ({ ...obj, [intent]: [userId] }), {});
   };
 
   const project: Project = {
