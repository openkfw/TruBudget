--- conflicted
+++ resolved
@@ -273,24 +273,19 @@
  * Creates a JWT Token containing information about the user
  *
  * @param token the current {@link AuthToken} containing information about the user
- * @param secret a secret to be used to sign the jwt token with
  * @returns a string containing the encoded JWT token
  */
-<<<<<<< HEAD
-function createJWT(token: AuthToken, secret: string): string {
+function createJWTWithMeta(
+  token: AuthToken,
+  key: string,
+  algorithm: JwtConfig["algorithm"] = "HS256",
+): string {
   // when server tries to cram too much data into the cookie, browser will reject it
   function setGroups(): string[] | null {
     return token.groups.join(",").length < MAX_GROUPS_LENGTH ? token.groups : null;
   }
 
-=======
-function createJWTWithMeta(
-  token: AuthToken,
-  key: string,
-  algorithm: "HS256" | "RS256" = "HS256",
-): string {
   const secretOrPrivateKey = algorithm === "RS256" ? Buffer.from(key, "base64") : key;
->>>>>>> 53a73cba
   return jsonwebtoken.sign(
     {
       userId: token.userId,
