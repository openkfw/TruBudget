import { AxiosRequestConfig } from "axios";
import "module-alias/register";
import { AugmentedFastifyInstance } from "./types";
import getValidConfig from "./config";
import * as GlobalPermissionsGrantAllAPI from "./global_permissions_grant_all";
import * as GlobalPermissionsListAPI from "./global_permissions_list";
import * as GlobalPermissionGrantAPI from "./global_permission_grant";
import * as GlobalPermissionRevokeAPI from "./global_permission_revoke";
import * as GroupCreateAPI from "./group_create";
import * as GroupListAPI from "./group_list";
import * as GroupMemberAddAPI from "./group_member_add";
import * as GroupMemberRemoveAPI from "./group_member_remove";
import * as GroupPermissionsListAPI from "./group_permissions_list";
import { registerRoutes } from "./httpd/router";
import * as Server from "./httpd/server";
import deepcopy from "./lib/deepcopy";
import logger from "./lib/logger";
import { isReady } from "./lib/readiness";
import timeout from "./lib/timeout";
import { checkNodes } from "./network/controller/logNodes";
import { registerNode } from "./network/controller/registerNode";
import * as NotificationCountAPI from "./notification_count";
import * as NotificationListAPI from "./notification_list";
import * as NotificationMarkReadAPI from "./notification_mark_read";
import { ensureOrganizationStream } from "./organization/organization";
import * as ProjectAssignAPI from "./project_assign";
import * as ProjectProjectedBudgetDeleteAPI from "./project_budget_delete_projected";
import * as ProjectProjectedBudgetUpdateAPI from "./project_budget_update_projected";
import * as ProjectCloseAPI from "./project_close";
import * as ProjectCreateAPI from "./project_create";
import * as ProjectListAPI from "./project_list";
import * as ProjectListV2API from "./project_list.v2";
import * as ProjectPermissionsListAPI from "./project_permissions_list";
import * as ProjectPermissionGrantAPI from "./project_permission_grant";
import * as ProjectPermissionRevokeAPI from "./project_permission_revoke";
import * as ProjectUpdateAPI from "./project_update";
import * as ProjectViewDetailsAPI from "./project_view_details";
import * as ProjectViewHistoryAPI from "./project_view_history";
import * as ProvisioningEndAPI from "./provisioning_end";
import * as ProvisioningStatusAPI from "./provisioning_get";
import * as ProvisioningStartAPI from "./provisioning_start";
import * as Result from "./result";
import * as Multichain from "./service";
import * as Cache from "./service/cache2";
import StorageServiceClient from "./service/Client_storage_service";
import * as DocumentValidationService from "./service/document_validation";
import * as GroupQueryService from "./service/domain/organization/group_query";
import * as UserQueryService from "./service/domain/organization/user_query";
import * as GlobalPermissionsGetService from "./service/global_permissions_get";
import * as GlobalPermissionGrantService from "./service/global_permission_grant";
import * as GlobalPermissionRevokeService from "./service/global_permission_revoke";
import * as GroupCreateService from "./service/group_create";
import * as GroupMemberAddService from "./service/group_member_add";
import * as GroupMemberRemoveService from "./service/group_member_remove";
import * as GroupPermissionsListService from "./service/group_permissions_list";
import * as NotificationListService from "./service/notification_list";
import * as NotificationMarkReadService from "./service/notification_mark_read";
import * as ProjectAssignService from "./service/project_assign";
import * as ProjectCloseService from "./service/project_close";
import * as ProjectCreateService from "./service/project_create";
import * as ProjectGetService from "./service/project_get";
import * as ProjectViewHistoryService from "./service/project_history_get";
import * as ProjectListService from "./service/project_list";
import * as ProjectPermissionsListService from "./service/project_permissions_list";
import * as ProjectPermissionGrantService from "./service/project_permission_grant";
import * as ProjectPermissionRevokeService from "./service/project_permission_revoke";
import * as ProjectProjectedBudgetDeleteService from "./service/project_projected_budget_delete";
import * as ProjectProjectedBudgetUpdateService from "./service/project_projected_budget_update";
import * as ProjectUpdateService from "./service/project_update";
import * as ProvisioningEndService from "./service/provisioning_end";
import * as ProvisioningStatusService from "./service/provisioning_get";
import * as ProvisioningStartService from "./service/provisioning_start";
import { ConnectionSettings } from "./service/RpcClient.h";
import * as SubprojectAssignService from "./service/subproject_assign";
import * as SubprojectCloseService from "./service/subproject_close";
import * as SubprojectCreateService from "./service/subproject_create";
import * as SubprojectGetService from "./service/subproject_get";
import * as SubprojectViewHistoryService from "./service/subproject_history_get";
import * as SubprojectListService from "./service/subproject_list";
import * as SubprojectPermissionListService from "./service/subproject_permissions_list";
import * as SubprojectPermissionGrantService from "./service/subproject_permission_grant";
import * as SubprojectPermissionRevokeService from "./service/subproject_permission_revoke";
import * as SubprojectProjectedBudgetDeleteService from "./service/subproject_projected_budget_delete";
import * as SubprojectProjectedBudgetUpdateService from "./service/subproject_projected_budget_update";
import * as SubprojectUpdateService from "./service/subproject_update";
import * as UserAssignmentsService from "./service/user_assignments_get";
import * as UserAuthenticateService from "./service/user_authenticate";
import * as UserCreateService from "./service/user_create";
import * as UserDisableService from "./service/user_disable";
import * as UserEnableService from "./service/user_enable";
import * as UserPasswordChangeService from "./service/user_password_change";
import * as UserPermissionsListService from "./service/user_permissions_list";
import * as UserPermissionGrantService from "./service/user_permission_grant";
import * as UserPermissionRevokeService from "./service/user_permission_revoke";
import * as WorkflowitemsReorderService from "./service/workflowitems_reorder";
import * as WorkflowitemAssignService from "./service/workflowitem_assign";
import * as WorkflowitemCloseService from "./service/workflowitem_close";
import * as WorkflowitemCreateService from "./service/workflowitem_create";
import * as WorkflowitemDocumentDownloadService from "./service/workflowitem_document_download";
import * as WorkflowitemDocumentDeleteService from "./service/workflowitem_document_delete";
import * as WorkflowitemGetService from "./service/workflowitem_get";
import * as WorkflowitemGetDetailsService from "./service/workflowitem_get_details";
import * as WorkflowitemViewHistoryService from "./service/workflowitem_history_get";
import * as WorkflowitemListService from "./service/workflowitem_list";
import * as WorkflowitemPermissionsListService from "./service/workflowitem_permissions_list";
import * as WorkflowitemPermissionGrantService from "./service/workflowitem_permission_grant";
import * as WorkflowitemPermissionRevokeService from "./service/workflowitem_permission_revoke";
import * as WorkflowitemUpdateService from "./service/workflowitem_update";
import * as SubprojectAssignAPI from "./subproject_assign";
import * as SubprojectProjectedBudgetDeleteAPI from "./subproject_budget_delete_projected";
import * as SubprojectProjectedBudgetUpdateAPI from "./subproject_budget_update_projected";
import * as SubprojectCloseAPI from "./subproject_close";
import * as SubprojectCreateAPI from "./subproject_create";
import * as SubprojectListAPI from "./subproject_list";
import * as SubprojectPermissionListAPI from "./subproject_permissions_list";
import * as SubprojectPermissionGrantAPI from "./subproject_permission_grant";
import * as SubprojectPermissionRevokeAPI from "./subproject_permission_revoke";
import * as SubprojectUpdateAPI from "./subproject_update";
import * as SubprojectViewDetailsAPI from "./subproject_view_details";
import * as SubprojectViewHistoryAPI from "./subproject_view_history";
import ensureStorageServiceUrlPublished from "./system/ensureOrganizationUrlPublished";
import ensurePublicKeyPublished from "./system/ensurePublicKeyPublished";
import * as UserAuthenticateAPI from "./user_authenticate";
import * as UserAuthenticateAdAPI from "./user_authenticateAd";
import * as UserLogoutAPI from "./user_logout";
import * as UserCreateAPI from "./user_create";
import * as UserDisableAPI from "./user_disable";
import * as UserEnableAPI from "./user_enable";
import * as UserListAPI from "./user_list";
import * as UserAssignmentsAPI from "./user_listAssignments";
import * as UserPasswordChangeAPI from "./user_password_change";
import * as UserPermissionsListAPI from "./user_permissions_list";
import * as UserPermissionGrantAPI from "./user_permission_grant";
import * as UserPermissionRevokeAPI from "./user_permission_revoke";
import * as WorkflowitemsReorderAPI from "./workflowitems_reorder";
import * as WorkflowitemAssignAPI from "./workflowitem_assign";
import * as WorkflowitemCloseAPI from "./workflowitem_close";
import * as WorkflowitemCreateAPI from "./workflowitem_create";
import * as WorkflowitemsDocumentDownloadAPI from "./workflowitem_download_document";
import * as WorkflowitemDocumentDeleteAPI from "./workflowitem_delete_document";
import * as WorkflowitemListAPI from "./workflowitem_list";
import * as WorkflowitemPermissionsListAPI from "./workflowitem_permissions_list";
import * as WorkflowitemPermissionGrantAPI from "./workflowitem_permission_grant";
import * as WorkflowitemPermissionRevokeAPI from "./workflowitem_permission_revoke";
import * as WorkflowitemUpdateAPI from "./workflowitem_update";
import * as WorkflowitemValidateDocumentAPI from "./workflowitem_validate_document";
import * as WorkflowitemViewDetailsAPI from "./workflowitem_view_details";
import * as WorkflowitemViewHistoryAPI from "./workflowitem_view_history";

const URL_PREFIX = "/api";
const DAY_MS = 86400000;

/*
 * Deal with the environment:
 */

const {
  organization,
  organizationVaultSecret,
  rootSecret,
  jwt,
  port,
  storageService,
  documentFeatureEnabled,
  encryptionPassword,
  signingMethod,
  accessControlAllowOrigin,
  rpc,
  blockchain,
  rateLimit,
  authProxy,
  snapshotEventInterval,
} = getValidConfig();

/*
 * Initialize the components:
 */

const rpcSettings: ConnectionSettings = {
  protocol: "http",
  host: rpc.host,
  port: rpc.port,
  username: rpc.user,
  password: rpc.password,
};

logger.info(
  { rpcSettings: rpcSettingsWithoutPassword(rpcSettings) },
  "Connecting to MultiChain node",
);
if (encryptionPassword) {
  logger.info(
    "All data that is send to the MultiChain node and external storage will be symmetrically encrypted by the ENCRYPTION_PASSWORD",
  );
}
logger.info(
  `All data published to the chain will be signed using the ${signingMethod} signing method`,
);

const db = Multichain.init(rpcSettings);
const { multichainClient } = db;

let storageServiceSettings: AxiosRequestConfig;
if (documentFeatureEnabled) {
  storageServiceSettings = {
    baseURL: `http://${storageService.host}:${storageService.port}`,
    // 10 seconds request timeout
    timeout: 10000,
    maxBodyLength: 67000000, //  ~50mb in base64
  };
  logger.info("Documents are stored in external storage");
} else {
  storageServiceSettings = {
    baseURL: "placeholder",
    // 2.5 seconds request timeout
    timeout: 2500,
  };
}
const storageServiceClient = new StorageServiceClient(storageServiceSettings);

<<<<<<< HEAD
const server = Server.createBasicApp(
  jwtSecret,
=======
const server = createBasicApp(
  jwt,
>>>>>>> 53a73cba
  URL_PREFIX,
  port,
  accessControlAllowOrigin,
  rateLimit,
) as AugmentedFastifyInstance;

/*
 * Run the app:
 */

// Enable useful traces of unhandled-promise warnings:
process.on("unhandledRejection", (err) => {
  logger.fatal({ err }, "UNHANDLED PROMISE REJECTION");
  process.exit(1);
});

/**
 * Registers the current node to the blockchain
 *
 * @returns a promise containing a boolean value indicating whether the registration was successful
 */
function registerSelf(): Promise<boolean> {
  return multichainClient
    .getRpcClient()
    .invoke("listaddresses", "*", false, 1, 0)
    .then((addressInfos) =>
      addressInfos
        .filter((info) => info.ismine)
        .map((info) => info.address)
        .find((_) => true),
    )
    .then((address) => {
      const req = {
        body: {
          data: {
            address,
            organization,
          },
        },
      };
      return registerNode(multichainClient, req);
    })
    .then(() => true)
    .catch(() => false);
}

/*
 * Deprecated API-setup
 */

registerRoutes(server, db, URL_PREFIX, blockchain.host, blockchain.port, storageServiceClient, () =>
  Cache.invalidateCache(db),
);

/*
 * APIs related to Global Permissions
 */

GlobalPermissionGrantAPI.addHttpHandler(server, URL_PREFIX, {
  grantGlobalPermission: (ctx, user, userOrganization, grantee, permission) =>
    GlobalPermissionGrantService.grantGlobalPermission(
      db,
      ctx,
      user,
      userOrganization,
      grantee,
      permission,
    ),
});

GlobalPermissionsGrantAllAPI.addHttpHandler(server, URL_PREFIX, {
  getGlobalPermissions: (ctx, user) =>
    GlobalPermissionsGetService.getGlobalPermissions(db, ctx, user),
  grantGlobalPermissions: (ctx, user, userOrganization, grantee, permission) =>
    GlobalPermissionGrantService.grantGlobalPermission(
      db,
      ctx,
      user,
      userOrganization,
      grantee,
      permission,
    ),
});

GlobalPermissionRevokeAPI.addHttpHandler(server, URL_PREFIX, {
  revokeGlobalPermission: (ctx, user, userOrganization, revokee, permission) =>
    GlobalPermissionRevokeService.revokeGlobalPermission(
      db,
      ctx,
      user,
      userOrganization,
      revokee,
      permission,
    ),
});

GlobalPermissionsListAPI.addHttpHandler(server, URL_PREFIX, {
  getGlobalPermissions: (ctx, user) =>
    GlobalPermissionsGetService.getGlobalPermissions(db, ctx, user),
});

/*
 * APIs related to Users
 */

UserAuthenticateAPI.addHttpHandler(
  server,
  URL_PREFIX,
  {
    authenticate: (ctx, userId, password) =>
      UserAuthenticateService.authenticate(
        organization,
        organizationVaultSecret,
        rootSecret,
        db,
        ctx,
        userId,
        password,
      ),
    getGroupsForUser: (ctx, serviceUser, userId) =>
      GroupQueryService.getGroupsForUser(db, ctx, serviceUser, userId),
  },
  jwt,
);

if (authProxy.enabled) {
  UserAuthenticateAdAPI.addHttpHandler(
    server,
    URL_PREFIX,
    {
      authenticateToken: (ctx, token, csrf) =>
        UserAuthenticateService.authenticateWithToken(
          organization,
          organizationVaultSecret,
          db,
          ctx,
          token,
          csrf,
        ),
      getGroupsForUser: (ctx, serviceUser, userId) =>
        GroupQueryService.getGroupsForUser(db, ctx, serviceUser, userId),
    },
    jwt,
  );
}

UserLogoutAPI.addHttpHandler(server, URL_PREFIX);

UserCreateAPI.addHttpHandler(server, URL_PREFIX, {
  createUser: (ctx, issuer, reqData) =>
    UserCreateService.createUser(organizationVaultSecret, db, ctx, issuer, reqData),
});

UserEnableAPI.addHttpHandler(server, URL_PREFIX, {
  enableUser: (ctx, issuer, orga, reqData) =>
    UserEnableService.enableUser(db, ctx, issuer, orga, reqData),
});

UserDisableAPI.addHttpHandler(server, URL_PREFIX, {
  disableUser: (ctx, issuer, orga, reqData) =>
    UserDisableService.disableUser(db, ctx, issuer, orga, reqData),
});

UserAssignmentsAPI.addHttpHandler(server, URL_PREFIX, {
  getUserAssignments: (ctx, issuer, orga, reqData) =>
    UserAssignmentsService.getUserAssignments(db, ctx, issuer, orga, reqData),
});

UserListAPI.addHttpHandler(server, URL_PREFIX, {
  listUsers: (ctx, issuer) => UserQueryService.getUsers(db, ctx, issuer),
  listGroups: (ctx, issuer) => GroupQueryService.getGroups(db, ctx, issuer),
});

UserPasswordChangeAPI.addHttpHandler(server, URL_PREFIX, {
  changeUserPassword: (ctx, issuer, orga, reqData) =>
    UserPasswordChangeService.changeUserPassword(db, ctx, issuer, orga, reqData),
});

UserPermissionGrantAPI.addHttpHandler(server, URL_PREFIX, {
  grantUserPermission: (ctx, granter, orga, userId, grantee, intent) =>
    UserPermissionGrantService.grantUserPermission(db, ctx, granter, orga, userId, grantee, intent),
});

UserPermissionRevokeAPI.addHttpHandler(server, URL_PREFIX, {
  revokeUserPermission: (ctx, revoker, orga, userId, revokee, intent) =>
    UserPermissionRevokeService.revokeUserPermission(
      db,
      ctx,
      revoker,
      orga,
      userId,
      revokee,
      intent,
    ),
});

UserPermissionsListAPI.addHttpHandler(server, URL_PREFIX, {
  getUserPermissions: (ctx, user, userId) =>
    UserPermissionsListService.getUserPermissions(db, ctx, user, userId),
});

/*
 * APIs related to Groups
 */

GroupCreateAPI.addHttpHandler(server, URL_PREFIX, {
  createGroup: (ctx, issuer, reqData) => GroupCreateService.createGroup(db, ctx, issuer, reqData),
});

GroupListAPI.addHttpHandler(server, URL_PREFIX, {
  listGroups: (ctx, issuer) => GroupQueryService.getGroups(db, ctx, issuer),
});

GroupMemberAddAPI.addHttpHandler(server, URL_PREFIX, {
  addGroupMembers: (ctx, issuer, groupId, newMembers) =>
    GroupMemberAddService.addMembers(db, ctx, issuer, groupId, newMembers),
});

GroupMemberRemoveAPI.addHttpHandler(server, URL_PREFIX, {
  removeGroupMembers: (ctx, issuer, groupId, members) =>
    GroupMemberRemoveService.removeMembers(db, ctx, issuer, groupId, members),
});

GroupPermissionsListAPI.addHttpHandler(server, URL_PREFIX, {
  getGroupPermissions: (ctx, issuer, groupId) =>
    GroupPermissionsListService.getGroupPermissions(db, ctx, issuer, groupId),
});

/*
 * APIs related to Notifications
 */

NotificationListAPI.addHttpHandler(server, URL_PREFIX, {
  getNotificationsForUser: (ctx, user) =>
    NotificationListService.getNotificationsForUser(db, ctx, user),
  getProject: (ctx, user, projectId) => ProjectGetService.getProject(db, ctx, user, projectId),
  getSubproject: (ctx, user, projectId, subprojectId) =>
    SubprojectGetService.getSubproject(db, ctx, user, projectId, subprojectId),
  getWorkflowitem: (ctx, user, projectId, subprojectId, workflowitemId) =>
    WorkflowitemGetService.getWorkflowitem(db, ctx, user, projectId, subprojectId, workflowitemId),
});

NotificationCountAPI.addHttpHandler(server, URL_PREFIX, {
  getNotificationsForUser: (ctx, user) =>
    NotificationListService.getNotificationsForUser(db, ctx, user),
});

NotificationMarkReadAPI.addHttpHandler(server, URL_PREFIX, {
  markRead: (ctx, user, notificationId) =>
    NotificationMarkReadService.markRead(db, ctx, user, notificationId),
});

/*
 * APIs related to Projects
 */

ProjectAssignAPI.addHttpHandler(server, URL_PREFIX, {
  assignProject: (ctx, user, projectId, assignee) =>
    ProjectAssignService.assignProject(db, ctx, user, projectId, assignee),
});

ProjectCloseAPI.addHttpHandler(server, URL_PREFIX, {
  closeProject: (ctx, user, projectId) =>
    ProjectCloseService.closeProject(db, ctx, user, projectId),
});

ProjectCreateAPI.addHttpHandler(server, URL_PREFIX, {
  createProject: (ctx, user, body) => ProjectCreateService.createProject(db, ctx, user, body),
});

ProjectUpdateAPI.addHttpHandler(server, URL_PREFIX, {
  updateProject: (ctx, user, projectId, reqData) =>
    ProjectUpdateService.updateProject(db, ctx, user, projectId, reqData),
});

ProjectPermissionGrantAPI.addHttpHandler(server, URL_PREFIX, {
  grantProjectPermission: (ctx, user, projectId, grantee, intent) =>
    ProjectPermissionGrantService.grantProjectPermission(db, ctx, user, projectId, grantee, intent),
});

ProjectPermissionRevokeAPI.addHttpHandler(server, URL_PREFIX, {
  revokeProjectPermission: (ctx, user, projectId, grantee, intent) =>
    ProjectPermissionRevokeService.revokeProjectPermission(
      db,
      ctx,
      user,
      projectId,
      grantee,
      intent,
    ),
});

ProjectPermissionsListAPI.addHttpHandler(server, URL_PREFIX, {
  getProjectPermissions: (ctx, user, projectId) =>
    ProjectPermissionsListService.getProjectPermissions(db, ctx, user, projectId),
});

ProjectListAPI.addHttpHandler(server, URL_PREFIX, {
  listProjects: (ctx, user) => ProjectListService.listProjects(db, ctx, user),
});

ProjectListV2API.addHttpHandler(server, URL_PREFIX, {
  listProjects: (ctx, user) => ProjectListService.listProjects(db, ctx, user),
});

ProjectViewDetailsAPI.addHttpHandler(server, URL_PREFIX, {
  getProject: (ctx, user, projectId) => ProjectGetService.getProject(db, ctx, user, projectId),
  getSubprojects: (ctx, user, projectId) =>
    SubprojectListService.listSubprojects(db, ctx, user, projectId),
});

ProjectViewHistoryAPI.addHttpHandler(server, URL_PREFIX, {
  getProjectHistory: (ctx, user, projectId, filter) =>
    ProjectViewHistoryService.getProjectHistory(db, ctx, user, projectId, filter),
});

ProjectProjectedBudgetUpdateAPI.addHttpHandler(server, URL_PREFIX, {
  updateProjectedBudget: (ctx, user, projectId, orga, amount, currencyCode) =>
    ProjectProjectedBudgetUpdateService.updateProjectedBudget(
      db,
      ctx,
      user,
      projectId,
      orga,
      amount,
      currencyCode,
    ),
});

ProjectProjectedBudgetDeleteAPI.addHttpHandler(server, URL_PREFIX, {
  deleteProjectedBudget: (ctx, user, projectId, orga, currencyCode) =>
    ProjectProjectedBudgetDeleteService.deleteProjectedBudget(
      db,
      ctx,
      user,
      projectId,
      orga,
      currencyCode,
    ),
});

/*
 * APIs related to Subprojects
 */

SubprojectAssignAPI.addHttpHandler(server, URL_PREFIX, {
  assignSubproject: (ctx, user, projectId, subprojectId, assignee) =>
    SubprojectAssignService.assignSubproject(db, ctx, user, projectId, subprojectId, assignee),
});

SubprojectCloseAPI.addHttpHandler(server, URL_PREFIX, {
  closeSubproject: (ctx, user, projectId, subprojectId) =>
    SubprojectCloseService.closeSubproject(db, ctx, user, projectId, subprojectId),
});

SubprojectCreateAPI.addHttpHandler(server, URL_PREFIX, {
  createSubproject: (ctx, user, body) =>
    SubprojectCreateService.createSubproject(db, ctx, user, body),
});

SubprojectListAPI.addHttpHandler(server, URL_PREFIX, {
  listSubprojects: (ctx, user, projectId) =>
    SubprojectListService.listSubprojects(db, ctx, user, projectId),
});

SubprojectViewDetailsAPI.addHttpHandler(server, URL_PREFIX, {
  getProject: (ctx, user, projectId) => ProjectGetService.getProject(db, ctx, user, projectId),
  getSubproject: (ctx, user, projectId, subprojectId) =>
    SubprojectGetService.getSubproject(db, ctx, user, projectId, subprojectId),
  getWorkflowitems: (ctx, user, projectId, subprojectId) =>
    WorkflowitemListService.listWorkflowitems(db, ctx, user, projectId, subprojectId),
});

SubprojectViewHistoryAPI.addHttpHandler(server, URL_PREFIX, {
  getSubprojectHistory: (ctx, user, projectId, subprojectId, filter) =>
    SubprojectViewHistoryService.getSubprojectHistory(
      db,
      ctx,
      user,
      projectId,
      subprojectId,
      filter,
    ),
});

SubprojectPermissionListAPI.addHttpHandler(server, URL_PREFIX, {
  listSubprojectPermissions: (ctx, user, projectId, subprojectId) =>
    SubprojectPermissionListService.listSubprojectPermissions(
      db,
      ctx,
      user,
      projectId,
      subprojectId,
    ),
});

SubprojectPermissionGrantAPI.addHttpHandler(server, URL_PREFIX, {
  grantSubprojectPermission: (ctx, user, projectId, subprojectId, grantee, intent) =>
    SubprojectPermissionGrantService.grantSubprojectPermission(
      db,
      ctx,
      user,
      projectId,
      subprojectId,
      grantee,
      intent,
    ),
});

SubprojectPermissionRevokeAPI.addHttpHandler(server, URL_PREFIX, {
  revokeSubprojectPermission: (ctx, user, projectId, subprojectId, revokeee, intent) =>
    SubprojectPermissionRevokeService.revokeSubprojectPermission(
      db,
      ctx,
      user,
      projectId,
      subprojectId,
      revokeee,
      intent,
    ),
});

SubprojectProjectedBudgetUpdateAPI.addHttpHandler(server, URL_PREFIX, {
  updateProjectedBudget: (ctx, user, projectId, subprojectId, orga, amount, currencyCode) =>
    SubprojectProjectedBudgetUpdateService.updateProjectedBudget(
      db,
      ctx,
      user,
      projectId,
      subprojectId,
      orga,
      amount,
      currencyCode,
    ),
});

SubprojectProjectedBudgetDeleteAPI.addHttpHandler(server, URL_PREFIX, {
  deleteProjectedBudget: (ctx, user, projectId, subprojectId, orga, currencyCode) =>
    SubprojectProjectedBudgetDeleteService.deleteProjectedBudget(
      db,
      ctx,
      user,
      projectId,
      subprojectId,
      orga,
      currencyCode,
    ),
});

WorkflowitemsReorderAPI.addHttpHandler(server, URL_PREFIX, {
  setWorkflowitemOrdering: (ctx, user, projectId, subprojectId, ordering) =>
    WorkflowitemsReorderService.setWorkflowitemOrdering(
      db,
      ctx,
      user,
      projectId,
      subprojectId,
      ordering,
    ),
});

SubprojectUpdateAPI.addHttpHandler(server, URL_PREFIX, {
  updateSubproject: (ctx, user, projectId, subprojectId, requestData) =>
    SubprojectUpdateService.updateSubproject(db, ctx, user, projectId, subprojectId, requestData),
});

/*
 * APIs related to Workflowitem
 */

WorkflowitemListAPI.addHttpHandler(server, URL_PREFIX, {
  listWorkflowitems: (ctx, user, projectId, subprojectId) =>
    WorkflowitemListService.listWorkflowitems(db, ctx, user, projectId, subprojectId),
});

WorkflowitemViewDetailsAPI.addHttpHandler(server, URL_PREFIX, {
  getWorkflowitemDetails: (ctx, user, projectId, subprojectId, workflowitemId) =>
    WorkflowitemGetDetailsService.getWorkflowitemDetails(
      db,
      storageServiceClient,
      ctx,
      user,
      projectId,
      subprojectId,
      workflowitemId,
    ),
});

WorkflowitemViewHistoryAPI.addHttpHandler(server, URL_PREFIX, {
  getWorkflowitemHistory: (ctx, user, projectId, subprojectId, workflowitemId, filter) =>
    WorkflowitemViewHistoryService.getWorkflowitemHistory(
      db,
      ctx,
      user,
      projectId,
      subprojectId,
      workflowitemId,
      filter,
    ),
});

WorkflowitemPermissionsListAPI.addHttpHandler(server, URL_PREFIX, {
  listWorkflowitemPermissions: (ctx, user, projectId, subprojectId, workflowitemId) =>
    WorkflowitemPermissionsListService.listWorkflowitemPermissions(
      db,
      ctx,
      user,
      projectId,
      subprojectId,
      workflowitemId,
    ),
});

WorkflowitemCloseAPI.addHttpHandler(server, URL_PREFIX, {
  closeWorkflowitem: (ctx, user, projectId, subprojectId, workflowitemId, rejectReason) =>
    WorkflowitemCloseService.closeWorkflowitem(
      db,
      ctx,
      user,
      projectId,
      subprojectId,
      workflowitemId,
      rejectReason,
    ),
});

WorkflowitemCreateAPI.addHttpHandler(server, URL_PREFIX, {
  createWorkflowitem: (ctx, user, requestData) =>
    WorkflowitemCreateService.createWorkflowitem(db, storageServiceClient, ctx, user, requestData),
});

WorkflowitemAssignAPI.addHttpHandler(server, URL_PREFIX, {
  assignWorkflowItem: (ctx, user, projectId, subprojectId, workflowitemId, assignee) =>
    WorkflowitemAssignService.assignWorkflowitem(
      db,
      ctx,
      user,
      projectId,
      subprojectId,
      workflowitemId,
      assignee,
    ),
});

WorkflowitemPermissionGrantAPI.addHttpHandler(server, URL_PREFIX, {
  grantWorkflowitemPermission: (
    ctx,
    user,
    projectId,
    subprojectId,
    workflowitemId,
    grantee,
    intent,
  ) =>
    WorkflowitemPermissionGrantService.grantWorkflowitemPermission(
      db,
      ctx,
      user,
      projectId,
      subprojectId,
      workflowitemId,
      grantee,
      intent,
    ),
});

WorkflowitemPermissionRevokeAPI.addHttpHandler(server, URL_PREFIX, {
  revokeWorkflowitemPermission: (
    ctx,
    user,
    projectId,
    subprojectId,
    workflowitemId,
    revokee,
    intent,
  ) =>
    WorkflowitemPermissionRevokeService.revokeWorkflowitemPermission(
      db,
      ctx,
      user,
      projectId,
      subprojectId,
      workflowitemId,
      revokee,
      intent,
    ),
});

WorkflowitemUpdateAPI.addHttpHandler(server, URL_PREFIX, {
  updateWorkflowitem: (ctx, user, projectId, subprojectId, workflowitemId, data) =>
    WorkflowitemUpdateService.updateWorkflowitem(
      db,
      storageServiceClient,
      ctx,
      user,
      projectId,
      subprojectId,
      workflowitemId,
      data,
    ),
});

WorkflowitemValidateDocumentAPI.addHttpHandler(server, URL_PREFIX, {
  matches: (
    documentBase64: string,
    expectedSHA256: string,
    id: string,
    ctx,
    user,
    projectId,
    subprojectId,
    workflowitemId,
  ) =>
    DocumentValidationService.isSameDocument(
      documentBase64,
      expectedSHA256,
      id,
      db,
      ctx,
      user,
      projectId,
      subprojectId,
      workflowitemId,
    ),
});

WorkflowitemsDocumentDownloadAPI.addHttpHandler(server, URL_PREFIX, {
  getDocument: (ctx, user, projectId, subprojectId, workflowitemId, documentId) =>
    WorkflowitemDocumentDownloadService.getDocument(
      db,
      storageServiceClient,
      ctx,
      user,
      projectId,
      subprojectId,
      workflowitemId,
      documentId,
    ),
});

WorkflowitemDocumentDeleteAPI.addHttpHandler(server, URL_PREFIX, {
  deleteDocument: (ctx, user, projectId, subprojectId, workflowitemId, documentId) =>
    WorkflowitemDocumentDeleteService.deleteDocument(
      db,
      storageServiceClient,
      ctx,
      user,
      projectId,
      subprojectId,
      workflowitemId,
      documentId,
    ),
});

/*
 * APIs related to system
 */

ProvisioningStartAPI.addHttpHandler(server, URL_PREFIX, {
  setProvisioningStartFlag: (ctx, user) =>
    ProvisioningStartService.setProvisioningStartFlag(db, ctx, user),
});

ProvisioningEndAPI.addHttpHandler(server, URL_PREFIX, {
  setProvisioningEndFlag: (ctx, user) =>
    ProvisioningEndService.setProvisioningEndFlag(db, ctx, user),
});

ProvisioningStatusAPI.addHttpHandler(server, URL_PREFIX, {
  getProvisionStatus: (ctx, user) => ProvisioningStatusService.getProvisionStatus(db, ctx, user),
});

//** Adds user's groups to request */
Server.addGroupsPreHandler(server, db, GroupQueryService.getGroupsForUser);

/*
 * Run the server.
 */

server.listen({ port, host: "0.0.0.0" }, async (err) => {
  if (err) {
    logger.fatal({ err }, "Connection could not be established. Aborting.");
    logger.trace();
    process.exit(1);
  }

  const retryIntervalMs = 5000;

  while (!(await isReady(multichainClient))) {
    logger.info(
      `MultiChain connection/permissions not ready yet. Trying again in ${retryIntervalMs / 1000}s`,
    );
    await timeout(retryIntervalMs);
  }

  while (
    !(await ensureOrganizationStream(multichainClient, organization!, organizationVaultSecret!)
      .then((adr) => {
        logger.debug({ adr }, "Ensured Organisation Address");
        return true;
      })
      .catch((err) => {
        logger.warn(
          { err, multichainClient, organization },
          `Failed to create organization stream. Trying again in ${retryIntervalMs / 1000}s`,
        );
        return false;
      }))
  ) {
    await timeout(retryIntervalMs);
  }
  logger.debug({ multichainClient, organization }, "Organization stream present");

  while (!(await registerSelf())) {
    logger.info(
      { multichainClient, organization },
      `Failed to register node. Trying again in ${retryIntervalMs / 1000}s`,
    );
    await timeout(retryIntervalMs);
  }
  logger.debug({ params: { multichainClient, organization } }, "Node registered in nodes stream");

  const ensurePublicKeyPublishedResult = await ensurePublicKeyPublished(db, organization);
  if (Result.isErr(ensurePublicKeyPublishedResult)) {
    logger.fatal(ensurePublicKeyPublishedResult);
    process.exit(1);
  }
  if (documentFeatureEnabled) {
    const storageServiceUrlResult = await ensureStorageServiceUrlPublished(db, organization);
    if (Result.isErr(storageServiceUrlResult)) {
      logger.fatal(storageServiceUrlResult);
      process.exit(1);
    }
  }

  // Logging peerinfo runs immidiately and then every 24H on every API (use DAY_MS)
  checkNodes(multichainClient);
  setInterval(async () => {
    checkNodes(multichainClient);
  }, DAY_MS);
});

/**
 * Gets the current Rpc {@link ConnectionSettings} and strips down the RPC password
 *
 * @param settings the current Rpc {@link ConnectionSettings}
 * @returns a copy of the current Rpc {@link ConnectionSettings} without the RPC password
 * @notExported
 */
function rpcSettingsWithoutPassword(settings): ConnectionSettings {
  const tmp = deepcopy(settings);
  delete tmp.password;
  return tmp;
}<|MERGE_RESOLUTION|>--- conflicted
+++ resolved
@@ -218,13 +218,8 @@
 }
 const storageServiceClient = new StorageServiceClient(storageServiceSettings);
 
-<<<<<<< HEAD
 const server = Server.createBasicApp(
-  jwtSecret,
-=======
-const server = createBasicApp(
   jwt,
->>>>>>> 53a73cba
   URL_PREFIX,
   port,
   accessControlAllowOrigin,
