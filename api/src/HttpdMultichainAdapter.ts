--- conflicted
+++ resolved
@@ -147,8 +147,8 @@
     const issuer: Multichain.Issuer = { name: token.userId, address: token.address };
     const assigningUser: Project.User = { id: token.userId, groups: token.groups };
 
-    const permissionLister: Permission.PermissionListReader = async () => {
-      const permissions: Multichain.Permissions = await Multichain.getPermissionList(
+    const permissionLister: Permission.PermissionsLister = async () => {
+      const permissions: Multichain.Permissions = await Multichain.getGlobalPermissionList(
         multichainClient,
       );
       return permissions;
@@ -465,13 +465,8 @@
   return async (token: AuthToken) => {
     const user: Permission.User = { id: token.userId, groups: token.groups };
 
-<<<<<<< HEAD
-    const lister: Permission.PermissionListReader = async () => {
-      const permissions: Multichain.Permissions = await Multichain.getPermissionList(
-=======
     const lister: Permission.PermissionsLister = async () => {
       const permissions: Multichain.Permissions = await Multichain.getGlobalPermissionList(
->>>>>>> 886b8df7
         multichainClient,
       );
       return permissions;
@@ -486,23 +481,14 @@
     const issuer: Multichain.Issuer = { name: token.userId, address: token.address };
     const user: Permission.User = { id: token.userId, groups: token.groups };
 
-<<<<<<< HEAD
-    const lister: Permission.PermissionListReader = async () => {
-      const permissions: Multichain.Permissions = await Multichain.getPermissionList(
-=======
     const lister: Permission.PermissionsLister = async () => {
       const permissions: Multichain.Permissions = await Multichain.getGlobalPermissionList(
->>>>>>> 886b8df7
         multichainClient,
       );
       return permissions;
     };
 
-<<<<<<< HEAD
-    const granter: Permission.PermissionGranter = async (
-=======
     const granter: Permission.PermissionsGranter = async (
->>>>>>> 886b8df7
       grantIntent: Intent,
       grantIdentity: string,
     ) => {
