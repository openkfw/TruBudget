/**
 * Binds the HTTP context and the other contexts together, hiding the
 * implementation details in the process.
 *
 * Please make sure that callback arguments are always used and not replaced
 * with variables of the enclosing scope. Doing so introduces business logic
 * into the adapter and could lead to subtle bugs.
 *
 * Also note that arguments should be treated as immutable.
 *
 */
import { getAllowedIntents } from "./authz";
import Intent from "./authz/intents";
import { AuthToken } from "./authz/token";
import * as Permission from "./global";
import * as HTTP from "./httpd";
import * as Multichain from "./multichain";
import { MultichainClient } from "./multichain/Client.h";
import * as Group from "./multichain/groups";
import * as Notification from "./notification";
import { Sender } from "./notification";
import * as Project from "./project";
<<<<<<< HEAD
import * as Workflowitem from "./workflowitem";
=======
import * as Subproject from "./subproject";
>>>>>>> db1048c2

export function getProject(multichainClient: MultichainClient): HTTP.ProjectReader {
  return async (token: AuthToken, projectId: string) => {
    const actingUser: Project.User = { id: token.userId, groups: token.groups };

    const project: Project.ScrubbedProject = await Project.getOne(actingUser, projectId, {
      getProject: async id => {
        const multichainProject: Multichain.Project = await Multichain.getProject(
          multichainClient,
          id,
        );
        return Project.validateProject(multichainProjectToProjectProject(multichainProject));
      },
    });

    const subprojects: Subproject.ScrubbedSubproject[] = await Subproject.getAllVisible(
      actingUser,
      projectId,
      {
        getAllSubprojects: async id => {
          const list: Multichain.Subproject[] = await Multichain.getSubprojectList(
            multichainClient,
            id,
          );
          return list.map(multichainSubproject => {
            return Subproject.validateSubproject(
              multichainSubprojectToSubprojectSubproject(multichainSubproject),
            );
          });
        },
      },
    );

    const httpProject: HTTP.ProjectAndSubprojects = {
      project: {
        log: project.log.map(scrubbedEvent =>
          scrubbedEvent === null
            ? null
            : {
                intent: scrubbedEvent.intent,
                snapshot: {
                  displayName: scrubbedEvent.snapshot.displayName,
                },
              },
        ),
        allowedIntents: getAllowedIntents(Project.userIdentities(actingUser), project.permissions),
        data: {
          id: project.id,
          creationUnixTs: project.creationUnixTs,
          status: project.status,
          displayName: project.displayName,
          assignee: project.assignee,
          description: project.description,
          amount: project.amount,
          currency: project.currency,
          thumbnail: project.thumbnail,
        },
      },
      subprojects: subprojects.map(x => ({
        allowedIntents: getAllowedIntents(
          Subproject.userIdentities({ id: actingUser.id, groups: actingUser.groups }),
          x.permissions,
        ),
        data: {
          id: x.id,
          creationUnixTs: x.creationUnixTs,
          status: x.status,
          displayName: x.displayName,
          description: x.description,
          amount: x.amount,
          currency: x.currency,
          exchangeRate: x.exchangeRate,
          billingDate: x.billingDate,
          assignee: x.assignee,
        },
      })),
    };

    return httpProject;
  };
}

export function getProjectList(multichainClient: MultichainClient): HTTP.AllProjectsReader {
  return async (token: AuthToken) => {
    const actingUser: Project.User = { id: token.userId, groups: token.groups };

    const lister: Project.ListReader = async () => {
      const projectList: Multichain.Project[] = await Multichain.getProjectList(multichainClient);
      return projectList.map(multichainProject => {
        return Project.validateProject(multichainProjectToProjectProject(multichainProject));
      });
    };
    const projects: Project.ScrubbedProject[] = await Project.getAllVisible(actingUser, {
      getAllProjects: lister,
    });
    return projects.map(project => ({
      log: project.log.map(scrubbedEvent => {
        if (scrubbedEvent === null) return null;
        return {
          intent: scrubbedEvent.intent,
          snapshot: {
            displayName: scrubbedEvent.snapshot.displayName,
          },
        };
      }),
      allowedIntents: getAllowedIntents(Project.userIdentities(actingUser), project.permissions),
      data: {
        id: project.id,
        creationUnixTs: project.creationUnixTs,
        status: project.status,
        displayName: project.displayName,
        assignee: project.assignee,
        description: project.description,
        amount: project.amount,
        currency: project.currency,
        thumbnail: project.thumbnail,
      },
    })) as HTTP.Project[];
  };
}

export function assignProject(multichainClient: MultichainClient): HTTP.ProjectAssigner {
  return async (token: AuthToken, projectId: string, assignee: string) => {
    const issuer: Multichain.Issuer = { name: token.userId, address: token.address };
    const actingUser: Project.User = { id: token.userId, groups: token.groups };

    const multichainAssigner: Project.Assigner = (id, selectedAssignee) =>
      Multichain.writeProjectAssignedToChain(multichainClient, issuer, id, selectedAssignee);

<<<<<<< HEAD
    const multichainNotifier: Project.AssignmentNotifier = (project, actingUser) => {
      const notificationResource = Multichain.generateResources(project.id);

=======
    const multichainNotifier: Project.AssignmentNotifier = (project, user) => {
>>>>>>> db1048c2
      const sender: Notification.Sender = (message, recipient) =>
        Multichain.issueNotification(
          multichainClient,
          issuer,
          message,
          recipient,
          notificationResource,
        );

      const resolver: Notification.GroupResolver = groupId =>
        Group.getUsers(multichainClient, groupId);

      const assignmentNotification: Notification.ProjectAssignment = {
        projectId: project.id,
        actingUser: user,
        assignee: project.assignee,
      };

      return Notification.projectAssigned(assignmentNotification, {
        send: sender,
        resolveGroup: resolver,
      });
    };

    const reader: Project.Reader = async id => {
      const multichainProject: Multichain.Project = await Multichain.getProject(
        multichainClient,
        id,
      );

      return Project.validateProject(multichainProjectToProjectProject(multichainProject));
    };

    return Project.assign(actingUser, projectId, assignee, {
      getProject: reader,
      saveProjectAssignment: multichainAssigner,
      notify: multichainNotifier,
    });
  };
}

export function updateProject(multichainClient: MultichainClient): HTTP.ProjectUpdater {
  return async (token: AuthToken, projectId: string, update: object) => {
    const issuer: Multichain.Issuer = { name: token.userId, address: token.address };
    const actingUser: Project.User = { id: token.userId, groups: token.groups };

    const reader: Project.Reader = async id => {
      const multichainProject = await Multichain.getProject(multichainClient, id);
      return Project.validateProject(multichainProjectToProjectProject(multichainProject));
    };

    const updater: Project.Updater = async (id, data) => {
      const multichainUpdate: Multichain.ProjectUpdate = {};
      if (data.displayName !== undefined) multichainUpdate.displayName = data.displayName;
      if (data.description !== undefined) multichainUpdate.description = data.description;
      if (data.amount !== undefined) multichainUpdate.amount = data.amount;
      if (data.currency !== undefined) multichainUpdate.currency = data.currency;
      if (data.thumbnail !== undefined) multichainUpdate.thumbnail = data.thumbnail;

      await Multichain.updateProject(multichainClient, issuer, id, multichainUpdate);
    };

<<<<<<< HEAD
    const multichainNotifier: Project.UpdateNotifier = (
      updatedProject,
      actingUser,
      projectUpdate,
    ) => {
      const notificationResource = Multichain.generateResources(updatedProject.id);
=======
    const multichainNotifier: Project.UpdateNotifier = (updatedProject, user, projectUpdate) => {
>>>>>>> db1048c2
      const sender: Notification.Sender = (message, recipient) =>
        Multichain.issueNotification(
          multichainClient,
          issuer,
          message,
          recipient,
          notificationResource,
        );

      const resolver: Notification.GroupResolver = groupId =>
        Group.getUsers(multichainClient, groupId);

      const updateNotification: Notification.ProjectUpdate = {
        projectId: updatedProject.id,
        assignee: updatedProject.assignee,
        actingUser: user,
        update: projectUpdate,
      };

      return Notification.projectUpdated(updateNotification, {
        send: sender,
        resolveGroup: resolver,
      });
    };

    return Project.update(actingUser, projectId, update, {
      getProject: reader,
      updateProject: updater,
      notify: multichainNotifier,
    });
  };
}

function multichainProjectToProjectProject(multichainProject: Multichain.Project): Project.Project {
  return {
    id: multichainProject.id,
    creationUnixTs: multichainProject.creationUnixTs,
    status: multichainProject.status,
    displayName: multichainProject.displayName,
    assignee: multichainProject.assignee,
    description: multichainProject.description,
    amount: multichainProject.amount,
    currency: multichainProject.currency,
    thumbnail: multichainProject.thumbnail,
    permissions: multichainProject.permissions,
    log: multichainProject.log.map(log => {
      return {
        ...log,
        snapshot: {
          displayName: log.snapshot.displayName,
          permissions: {},
        },
      };
    }),
  };
}
<<<<<<< HEAD
export function getWorkflowitemList(
  multichainClient: MultichainClient,
): HTTP.AllWorkflowitemsReader {
  return async (token: AuthToken, projectId: string, subprojectId: string) => {
    const user: Workflowitem.User = { id: token.userId, groups: token.groups };

    // Get ordering of workflowitems from blockchain
    // If items are rearranged by user, the call returns an array of IDs in order
    const orderingReader: Workflowitem.OrderingReader = async () => {
      const ordering: string[] = await Multichain.fetchWorkflowitemOrdering(
        multichainClient,
        projectId,
        subprojectId,
      );
      return ordering;
    };

    // Get all unfiltered workflowitems from the blockchain
    const lister: Workflowitem.ListReader = async () => {
      const workflowitemList: Multichain.Workflowitem[] = await Multichain.getWorkflowitemList(
        multichainClient,
        projectId,
        subprojectId,
        user,
      );
      return workflowitemList.map(Workflowitem.validateWorkflowitem);
    };

    // Filter workflowitems based on business logic:
    // Redact data, redact history events and remove log
    const workflowitems = await Workflowitem.getAllScrubbedItems(user, {
      getAllWorkflowitems: lister,
      getWorkflowitemOrdering: orderingReader,
    });

    // Map data to HTTP response
    return workflowitems.map(item => ({
      data: {
        id: item.id,
        creationUnixTs: item.creationUnixTs,
        status: item.status,
        amountType: item.amountType,
        displayName: item.displayName,
        description: item.description,
        amount: item.amount,
        assignee: item.assignee,
        currency: item.currency,
        billingDate: item.billingDate,
        exchangeRate: item.exchangeRate,
        documents: item.documents,
      },
      allowedIntents: item.permissions
        ? getAllowedIntents(Workflowitem.userIdentities(user), item.permissions)
        : [],
    })) as HTTP.Workflowitem[];
  };
}
export function closeWorkflowitem(multichainClient: MultichainClient): HTTP.WorkflowitemCloser {
  return async (
    token: AuthToken,
    projectId: string,
    subprojectId: string,
    workflowitemId: string,
  ) => {
    const issuer: Multichain.Issuer = { name: token.userId, address: token.address };
    const closingUser: Workflowitem.User = { id: token.userId, groups: token.groups };

    // Get ordering of workflowitems from blockchain
    // If items are rearranged by user, the call returns an array of IDs in order
    const multichainOrderingReader: Workflowitem.OrderingReader = async () => {
      const ordering: string[] = await Multichain.fetchWorkflowitemOrdering(
        multichainClient,
        projectId,
        subprojectId,
      );
      return ordering;
    };

    // Get all unfiltered workflowitems from the blockchain
    const multichainLister: Workflowitem.ListReader = async () => {
      const workflowitemList: Multichain.Workflowitem[] = await Multichain.getWorkflowitemList(
        multichainClient,
        projectId,
        subprojectId,
        closingUser,
      );
      return workflowitemList.map(Workflowitem.validateWorkflowitem);
    };
    const multichainCloser: Workflowitem.Closer = async (project, subproject, workflowitem) => {
      Multichain.closeWorkflowitem(multichainClient, issuer, project, subproject, workflowitem);
    };

    const multichainNotifier: Workflowitem.CloseNotifier = (
      projectID,
      subprojectID,
      workflowitem,
    ) => {
      const notificationResource = Multichain.generateResources(
        projectID,
        subprojectID,
        workflowitem.id,
      );

      const sender: Notification.Sender = (message, recipient) =>
        Multichain.issueNotification(
          multichainClient,
          issuer,
          message,
          recipient,
          notificationResource,
        );

      const resolver: Notification.GroupResolver = groupId =>
        Group.getUsers(multichainClient, groupId);

      const closeNotification: Notification.WorkflowitemClosing = {
        workflowitemId: workflowitem.id,
        actingUser: closingUser.id,
        assignee: workflowitem.assignee,
      };

      return Notification.workflowitemClosed(closeNotification, {
        sender,
        resolver,
      });
    };

    return Workflowitem.close(closingUser, projectId, subprojectId, workflowitemId, {
      getOrdering: multichainOrderingReader,
      getWorkflowitems: multichainLister,
      closeWorkflowitem: multichainCloser,
      notify: multichainNotifier,
=======

function multichainSubprojectToSubprojectSubproject(
  multichainSubproject: Multichain.Subproject,
): Subproject.Subproject {
  return {
    id: multichainSubproject.id,
    creationUnixTs: multichainSubproject.creationUnixTs,
    status: multichainSubproject.status,
    displayName: multichainSubproject.displayName,
    description: multichainSubproject.description,
    amount: multichainSubproject.amount,
    currency: multichainSubproject.currency,
    exchangeRate: multichainSubproject.currency,
    billingDate: multichainSubproject.currency,
    assignee: multichainSubproject.assignee,
    permissions: multichainSubproject.permissions,
    log: multichainSubproject.log,
  };
}

export function getPermissionList(multichainClient: MultichainClient): HTTP.AllPermissionsReader {
  return async (token: AuthToken) => {
    const user: Permission.User = { id: token.userId, groups: token.groups };

    const lister: Permission.PermissionsLister = async () => {
      const permissions: Multichain.Permissions = await Multichain.getPermissionList(
        multichainClient,
      );
      return permissions;
    };

    return Permission.list(user, { getAllPermissions: lister });
  };
}

export function grantPermission(multichainClient: MultichainClient): HTTP.GlobalPermissionGranter {
  return async (token: AuthToken, identity: string, intent: Intent) => {
    const issuer: Multichain.Issuer = { name: token.userId, address: token.address };
    const user: Permission.User = { id: token.userId, groups: token.groups };

    const lister: Permission.PermissionsLister = async () => {
      const permissions: Multichain.Permissions = await Multichain.getPermissionList(
        multichainClient,
      );
      return permissions;
    };

    const granter: Permission.PermissionsGranter = async (
      grantIntent: Intent,
      grantIdentity: string,
    ) => {
      return await Multichain.grantGlobalPermission(
        multichainClient,
        issuer,
        grantIdentity,
        grantIntent,
      );
    };
    return Permission.grant(user, identity, intent, {
      getAllPermissions: lister,
      grantPermission: granter,
    });
  };
}

export function grantAllPermissions(
  multichainClient: MultichainClient,
): HTTP.AllPermissionsGranter {
  return async (token: AuthToken, grantee: string) => {
    const issuer: Multichain.Issuer = { name: token.userId, address: token.address };
    const user: Permission.User = { id: token.userId, groups: token.groups };

    const lister: Permission.PermissionsLister = async () => {
      const permissions: Multichain.Permissions = await Multichain.getPermissionList(
        multichainClient,
      );
      return permissions;
    };

    const granter: Permission.PermissionsGranter = async (
      grantIntent: Intent,
      grantGrantee: string,
    ) => {
      return await Multichain.grantGlobalPermission(
        multichainClient,
        issuer,
        grantGrantee,
        grantIntent,
      );
    };
    return Permission.grantAll(user, grantee, {
      getAllPermissions: lister,
      grantPermission: granter,
>>>>>>> db1048c2
    });
  };
}<|MERGE_RESOLUTION|>--- conflicted
+++ resolved
@@ -18,13 +18,9 @@
 import { MultichainClient } from "./multichain/Client.h";
 import * as Group from "./multichain/groups";
 import * as Notification from "./notification";
-import { Sender } from "./notification";
 import * as Project from "./project";
-<<<<<<< HEAD
+import * as Subproject from "./subproject";
 import * as Workflowitem from "./workflowitem";
-=======
-import * as Subproject from "./subproject";
->>>>>>> db1048c2
 
 export function getProject(multichainClient: MultichainClient): HTTP.ProjectReader {
   return async (token: AuthToken, projectId: string) => {
@@ -154,13 +150,9 @@
     const multichainAssigner: Project.Assigner = (id, selectedAssignee) =>
       Multichain.writeProjectAssignedToChain(multichainClient, issuer, id, selectedAssignee);
 
-<<<<<<< HEAD
-    const multichainNotifier: Project.AssignmentNotifier = (project, actingUser) => {
+    const multichainNotifier: Project.AssignmentNotifier = (project, user) => {
       const notificationResource = Multichain.generateResources(project.id);
 
-=======
-    const multichainNotifier: Project.AssignmentNotifier = (project, user) => {
->>>>>>> db1048c2
       const sender: Notification.Sender = (message, recipient) =>
         Multichain.issueNotification(
           multichainClient,
@@ -223,16 +215,8 @@
       await Multichain.updateProject(multichainClient, issuer, id, multichainUpdate);
     };
 
-<<<<<<< HEAD
-    const multichainNotifier: Project.UpdateNotifier = (
-      updatedProject,
-      actingUser,
-      projectUpdate,
-    ) => {
+    const multichainNotifier: Project.UpdateNotifier = (updatedProject, user, projectUpdate) => {
       const notificationResource = Multichain.generateResources(updatedProject.id);
-=======
-    const multichainNotifier: Project.UpdateNotifier = (updatedProject, user, projectUpdate) => {
->>>>>>> db1048c2
       const sender: Notification.Sender = (message, recipient) =>
         Multichain.issueNotification(
           multichainClient,
@@ -289,7 +273,6 @@
     }),
   };
 }
-<<<<<<< HEAD
 export function getWorkflowitemList(
   multichainClient: MultichainClient,
 ): HTTP.AllWorkflowitemsReader {
@@ -422,7 +405,9 @@
       getWorkflowitems: multichainLister,
       closeWorkflowitem: multichainCloser,
       notify: multichainNotifier,
-=======
+    });
+  };
+}
 
 function multichainSubprojectToSubprojectSubproject(
   multichainSubproject: Multichain.Subproject,
@@ -516,7 +501,6 @@
     return Permission.grantAll(user, grantee, {
       getAllPermissions: lister,
       grantPermission: granter,
->>>>>>> db1048c2
     });
   };
 }