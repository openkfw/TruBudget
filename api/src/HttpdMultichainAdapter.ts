/**
 * Binds the HTTP context and the other contexts together, hiding the
 * implementation details in the process.
 *
 * Please make sure that callback arguments are always used and not replaced
 * with variables of the enclosing scope. Doing so introduces business logic
 * into the adapter and could lead to subtle bugs.
 *
 * Also note that arguments should be treated as immutable.
 *
 */
import { getAllowedIntents } from "./authz";
import Intent from "./authz/intents";
import { AuthToken } from "./authz/token";
import * as Permission from "./global";
import * as HTTP from "./httpd";
import * as Multichain from "./multichain";
import { MultichainClient } from "./multichain/Client.h";
import * as Group from "./multichain/groups";
import * as Notification from "./notification";
import { Sender } from "./notification";
import * as Project from "./project";
<<<<<<< HEAD
import * as Workflowitem from "./workflowitem";
=======
import * as Subproject from "./subproject";
>>>>>>> 467e487b

export function getProject(multichainClient: MultichainClient): HTTP.ProjectReader {
  return async (token: AuthToken, projectId: string) => {
    const actingUser: Project.User = { id: token.userId, groups: token.groups };

    const project: Project.ScrubbedProject = await Project.getOne(actingUser, projectId, {
      getProject: async id => {
        const multichainProject: Multichain.Project = await Multichain.getProject(
          multichainClient,
          id,
        );
        return Project.validateProject(multichainProjectToProjectProject(multichainProject));
      },
    });

    const subprojects: Subproject.ScrubbedSubproject[] = await Subproject.getAllVisible(
      actingUser,
      projectId,
      {
        getAllSubprojects: async id => {
          const list: Multichain.Subproject[] = await Multichain.getSubprojectList(
            multichainClient,
            id,
          );
          return list.map(multichainSubproject => {
            return Subproject.validateSubproject(
              multichainSubprojectToSubprojectSubproject(multichainSubproject),
            );
          });
        },
      },
    );

    const httpProject: HTTP.ProjectAndSubprojects = {
      project: {
        log: project.log.map(scrubbedEvent =>
          scrubbedEvent === null
            ? null
            : {
                intent: scrubbedEvent.intent,
                snapshot: {
                  displayName: scrubbedEvent.snapshot.displayName,
                },
              },
        ),
        allowedIntents: getAllowedIntents(Project.userIdentities(actingUser), project.permissions),
        data: {
          id: project.id,
          creationUnixTs: project.creationUnixTs,
          status: project.status,
          displayName: project.displayName,
          assignee: project.assignee,
          description: project.description,
          amount: project.amount,
          currency: project.currency,
          thumbnail: project.thumbnail,
        },
      },
      subprojects: subprojects.map(x => ({
        allowedIntents: getAllowedIntents(
          Subproject.userIdentities({ id: actingUser.id, groups: actingUser.groups }),
          x.permissions,
        ),
        data: {
          id: x.id,
          creationUnixTs: x.creationUnixTs,
          status: x.status,
          displayName: x.displayName,
          description: x.description,
          amount: x.amount,
          currency: x.currency,
          exchangeRate: x.exchangeRate,
          billingDate: x.billingDate,
          assignee: x.assignee,
        },
      })),
    };

    return httpProject;
  };
}

export function getProjectList(multichainClient: MultichainClient): HTTP.AllProjectsReader {
  return async (token: AuthToken) => {
    const actingUser: Project.User = { id: token.userId, groups: token.groups };

    const lister: Project.ListReader = async () => {
      const projectList: Multichain.Project[] = await Multichain.getProjectList(multichainClient);
      return projectList.map(multichainProject => {
        return Project.validateProject(multichainProjectToProjectProject(multichainProject));
      });
    };
    const projects: Project.ScrubbedProject[] = await Project.getAllVisible(actingUser, {
      getAllProjects: lister,
    });
    return projects.map(project => ({
      log: project.log.map(scrubbedEvent => {
        if (scrubbedEvent === null) return null;
        return {
          intent: scrubbedEvent.intent,
          snapshot: {
            displayName: scrubbedEvent.snapshot.displayName,
          },
        };
      }),
      allowedIntents: getAllowedIntents(Project.userIdentities(actingUser), project.permissions),
      data: {
        id: project.id,
        creationUnixTs: project.creationUnixTs,
        status: project.status,
        displayName: project.displayName,
        assignee: project.assignee,
        description: project.description,
        amount: project.amount,
        currency: project.currency,
        thumbnail: project.thumbnail,
      },
    })) as HTTP.Project[];
  };
}

export function assignProject(multichainClient: MultichainClient): HTTP.ProjectAssigner {
  return async (token: AuthToken, projectId: string, assignee: string) => {
    const issuer: Multichain.Issuer = { name: token.userId, address: token.address };
    const actingUser: Project.User = { id: token.userId, groups: token.groups };

    const multichainAssigner: Project.Assigner = (id, selectedAssignee) =>
      Multichain.writeProjectAssignedToChain(multichainClient, issuer, id, selectedAssignee);

<<<<<<< HEAD
    const multichainNotifier: Project.AssignmentNotifier = (project, actingUser) => {
      const notificationResource = Multichain.generateResources(project.id);

=======
    const multichainNotifier: Project.AssignmentNotifier = (project, user) => {
>>>>>>> 467e487b
      const sender: Notification.Sender = (message, recipient) =>
        Multichain.issueNotification(
          multichainClient,
          issuer,
          message,
          recipient,
          notificationResource,
        );

      const resolver: Notification.GroupResolver = groupId =>
        Group.getUsers(multichainClient, groupId);

      const assignmentNotification: Notification.ProjectAssignment = {
        projectId: project.id,
        actingUser: user,
        assignee: project.assignee,
      };

      return Notification.projectAssigned(assignmentNotification, {
        send: sender,
        resolveGroup: resolver,
      });
    };

    const reader: Project.Reader = async id => {
      const multichainProject: Multichain.Project = await Multichain.getProject(
        multichainClient,
        id,
      );

      return Project.validateProject(multichainProjectToProjectProject(multichainProject));
    };

    return Project.assign(actingUser, projectId, assignee, {
      getProject: reader,
      saveProjectAssignment: multichainAssigner,
      notify: multichainNotifier,
    });
  };
}

export function updateProject(multichainClient: MultichainClient): HTTP.ProjectUpdater {
  return async (token: AuthToken, projectId: string, update: object) => {
    const issuer: Multichain.Issuer = { name: token.userId, address: token.address };
    const actingUser: Project.User = { id: token.userId, groups: token.groups };

    const reader: Project.Reader = async id => {
      const multichainProject = await Multichain.getProject(multichainClient, id);
      return Project.validateProject(multichainProjectToProjectProject(multichainProject));
    };

    const updater: Project.Updater = async (id, data) => {
      const multichainUpdate: Multichain.ProjectUpdate = {};
      if (data.displayName !== undefined) multichainUpdate.displayName = data.displayName;
      if (data.description !== undefined) multichainUpdate.description = data.description;
      if (data.amount !== undefined) multichainUpdate.amount = data.amount;
      if (data.currency !== undefined) multichainUpdate.currency = data.currency;
      if (data.thumbnail !== undefined) multichainUpdate.thumbnail = data.thumbnail;

      await Multichain.updateProject(multichainClient, issuer, id, multichainUpdate);
    };

<<<<<<< HEAD
    const multichainNotifier: Project.UpdateNotifier = (
      updatedProject,
      actingUser,
      projectUpdate,
    ) => {
      const notificationResource = Multichain.generateResources(updatedProject.id);
=======
    const multichainNotifier: Project.UpdateNotifier = (updatedProject, user, projectUpdate) => {
>>>>>>> 467e487b
      const sender: Notification.Sender = (message, recipient) =>
        Multichain.issueNotification(
          multichainClient,
          issuer,
          message,
          recipient,
          notificationResource,
        );

      const resolver: Notification.GroupResolver = groupId =>
        Group.getUsers(multichainClient, groupId);

      const updateNotification: Notification.ProjectUpdate = {
        projectId: updatedProject.id,
        assignee: updatedProject.assignee,
        actingUser: user,
        update: projectUpdate,
      };

      return Notification.projectUpdated(updateNotification, {
        send: sender,
        resolveGroup: resolver,
      });
    };

    return Project.update(actingUser, projectId, update, {
      getProject: reader,
      updateProject: updater,
      notify: multichainNotifier,
    });
  };
}

function multichainProjectToProjectProject(multichainProject: Multichain.Project): Project.Project {
  return {
    id: multichainProject.id,
    creationUnixTs: multichainProject.creationUnixTs,
    status: multichainProject.status,
    displayName: multichainProject.displayName,
    assignee: multichainProject.assignee,
    description: multichainProject.description,
    amount: multichainProject.amount,
    currency: multichainProject.currency,
    thumbnail: multichainProject.thumbnail,
    permissions: multichainProject.permissions,
    log: multichainProject.log.map(log => {
      return {
        ...log,
        snapshot: {
          displayName: log.snapshot.displayName,
          permissions: {},
        },
      };
    }),
  };
}
<<<<<<< HEAD
export function getWorkflowitemList(
  multichainClient: MultichainClient,
): HTTP.AllWorkflowitemsReader {
  return async (token: AuthToken, projectId: string, subprojectId: string) => {
    const user: Workflowitem.User = { id: token.userId, groups: token.groups };

    // Get ordering of workflowitems from blockchain
    // If items are rearranged by user, the call returns an array of IDs in order
    const orderingReader: Workflowitem.OrderingReader = async () => {
      const ordering: string[] = await Multichain.fetchWorkflowitemOrdering(
        multichainClient,
        projectId,
        subprojectId,
      );
      return ordering;
    };

    // Get all unfiltered workflowitems from the blockchain
    const lister: Workflowitem.ListReader = async () => {
      const workflowitemList: Multichain.Workflowitem[] = await Multichain.getWorkflowitemList(
        multichainClient,
        projectId,
        subprojectId,
        user,
      );
      return workflowitemList.map(Workflowitem.validateWorkflowitem);
    };

    // Filter workflowitems based on business logic:
    // Redact data, redact history events and remove log
    const workflowitems = await Workflowitem.getAllScrubbedItems(user, {
      getAllWorkflowitems: lister,
      getWorkflowitemOrdering: orderingReader,
    });

    // Map data to HTTP response
    return workflowitems.map(item => ({
      data: {
        id: item.id,
        creationUnixTs: item.creationUnixTs,
        status: item.status,
        amountType: item.amountType,
        displayName: item.displayName,
        description: item.description,
        amount: item.amount,
        assignee: item.assignee,
        currency: item.currency,
        billingDate: item.billingDate,
        exchangeRate: item.exchangeRate,
        documents: item.documents,
      },
      allowedIntents: item.permissions
        ? getAllowedIntents(Workflowitem.userIdentities(user), item.permissions)
        : [],
    })) as HTTP.Workflowitem[];
  };
}
export function closeWorkflowitem(multichainClient: MultichainClient): HTTP.WorkflowitemCloser {
  return async (
    token: AuthToken,
    projectId: string,
    subprojectId: string,
    workflowitemId: string,
  ) => {
    const issuer: Multichain.Issuer = { name: token.userId, address: token.address };
    const closingUser: Workflowitem.User = { id: token.userId, groups: token.groups };

    // Get ordering of workflowitems from blockchain
    // If items are rearranged by user, the call returns an array of IDs in order
    const multichainOrderingReader: Workflowitem.OrderingReader = async () => {
      const ordering: string[] = await Multichain.fetchWorkflowitemOrdering(
        multichainClient,
        projectId,
        subprojectId,
      );
      return ordering;
    };

    // Get all unfiltered workflowitems from the blockchain
    const multichainLister: Workflowitem.ListReader = async () => {
      const workflowitemList: Multichain.Workflowitem[] = await Multichain.getWorkflowitemList(
        multichainClient,
        projectId,
        subprojectId,
        closingUser,
      );
      return workflowitemList.map(Workflowitem.validateWorkflowitem);
    };
    const multichainCloser: Workflowitem.Closer = async (project, subproject, workflowitem) => {
      Multichain.closeWorkflowitem(multichainClient, issuer, project, subproject, workflowitem);
    };

    const multichainNotifier: Workflowitem.CloseNotifier = (
      projectID,
      subprojectID,
      workflowitem,
    ) => {
      const notificationResource = Multichain.generateResources(
        projectID,
        subprojectID,
        workflowitem.id,
      );

      const sender: Notification.Sender = (message, recipient) =>
        Multichain.issueNotification(
          multichainClient,
          issuer,
          message,
          recipient,
          notificationResource,
        );

      const resolver: Notification.GroupResolver = groupId =>
        Group.getUsers(multichainClient, groupId);

      const closeNotification: Notification.WorkflowitemClosing = {
        workflowitemId: workflowitem.id,
        actingUser: closingUser.id,
        assignee: workflowitem.assignee,
      };

      return Notification.workflowitemClosed(closeNotification, {
        sender,
        resolver,
      });
    };

    return Workflowitem.close(closingUser, projectId, subprojectId, workflowitemId, {
      getOrdering: multichainOrderingReader,
      getWorkflowitems: multichainLister,
      closeWorkflowitem: multichainCloser,
      notify: multichainNotifier,
    });
  };
}

export function updateWorkflowitem(multichainClient: MultichainClient): HTTP.WorkflowitemUpdater {
  return async (
    token: AuthToken,
    projectId: string,
    subprojectId: string,
    workflowitemId: string,
    // TODO find better type
    updates: any,
  ) => {
    const issuer: Multichain.Issuer = { name: token.userId, address: token.address };
    const updatingUser: Workflowitem.User = { id: token.userId, groups: token.groups };

    // Get all unfiltered workflowitems from the blockchain
    const multichainLister: Workflowitem.ListReader = async () => {
      const workflowitemList: Multichain.Workflowitem[] = await Multichain.getWorkflowitemList(
        multichainClient,
        projectId,
        subprojectId,
        updatingUser,
      );
      return workflowitemList.map(Workflowitem.validateWorkflowitem);
    };
    const multichainUpdater: Workflowitem.Updater = async (
      project,
      subproject,
      workflowitem,
      data,
    ) => {
      Multichain.updateWorkflowitem(
        multichainClient,
        issuer,
        project,
        subproject,
        workflowitem,
        data,
      );
    };

    const multichainNotifier: Workflowitem.CloseNotifier = (
      projectID,
      subprojectID,
      workflowitem,
      updatedData,
    ) => {
      const notificationResource = Multichain.generateResources(
        projectID,
        subprojectID,
        workflowitem.id,
      );

      const sender: Notification.Sender = (message, recipient) =>
        Multichain.issueNotification(
          multichainClient,
          issuer,
          message,
          recipient,
          notificationResource,
        );

      const resolver: Notification.GroupResolver = groupId =>
        Group.getUsers(multichainClient, groupId);

      const updateNotification: Notification.WorkflowitemUpdating = {
        workflowitemId: workflowitem.id,
        actingUser: updatingUser.id,
        assignee: workflowitem.assignee,
        updatedData,
      };

      return Notification.workflowitemUpdated(updateNotification, updatedData, {
        sender,
        resolver,
      });
    };

    return Workflowitem.update(updatingUser, projectId, subprojectId, workflowitemId, updates, {
      getWorkflowitems: multichainLister,
      updateWorkflowitem: multichainUpdater,
      notify: multichainNotifier,
=======

function multichainSubprojectToSubprojectSubproject(
  multichainSubproject: Multichain.Subproject,
): Subproject.Subproject {
  return {
    id: multichainSubproject.id,
    creationUnixTs: multichainSubproject.creationUnixTs,
    status: multichainSubproject.status,
    displayName: multichainSubproject.displayName,
    description: multichainSubproject.description,
    amount: multichainSubproject.amount,
    currency: multichainSubproject.currency,
    exchangeRate: multichainSubproject.currency,
    billingDate: multichainSubproject.currency,
    assignee: multichainSubproject.assignee,
    permissions: multichainSubproject.permissions,
    log: multichainSubproject.log,
  };
}

export function getPermissionList(multichainClient: MultichainClient): HTTP.AllPermissionsReader {
  return async (token: AuthToken) => {
    const user: Permission.User = { id: token.userId, groups: token.groups };

    const lister: Permission.PermissionsLister = async () => {
      const permissions: Multichain.Permissions = await Multichain.getGlobalPermissionList(
        multichainClient,
      );
      return permissions;
    };

    return Permission.list(user, { getAllPermissions: lister });
  };
}

export function grantPermission(multichainClient: MultichainClient): HTTP.GlobalPermissionGranter {
  return async (token: AuthToken, identity: string, intent: Intent) => {
    const issuer: Multichain.Issuer = { name: token.userId, address: token.address };
    const user: Permission.User = { id: token.userId, groups: token.groups };

    const lister: Permission.PermissionsLister = async () => {
      const permissions: Multichain.Permissions = await Multichain.getGlobalPermissionList(
        multichainClient,
      );
      return permissions;
    };

    const granter: Permission.PermissionsGranter = async (
      grantIntent: Intent,
      grantIdentity: string,
    ) => {
      return await Multichain.grantGlobalPermission(
        multichainClient,
        issuer,
        grantIdentity,
        grantIntent,
      );
    };
    return Permission.grant(user, identity, intent, {
      getAllPermissions: lister,
      grantPermission: granter,
    });
  };
}

export function grantAllPermissions(
  multichainClient: MultichainClient,
): HTTP.AllPermissionsGranter {
  return async (token: AuthToken, grantee: string) => {
    const issuer: Multichain.Issuer = { name: token.userId, address: token.address };
    const user: Permission.User = { id: token.userId, groups: token.groups };

    const lister: Permission.PermissionsLister = async () => {
      const permissions: Multichain.Permissions = await Multichain.getGlobalPermissionList(
        multichainClient,
      );
      return permissions;
    };

    const granter: Permission.PermissionsGranter = async (
      grantIntent: Intent,
      grantGrantee: string,
    ) => {
      return await Multichain.grantGlobalPermission(
        multichainClient,
        issuer,
        grantGrantee,
        grantIntent,
      );
    };
    return Permission.grantAll(user, grantee, {
      getAllPermissions: lister,
      grantPermission: granter,
    });
  };
}

export function revokePermission(multichainClient: MultichainClient): HTTP.GlobalPermissionRevoker {
  return async (token: AuthToken, recipient: string, intent: Intent) => {
    const issuer: Multichain.Issuer = { name: token.userId, address: token.address };
    const user: Permission.User = { id: token.userId, groups: token.groups };

    const lister: Permission.PermissionsLister = async () => {
      const permissions: Multichain.Permissions = await Multichain.getGlobalPermissionList(
        multichainClient,
      );
      return permissions;
    };

    const revoker: Permission.PermissionsRevoker = async (
      revokeIntent: Intent,
      revokeRecipient: string,
    ) => {
      return await Multichain.revokeGlobalPermission(
        multichainClient,
        issuer,
        revokeRecipient,
        revokeIntent,
      );
    };
    return Permission.revoke(user, recipient, intent, {
      getAllPermissions: lister,
      revokePermission: revoker,
>>>>>>> 467e487b
    });
  };
}<|MERGE_RESOLUTION|>--- conflicted
+++ resolved
@@ -18,13 +18,9 @@
 import { MultichainClient } from "./multichain/Client.h";
 import * as Group from "./multichain/groups";
 import * as Notification from "./notification";
-import { Sender } from "./notification";
 import * as Project from "./project";
-<<<<<<< HEAD
+import * as Subproject from "./subproject";
 import * as Workflowitem from "./workflowitem";
-=======
-import * as Subproject from "./subproject";
->>>>>>> 467e487b
 
 export function getProject(multichainClient: MultichainClient): HTTP.ProjectReader {
   return async (token: AuthToken, projectId: string) => {
@@ -154,13 +150,8 @@
     const multichainAssigner: Project.Assigner = (id, selectedAssignee) =>
       Multichain.writeProjectAssignedToChain(multichainClient, issuer, id, selectedAssignee);
 
-<<<<<<< HEAD
-    const multichainNotifier: Project.AssignmentNotifier = (project, actingUser) => {
+    const multichainNotifier: Project.AssignmentNotifier = (project, user) => {
       const notificationResource = Multichain.generateResources(project.id);
-
-=======
-    const multichainNotifier: Project.AssignmentNotifier = (project, user) => {
->>>>>>> 467e487b
       const sender: Notification.Sender = (message, recipient) =>
         Multichain.issueNotification(
           multichainClient,
@@ -223,16 +214,8 @@
       await Multichain.updateProject(multichainClient, issuer, id, multichainUpdate);
     };
 
-<<<<<<< HEAD
-    const multichainNotifier: Project.UpdateNotifier = (
-      updatedProject,
-      actingUser,
-      projectUpdate,
-    ) => {
+    const multichainNotifier: Project.UpdateNotifier = (updatedProject, user, projectUpdate) => {
       const notificationResource = Multichain.generateResources(updatedProject.id);
-=======
-    const multichainNotifier: Project.UpdateNotifier = (updatedProject, user, projectUpdate) => {
->>>>>>> 467e487b
       const sender: Notification.Sender = (message, recipient) =>
         Multichain.issueNotification(
           multichainClient,
@@ -289,7 +272,6 @@
     }),
   };
 }
-<<<<<<< HEAD
 export function getWorkflowitemList(
   multichainClient: MultichainClient,
 ): HTTP.AllWorkflowitemsReader {
@@ -426,87 +408,6 @@
   };
 }
 
-export function updateWorkflowitem(multichainClient: MultichainClient): HTTP.WorkflowitemUpdater {
-  return async (
-    token: AuthToken,
-    projectId: string,
-    subprojectId: string,
-    workflowitemId: string,
-    // TODO find better type
-    updates: any,
-  ) => {
-    const issuer: Multichain.Issuer = { name: token.userId, address: token.address };
-    const updatingUser: Workflowitem.User = { id: token.userId, groups: token.groups };
-
-    // Get all unfiltered workflowitems from the blockchain
-    const multichainLister: Workflowitem.ListReader = async () => {
-      const workflowitemList: Multichain.Workflowitem[] = await Multichain.getWorkflowitemList(
-        multichainClient,
-        projectId,
-        subprojectId,
-        updatingUser,
-      );
-      return workflowitemList.map(Workflowitem.validateWorkflowitem);
-    };
-    const multichainUpdater: Workflowitem.Updater = async (
-      project,
-      subproject,
-      workflowitem,
-      data,
-    ) => {
-      Multichain.updateWorkflowitem(
-        multichainClient,
-        issuer,
-        project,
-        subproject,
-        workflowitem,
-        data,
-      );
-    };
-
-    const multichainNotifier: Workflowitem.CloseNotifier = (
-      projectID,
-      subprojectID,
-      workflowitem,
-      updatedData,
-    ) => {
-      const notificationResource = Multichain.generateResources(
-        projectID,
-        subprojectID,
-        workflowitem.id,
-      );
-
-      const sender: Notification.Sender = (message, recipient) =>
-        Multichain.issueNotification(
-          multichainClient,
-          issuer,
-          message,
-          recipient,
-          notificationResource,
-        );
-
-      const resolver: Notification.GroupResolver = groupId =>
-        Group.getUsers(multichainClient, groupId);
-
-      const updateNotification: Notification.WorkflowitemUpdating = {
-        workflowitemId: workflowitem.id,
-        actingUser: updatingUser.id,
-        assignee: workflowitem.assignee,
-        updatedData,
-      };
-
-      return Notification.workflowitemUpdated(updateNotification, updatedData, {
-        sender,
-        resolver,
-      });
-    };
-
-    return Workflowitem.update(updatingUser, projectId, subprojectId, workflowitemId, updates, {
-      getWorkflowitems: multichainLister,
-      updateWorkflowitem: multichainUpdater,
-      notify: multichainNotifier,
-=======
-
 function multichainSubprojectToSubprojectSubproject(
   multichainSubproject: Multichain.Subproject,
 ): Subproject.Subproject {
@@ -603,6 +504,88 @@
   };
 }
 
+export function updateWorkflowitem(multichainClient: MultichainClient): HTTP.WorkflowitemUpdater {
+  return async (
+    token: AuthToken,
+    projectId: string,
+    subprojectId: string,
+    workflowitemId: string,
+    // TODO find better type
+    updates: any,
+  ) => {
+    const issuer: Multichain.Issuer = { name: token.userId, address: token.address };
+    const updatingUser: Workflowitem.User = { id: token.userId, groups: token.groups };
+
+    // Get all unfiltered workflowitems from the blockchain
+    const multichainLister: Workflowitem.ListReader = async () => {
+      const workflowitemList: Multichain.Workflowitem[] = await Multichain.getWorkflowitemList(
+        multichainClient,
+        projectId,
+        subprojectId,
+        updatingUser,
+      );
+      return workflowitemList.map(Workflowitem.validateWorkflowitem);
+    };
+    const multichainUpdater: Workflowitem.Updater = async (
+      project,
+      subproject,
+      workflowitem,
+      data,
+    ) => {
+      Multichain.updateWorkflowitem(
+        multichainClient,
+        issuer,
+        project,
+        subproject,
+        workflowitem,
+        data,
+      );
+    };
+
+    const multichainNotifier: Workflowitem.CloseNotifier = (
+      projectID,
+      subprojectID,
+      workflowitem,
+      updatedData,
+    ) => {
+      const notificationResource = Multichain.generateResources(
+        projectID,
+        subprojectID,
+        workflowitem.id,
+      );
+
+      const sender: Notification.Sender = (message, recipient) =>
+        Multichain.issueNotification(
+          multichainClient,
+          issuer,
+          message,
+          recipient,
+          notificationResource,
+        );
+
+      const resolver: Notification.GroupResolver = groupId =>
+        Group.getUsers(multichainClient, groupId);
+
+      const updateNotification: Notification.WorkflowitemUpdating = {
+        workflowitemId: workflowitem.id,
+        actingUser: updatingUser.id,
+        assignee: workflowitem.assignee,
+        updatedData,
+      };
+
+      return Notification.workflowitemUpdated(updateNotification, updatedData, {
+        sender,
+        resolver,
+      });
+    };
+
+    return Workflowitem.update(updatingUser, projectId, subprojectId, workflowitemId, updates, {
+      getWorkflowitems: multichainLister,
+      updateWorkflowitem: multichainUpdater,
+      notify: multichainNotifier,
+    });
+  };
+}
 export function revokePermission(multichainClient: MultichainClient): HTTP.GlobalPermissionRevoker {
   return async (token: AuthToken, recipient: string, intent: Intent) => {
     const issuer: Multichain.Issuer = { name: token.userId, address: token.address };
@@ -629,7 +612,6 @@
     return Permission.revoke(user, recipient, intent, {
       getAllPermissions: lister,
       revokePermission: revoker,
->>>>>>> 467e487b
     });
   };
 }