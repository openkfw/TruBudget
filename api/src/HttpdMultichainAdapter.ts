/**
 * Binds the HTTP context and the other contexts together, hiding the
 * implementation details in the process.
 *
 * Please make sure that callback arguments are always used and not replaced
 * with variables of the enclosing scope. Doing so introduces business logic
 * into the adapter and could lead to subtle bugs.
 *
 * Also note that arguments should be treated as immutable.
 *
 */
import { getAllowedIntents } from "./authz";
import Intent from "./authz/intents";
import { AuthToken } from "./authz/token";
import * as Permission from "./global";
import * as HTTP from "./httpd";
import * as Multichain from "./multichain";
import { MultichainClient } from "./multichain/Client.h";
import * as Group from "./multichain/groups";
import * as Notification from "./notification";
import * as Project from "./project";
<<<<<<< HEAD
import * as Subproject from "./subproject";

=======
/**
 *
 * Project
 *
 */
>>>>>>> d59a12c9
export function getProject(multichainClient: MultichainClient): HTTP.ProjectReader {
  return async (token: AuthToken, projectId: string) => {
    const actingUser: Project.User = { id: token.userId, groups: token.groups };

    const project: Project.ScrubbedProject = await Project.getOne(actingUser, projectId, {
      getProject: async id => {
        const multichainProject: Multichain.Project = await Multichain.getProject(
          multichainClient,
          id,
        );
        return Project.validateProject(multichainProjectToProjectProject(multichainProject));
      },
    });

    const subprojects: Subproject.ScrubbedSubproject[] = await Subproject.getAllVisible(
      actingUser,
      projectId,
      {
        getAllSubprojects: async id => {
          const list: Multichain.Subproject[] = await Multichain.getSubprojectList(
            multichainClient,
            id,
          );
          return list.map(multichainSubproject => {
            return Subproject.validateSubproject(
              multichainSubprojectToSubprojectSubproject(multichainSubproject),
            );
          });
        },
      },
    );

    const httpProject: HTTP.ProjectAndSubprojects = {
      project: {
        log: project.log.map(scrubbedEvent =>
          scrubbedEvent === null
            ? null
            : {
                intent: scrubbedEvent.intent,
                snapshot: {
                  displayName: scrubbedEvent.snapshot.displayName,
                  permissions: scrubbedEvent.snapshot.permissions,
                },
              },
        ),
        allowedIntents: getAllowedIntents(Project.userIdentities(actingUser), project.permissions),
        data: {
          id: project.id,
          creationUnixTs: project.creationUnixTs,
          status: project.status,
          displayName: project.displayName,
          assignee: project.assignee,
          description: project.description,
          amount: project.amount,
          currency: project.currency,
          thumbnail: project.thumbnail,
        },
      },
      subprojects: subprojects.map(x => ({
        allowedIntents: getAllowedIntents(
          Subproject.userIdentities({ id: actingUser.id, groups: actingUser.groups }),
          x.permissions,
        ),
        data: {
          id: x.id,
          creationUnixTs: x.creationUnixTs,
          status: x.status,
          displayName: x.displayName,
          description: x.description,
          amount: x.amount,
          currency: x.currency,
          exchangeRate: x.exchangeRate,
          billingDate: x.billingDate,
          assignee: x.assignee,
        },
      })),
    };

    return httpProject;
  };
}

export function getProjectList(multichainClient: MultichainClient): HTTP.AllProjectsReader {
  return async (token: AuthToken) => {
    const actingUser: Project.User = { id: token.userId, groups: token.groups };

    const lister: Project.ListReader = async () => {
      const projectList: Multichain.Project[] = await Multichain.getProjectList(multichainClient);
      return projectList.map(multichainProject => {
        return Project.validateProject(multichainProjectToProjectProject(multichainProject));
      });
    };
    const projects: Project.ScrubbedProject[] = await Project.getAllVisible(actingUser, {
      getAllProjects: lister,
    });
    return projects.map(project => ({
      log: project.log.map(scrubbedEvent => {
        if (scrubbedEvent === null) return null;
        return {
          intent: scrubbedEvent.intent,
          snapshot: {
            displayName: scrubbedEvent.snapshot.displayName,
            permissions: scrubbedEvent.snapshot.permissions,
          },
        };
      }),
      allowedIntents: getAllowedIntents(Project.userIdentities(actingUser), project.permissions),
      data: {
        id: project.id,
        creationUnixTs: project.creationUnixTs,
        status: project.status,
        displayName: project.displayName,
        assignee: project.assignee,
        description: project.description,
        amount: project.amount,
        currency: project.currency,
        thumbnail: project.thumbnail,
      },
    }));
  };
}

export function assignProject(multichainClient: MultichainClient): HTTP.ProjectAssigner {
  return async (token: AuthToken, projectId: string, assignee: string) => {
    const issuer: Multichain.Issuer = { name: token.userId, address: token.address };
    const actingUser: Project.User = { id: token.userId, groups: token.groups };

    const multichainAssigner: Project.Assigner = (id, selectedAssignee) =>
      Multichain.writeProjectAssignedToChain(multichainClient, issuer, id, selectedAssignee);

    const multichainNotifier: Project.AssignmentNotifier = (project, user) => {
      const sender: Notification.Sender = (message, recipient) =>
        Multichain.issueNotification(multichainClient, issuer, message, recipient);

      const resolver: Notification.GroupResolver = groupId =>
        Group.getUsers(multichainClient, groupId);

      const assignmentNotification: Notification.ProjectAssignment = {
        projectId: project.id,
        actingUser: user,
        assignee: project.assignee,
      };

      return Notification.projectAssigned(assignmentNotification, {
        send: sender,
        resolveGroup: resolver,
      });
    };

    const reader: Project.Reader = async id => {
      const multichainProject: Multichain.Project = await Multichain.getProject(
        multichainClient,
        id,
      );

      return Project.validateProject(multichainProjectToProjectProject(multichainProject));
    };

    return Project.assign(actingUser, projectId, assignee, {
      getProject: reader,
      saveProjectAssignment: multichainAssigner,
      notify: multichainNotifier,
    });
  };
}

export function updateProject(multichainClient: MultichainClient): HTTP.ProjectUpdater {
  return async (token: AuthToken, projectId: string, update: object) => {
    const issuer: Multichain.Issuer = { name: token.userId, address: token.address };
    const actingUser: Project.User = { id: token.userId, groups: token.groups };

    const reader: Project.Reader = async id => {
      const multichainProject = await Multichain.getProject(multichainClient, id);
      return Project.validateProject(multichainProjectToProjectProject(multichainProject));
    };

    const updater: Project.Updater = async (id, data) => {
      const multichainUpdate: Multichain.ProjectUpdate = {};
      if (data.displayName !== undefined) multichainUpdate.displayName = data.displayName;
      if (data.description !== undefined) multichainUpdate.description = data.description;
      if (data.amount !== undefined) multichainUpdate.amount = data.amount;
      if (data.currency !== undefined) multichainUpdate.currency = data.currency;
      if (data.thumbnail !== undefined) multichainUpdate.thumbnail = data.thumbnail;

      await Multichain.updateProject(multichainClient, issuer, id, multichainUpdate);
    };

    const multichainNotifier: Project.UpdateNotifier = (updatedProject, user, projectUpdate) => {
      const sender: Notification.Sender = (message, recipient) =>
        Multichain.issueNotification(multichainClient, issuer, message, recipient);

      const resolver: Notification.GroupResolver = groupId =>
        Group.getUsers(multichainClient, groupId);

      const updateNotification: Notification.ProjectUpdate = {
        projectId: updatedProject.id,
        assignee: updatedProject.assignee,
        actingUser: user,
        update: projectUpdate,
      };

      return Notification.projectUpdated(updateNotification, {
        send: sender,
        resolveGroup: resolver,
      });
    };

    return Project.update(actingUser, projectId, update, {
      getProject: reader,
      updateProject: updater,
      notify: multichainNotifier,
    });
  };
}

function multichainProjectToProjectProject(multichainProject: Multichain.Project): Project.Project {
  return {
    id: multichainProject.id,
    creationUnixTs: multichainProject.creationUnixTs,
    status: multichainProject.status,
    displayName: multichainProject.displayName,
    assignee: multichainProject.assignee,
    description: multichainProject.description,
    amount: multichainProject.amount,
    currency: multichainProject.currency,
    thumbnail: multichainProject.thumbnail,
    permissions: multichainProject.permissions,
    log: multichainProject.log.map(log => {
      return {
        intent: log.intent,
        snapshot: {
          displayName: log.snapshot.displayName,
          permissions: {},
        },
      };
    }),
  };
}

<<<<<<< HEAD
function multichainSubprojectToSubprojectSubproject(
  multichainSubproject: Multichain.Subproject,
): Subproject.Subproject {
  return {
    id: multichainSubproject.id,
    creationUnixTs: multichainSubproject.creationUnixTs,
    status: multichainSubproject.status,
    displayName: multichainSubproject.displayName,
    description: multichainSubproject.description,
    amount: multichainSubproject.amount,
    currency: multichainSubproject.currency,
    exchangeRate: multichainSubproject.currency,
    billingDate: multichainSubproject.currency,
    assignee: multichainSubproject.assignee,
    permissions: multichainSubproject.permissions,
    log: multichainSubproject.log,
=======
/**
 *
 * Permissions
 *
 */
export function getPermissionList(multichainClient: MultichainClient): HTTP.AllPermissionsReader {
  return async (token: AuthToken) => {
    const user: Permission.User = { id: token.userId, groups: token.groups };

    const lister: Permission.PermissionsLister = async () => {
      const permissions: Multichain.Permissions = await Multichain.getPermissionList(
        multichainClient,
      );
      return permissions;
    };

    return Permission.list(user, { getAllPermissions: lister });
  };
}

export function grantPermission(multichainClient: MultichainClient): HTTP.GlobalPermissionGranter {
  return async (token: AuthToken, identity: string, intent: Intent) => {
    const issuer: Multichain.Issuer = { name: token.userId, address: token.address };
    const user: Permission.User = { id: token.userId, groups: token.groups };

    const lister: Permission.PermissionsLister = async () => {
      const permissions: Multichain.Permissions = await Multichain.getPermissionList(
        multichainClient,
      );
      return permissions;
    };

    const granter: Permission.PermissionsGranter = async (
      grantIntent: Intent,
      grantIdentity: string,
    ) => {
      return await Multichain.grantGlobalPermission(
        multichainClient,
        issuer,
        grantIdentity,
        grantIntent,
      );
    };
    return Permission.grant(user, identity, intent, {
      getAllPermissions: lister,
      grantPermission: granter,
    });
  };
}

export function grantAllPermissions(
  multichainClient: MultichainClient,
): HTTP.AllPermissionsGranter {
  return async (token: AuthToken, grantee: string) => {
    const issuer: Multichain.Issuer = { name: token.userId, address: token.address };
    const user: Permission.User = { id: token.userId, groups: token.groups };

    const lister: Permission.PermissionsLister = async () => {
      const permissions: Multichain.Permissions = await Multichain.getPermissionList(
        multichainClient,
      );
      return permissions;
    };

    const granter: Permission.PermissionsGranter = async (
      grantIntent: Intent,
      grantGrantee: string,
    ) => {
      return await Multichain.grantGlobalPermission(
        multichainClient,
        issuer,
        grantGrantee,
        grantIntent,
      );
    };
    return Permission.grantAll(user, grantee, {
      getAllPermissions: lister,
      grantPermission: granter,
    });
>>>>>>> d59a12c9
  };
}<|MERGE_RESOLUTION|>--- conflicted
+++ resolved
@@ -19,16 +19,8 @@
 import * as Group from "./multichain/groups";
 import * as Notification from "./notification";
 import * as Project from "./project";
-<<<<<<< HEAD
 import * as Subproject from "./subproject";
 
-=======
-/**
- *
- * Project
- *
- */
->>>>>>> d59a12c9
 export function getProject(multichainClient: MultichainClient): HTTP.ProjectReader {
   return async (token: AuthToken, projectId: string) => {
     const actingUser: Project.User = { id: token.userId, groups: token.groups };
@@ -70,7 +62,6 @@
                 intent: scrubbedEvent.intent,
                 snapshot: {
                   displayName: scrubbedEvent.snapshot.displayName,
-                  permissions: scrubbedEvent.snapshot.permissions,
                 },
               },
         ),
@@ -131,7 +122,6 @@
           intent: scrubbedEvent.intent,
           snapshot: {
             displayName: scrubbedEvent.snapshot.displayName,
-            permissions: scrubbedEvent.snapshot.permissions,
           },
         };
       }),
@@ -258,7 +248,7 @@
     permissions: multichainProject.permissions,
     log: multichainProject.log.map(log => {
       return {
-        intent: log.intent,
+        ...log,
         snapshot: {
           displayName: log.snapshot.displayName,
           permissions: {},
@@ -268,7 +258,6 @@
   };
 }
 
-<<<<<<< HEAD
 function multichainSubprojectToSubprojectSubproject(
   multichainSubproject: Multichain.Subproject,
 ): Subproject.Subproject {
@@ -285,12 +274,9 @@
     assignee: multichainSubproject.assignee,
     permissions: multichainSubproject.permissions,
     log: multichainSubproject.log,
-=======
-/**
- *
- * Permissions
- *
- */
+  };
+}
+
 export function getPermissionList(multichainClient: MultichainClient): HTTP.AllPermissionsReader {
   return async (token: AuthToken) => {
     const user: Permission.User = { id: token.userId, groups: token.groups };
@@ -365,6 +351,5 @@
       getAllPermissions: lister,
       grantPermission: granter,
     });
->>>>>>> d59a12c9
   };
 }