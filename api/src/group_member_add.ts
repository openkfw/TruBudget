--- conflicted
+++ resolved
@@ -53,7 +53,6 @@
           apiVersion: { type: "string", example: "1.0" },
           data: {
             type: "object",
-<<<<<<< HEAD
             required: ["groupId", "userId"],
             properties: {
               groupId: { type: "string", example: "Manager" },
@@ -70,12 +69,7 @@
             apiVersion: { type: "string", example: "1.0" },
             data: {
               type: "object",
-              properties: {
-                added: { type: "boolean", example: "true" },
-              },
             },
-=======
->>>>>>> 09dc6c86
           },
         },
         401: NotAuthenticated.schema,
