--- conflicted
+++ resolved
@@ -56,7 +56,6 @@
           apiVersion: { type: "string", example: "1.0" },
           data: {
             type: "object",
-<<<<<<< HEAD
             additionalProperties: false,
             required: ["identity", "subprojectId", "projectId"],
             properties: {
@@ -74,10 +73,8 @@
           properties: {
             apiVersion: { type: "string", example: "1.0" },
             data: {
-              type: "string",
+              type: "object",
             },
-=======
->>>>>>> 09dc6c86
           },
         },
         401: NotAuthenticated.schema,
