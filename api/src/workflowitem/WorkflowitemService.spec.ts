--- conflicted
+++ resolved
@@ -1,6 +1,5 @@
 import { assert } from "chai";
 
-<<<<<<< HEAD
 import {
   close,
   CloseNotifier,
@@ -12,9 +11,6 @@
   UpdateNotifier,
   Updater,
 } from ".";
-=======
-import { close, CloseNotifier, Closer, getAllScrubbedItems, ListReader, OrderingReader } from ".";
->>>>>>> 220be2f0
 import Intent from "../authz/intents";
 import { assertIsRejectedWith, assertIsResolved } from "../lib/test/promise";
 import { User } from "./User";
@@ -100,11 +96,6 @@
   const alice: User = { id: "alice", groups: ["otherfriends"] };
   const bob: User = { id: "bob", groups: ["friends"] };
   const notifier: CloseNotifier = _workflowitem => Promise.resolve();
-<<<<<<< HEAD
-=======
-  const closeIntent: Intent = "workflowitem.close";
-  const viewIntent: Intent = "workflowitem.view";
->>>>>>> 220be2f0
 
   it("requires specific permissions", async () => {
     const workflowitemIds: string[] = [
@@ -141,39 +132,21 @@
 
     const getOrdering: OrderingReader = () => Promise.resolve(ordering);
     const getWorkflowitems: ListReader = () => Promise.resolve(workflowitems);
-<<<<<<< HEAD
-    const closeWorkflowitem: Closer = async (projectId, subprojectId, workflowitemId) => {
-      if (
-        projectId.toLowerCase() !== projectForTesting.toLowerCase() ||
-        subprojectId.toLowerCase() !== subprojectForTesting.toLowerCase() ||
-        !workflowitemIds.includes(workflowitemId)
-      ) {
-=======
     const closeWorkflowitem: Closer = async workflowitemId => {
       if (!workflowitemIds.includes(workflowitemId)) {
->>>>>>> 220be2f0
-        return Promise.reject("Incorrect requirements");
-      }
-      return;
-    };
-<<<<<<< HEAD
-    const notify: CloseNotifier = async (projectId, subprojectId, workflowitemId, actingUser) => {
-      if (
-        projectId.toLowerCase() !== projectForTesting.toLowerCase() ||
-        subprojectId.toLowerCase() !== subprojectForTesting.toLowerCase() ||
-        !workflowitemIds.includes(workflowitemId.id)
-      ) {
-=======
+        return Promise.reject("Incorrect requirements");
+      }
+      return;
+    };
     const notify: CloseNotifier = async (workflowitemId, _actingUser) => {
       if (!workflowitemIds.includes(workflowitemId.id)) {
->>>>>>> 220be2f0
-        return Promise.reject("Incorrect requirements");
-      }
-      return;
-    };
-
-    await assertIsResolved(
-      close(bob, projectForTesting, subprojectForTesting, workflowitemIds[0], {
+        return Promise.reject("Incorrect requirements");
+      }
+      return;
+    };
+
+    await assertIsResolved(
+      close(bob, workflowitemIds[0], {
         getOrdering,
         getWorkflowitems,
         closeWorkflowitem,
@@ -182,7 +155,7 @@
     );
     workflowitemClosableByBob.status = "closed";
     await assertIsResolved(
-      close(bob, projectForTesting, subprojectForTesting, workflowitemIds[1], {
+      close(bob, workflowitemIds[1], {
         getOrdering,
         getWorkflowitems,
         closeWorkflowitem,
@@ -191,7 +164,7 @@
     );
     workflowitemClosableByFriends.status = "closed";
     await assertIsRejectedWith(
-      close(bob, projectForTesting, subprojectForTesting, workflowitemIds[3], {
+      close(bob, workflowitemIds[3], {
         getOrdering,
         getWorkflowitems,
         closeWorkflowitem,
@@ -217,47 +190,27 @@
 
     const getOrdering: OrderingReader = () => Promise.resolve(ordering);
     const getWorkflowitems: ListReader = () => Promise.resolve(workflowitems);
-<<<<<<< HEAD
-    const closeWorkflowitem: Closer = async (projectId, subprojectId, workflowitemId) => {
-      if (
-        projectId.toLowerCase() !== projectForTesting.toLowerCase() ||
-        subprojectId.toLowerCase() !== subprojectForTesting.toLowerCase() ||
-        !workflowitems.filter(item => item.id === workflowitemId)
-      ) {
-=======
     const closeWorkflowitem: Closer = async workflowitemId => {
       if (!workflowitems.filter(item => item.id === workflowitemId)) {
->>>>>>> 220be2f0
-        return Promise.reject("Incorrect requirements");
-      }
-      return;
-    };
-<<<<<<< HEAD
-    const notify: CloseNotifier = async (projectId, subprojectId, workflowitemId, actingUser) => {
-      if (
-        projectId.toLowerCase() !== projectForTesting.toLowerCase() ||
-        subprojectId.toLowerCase() !== subprojectForTesting.toLowerCase() ||
-        !workflowitems.filter(item => item.id === workflowitemId) ||
-        actingUser !== bob
-      ) {
-=======
+        return Promise.reject("Incorrect requirements");
+      }
+      return;
+    };
     const notify: CloseNotifier = async (workflowitemId, actingUser) => {
       if (!workflowitems.filter(item => item.id === workflowitemId) || actingUser !== bob) {
->>>>>>> 220be2f0
         return Promise.reject("Incorrect requirements");
       }
       return;
     };
 
     await assertIsRejectedWith(
-      close(bob, projectForTesting, subprojectForTesting, "bobWorkflowitem", {
+      close(bob, "bobWorkflowitem", {
         getOrdering,
         getWorkflowitems,
         closeWorkflowitem,
         notify,
       }),
     );
-<<<<<<< HEAD
   });
 });
 
@@ -288,35 +241,21 @@
     const workflowitems = [originalWorkflowitem, updatedWorkflowitem];
 
     const getWorkflowitems: ListReader = () => Promise.resolve(workflowitems);
-    const updateWorkflowitem: Updater = async (
-      projectId,
-      subprojectId,
-      workflowitemId,
-      updateData,
-    ) => {
-      if (
-        projectId.toLowerCase() !== projectForTesting.toLowerCase() ||
-        subprojectId.toLowerCase() !== subprojectForTesting.toLowerCase() ||
-        !(workflowitemId === originalWorkflowitem.id)
-      ) {
-        return Promise.reject("Incorrect requirements");
-      }
-      return;
-    };
-    const notify: CloseNotifier = async (projectId, subprojectId, workflowitemId, actingUser) => {
-      if (
-        projectId.toLowerCase() !== projectForTesting.toLowerCase() ||
-        subprojectId.toLowerCase() !== subprojectForTesting.toLowerCase() ||
-        !(workflowitemId === originalWorkflowitem.id)
-      ) {
-        console.log("IM HERE IN NOTIFY");
-        return Promise.reject("Incorrect requirements");
-      }
-      return;
-    };
-
-    await assertIsResolved(
-      update(bob, projectForTesting, subprojectForTesting, workflowitems[0].id, data, {
+    const updateWorkflowitem: Updater = async (workflowitemId, _updateData) => {
+      if (!(workflowitemId === originalWorkflowitem.id)) {
+        return Promise.reject("Incorrect requirements");
+      }
+      return;
+    };
+    const notify: CloseNotifier = async (workflowitemId, _actingUser) => {
+      if (!(workflowitemId === originalWorkflowitem.id)) {
+        return Promise.reject("Incorrect requirements");
+      }
+      return;
+    };
+
+    await assertIsResolved(
+      update(bob, workflowitems[0].id, data, {
         getWorkflowitems,
         updateWorkflowitem,
         notify,
@@ -355,29 +294,21 @@
     };
 
     const getWorkflowitems: ListReader = () => Promise.resolve(workflowitems);
-    const updateWorkflowitem: Updater = async (projectId, subprojectId, workflowitemId) => {
-      if (
-        projectId.toLowerCase() !== projectForTesting.toLowerCase() ||
-        subprojectId.toLowerCase() !== subprojectForTesting.toLowerCase() ||
-        !workflowitemIds.includes(workflowitemId)
-      ) {
-        return Promise.reject("Incorrect requirements");
-      }
-      return;
-    };
-    const notify: UpdateNotifier = async (projectId, subprojectId, workflowitemId, actingUser) => {
-      if (
-        projectId.toLowerCase() !== projectForTesting.toLowerCase() ||
-        subprojectId.toLowerCase() !== subprojectForTesting.toLowerCase() ||
-        !workflowitemIds.includes(workflowitemId)
-      ) {
-        return Promise.reject("Incorrect requirements");
-      }
-      return;
-    };
-
-    await assertIsResolved(
-      update(bob, projectForTesting, subprojectForTesting, workflowitemIds[0], updatesData, {
+    const updateWorkflowitem: Updater = async workflowitemId => {
+      if (!workflowitemIds.includes(workflowitemId)) {
+        return Promise.reject("Incorrect requirements");
+      }
+      return;
+    };
+    const notify: UpdateNotifier = async (workflowitemId, _actingUser) => {
+      if (!workflowitemIds.includes(workflowitemId)) {
+        return Promise.reject("Incorrect requirements");
+      }
+      return;
+    };
+
+    await assertIsResolved(
+      update(bob, workflowitemIds[0], updatesData, {
         getWorkflowitems,
         updateWorkflowitem,
         notify,
@@ -385,7 +316,7 @@
     );
 
     await assertIsResolved(
-      update(bob, projectForTesting, subprojectForTesting, workflowitemIds[1], updatesData, {
+      update(bob, workflowitemIds[1], updatesData, {
         getWorkflowitems,
         updateWorkflowitem,
         notify,
@@ -393,13 +324,11 @@
     );
 
     await assertIsRejectedWith(
-      update(bob, projectForTesting, subprojectForTesting, workflowitemIds[2], updatesData, {
+      update(bob, workflowitemIds[2], updatesData, {
         getWorkflowitems,
         updateWorkflowitem,
         notify,
       }),
     ).catch(err => console.log(err));
-=======
->>>>>>> 220be2f0
   });
 });