--- conflicted
+++ resolved
@@ -5,14 +5,9 @@
 import { PreconditionError } from "../errors/precondition_error";
 import { ServiceUser } from "../organization/service_user";
 import { UserRecord } from "../organization/user_record";
-<<<<<<< HEAD
 import { DocumentReference, StoredDocument, UploadedDocument } from "./document";
-=======
 import { Workflowitem } from "../workflow/workflowitem";
-import { StoredDocument, UploadedDocument } from "./document";
->>>>>>> cbae69e9
 import { RequestData, shareDocument } from "./document_share";
-import * as DocumentUploaded from "./document_uploaded";
 
 const ctx: Ctx = {
   requestId: "test",
