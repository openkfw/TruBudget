--- conflicted
+++ resolved
@@ -6,14 +6,8 @@
 import { config } from "../../../config";
 import * as Result from "../../../result";
 import { EventSourcingError } from "../errors/event_sourcing_error";
-<<<<<<< HEAD
 import { StoredDocument } from "./document";
-import { config } from "../../../config";
-import logger from "lib/logger";
-=======
 import { Identity } from "../organization/identity";
-import { GenericDocument } from "./document";
->>>>>>> cbae69e9
 
 type DocumentEventTypeType = "document_uploaded";
 const documentEventType: DocumentEventTypeType = "document_uploaded";
