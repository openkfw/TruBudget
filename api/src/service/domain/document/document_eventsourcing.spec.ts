import { assert, expect } from "chai";
import { Ctx } from "lib/ctx";
import * as Result from "../../../result";
import { BusinessEvent } from "../business_event";
import { ServiceUser } from "../organization/service_user";
import { StoredDocument, UploadedDocument } from "./document";
import { sourceDocuments, sourceSecrets } from "./document_eventsourcing";
<<<<<<< HEAD
import { Ctx } from "lib/ctx";
import * as Result from "../../../result";
=======
import * as DocumentUploaded from "./document_uploaded";
>>>>>>> cbae69e9

const alice: ServiceUser = {
  id: "alice",
  groups: ["alice_and_bob", "alice_and_bob_and_charlie"],
  address: "address",
};

const ctx: Ctx = {
  requestId: "test",
  source: "test",
};

const uploadedDocument: StoredDocument = {
  id: "1",
  fileName: "dummyFile",
  organization: "dummyOrganization",
  organizationUrl: "dummyUrl",
};

const uploadedDocumentEvent: BusinessEvent = {
  type: "document_uploaded",
  source: "",
  time: "", // ISO timestamp
  publisher: alice.id,
  docId: uploadedDocument.id,
  fileName: uploadedDocument.fileName,
  organization: uploadedDocument.organization,
};

const storageServiceEvent: BusinessEvent = {
  type: "storage_service_url_published",
  source: "",
  time: "", // ISO timestamp
  publisher: alice.id,
  organization: uploadedDocument.organization,
  organizationUrl: uploadedDocument.organizationUrl,
};

const secretPublished = {
  docId: "1",
  organization: "dummyOrganization",
  encryptedSecret: "dummySecret",
};
const secretPublishedEvent: BusinessEvent = {
  type: "secret_published",
  source: "",
  time: "",
  publisher: "",
  docId: secretPublished.docId,
  organization: secretPublished.organization,
  encryptedSecret: secretPublished.encryptedSecret,
};

describe("Document eventsourcing", () => {
  it("Document Uploaded: source documents from storage service", async () => {
    const result = await sourceDocuments(ctx, [uploadedDocumentEvent, storageServiceEvent]);
    assert.isTrue(Result.isOk(result));
    const { documents } = result;
    assert.isTrue(Result.isOk(documents));
    expect(documents[0]).to.eql(uploadedDocument);
  });

  it("Document Uploaded: empty organization returns errors", async () => {
    const result = await sourceDocuments(ctx, [
      { ...uploadedDocumentEvent, organization: "" },
      storageServiceEvent,
    ]);
    assert.isTrue(Result.isOk(result));
    const { documents, errors } = result;
    assert.isEmpty(documents);
    assert.isTrue(Result.isErr(errors[0]));
  });

  it("Document Uploaded: empty fileName returns errors", async () => {
    const result = await sourceDocuments(ctx, [
      { ...uploadedDocumentEvent, fileName: "" },
      storageServiceEvent,
    ]);
    assert.isTrue(Result.isOk(result));
    const { documents, errors } = result;
    assert.isEmpty(documents);
    assert.isTrue(Result.isErr(errors[0]));
  });
});

describe("Secret eventsourcing", () => {
  it("Secret published: source secret from event", async () => {
    const result = await sourceSecrets(ctx, [secretPublishedEvent]);
    assert.isTrue(Result.isOk(result));
    const { secrets } = result;
    assert.isTrue(Result.isOk(secrets));
    expect(secrets[0]).to.eql(secretPublished);
  });

  it("Secret published: empty organization returns errors", async () => {
    const result = await sourceSecrets(ctx, [{ ...secretPublishedEvent, organization: "" }]);
    assert.isTrue(Result.isOk(result));
    const { secrets, errors } = result;
    assert.isEmpty(secrets);
    assert.isTrue(Result.isErr(errors[0]));
  });
  it("Secret published: empty encrypted secret returns errors", async () => {
    const result = await sourceSecrets(ctx, [{ ...secretPublishedEvent, encryptedSecret: "" }]);
    assert.isTrue(Result.isOk(result));
    const { secrets, errors } = result;
    assert.isEmpty(secrets);
    assert.isTrue(Result.isErr(errors[0]));
  });
});<|MERGE_RESOLUTION|>--- conflicted
+++ resolved
@@ -3,14 +3,8 @@
 import * as Result from "../../../result";
 import { BusinessEvent } from "../business_event";
 import { ServiceUser } from "../organization/service_user";
-import { StoredDocument, UploadedDocument } from "./document";
+import { StoredDocument } from "./document";
 import { sourceDocuments, sourceSecrets } from "./document_eventsourcing";
-<<<<<<< HEAD
-import { Ctx } from "lib/ctx";
-import * as Result from "../../../result";
-=======
-import * as DocumentUploaded from "./document_uploaded";
->>>>>>> cbae69e9
 
 const alice: ServiceUser = {
   id: "alice",
