import isEqual = require("lodash.isequal");
<<<<<<< HEAD
import uuid = require("uuid");
import { VError } from "verror";
=======
>>>>>>> cbae69e9
import { Ctx } from "lib/ctx";
import logger from "lib/logger";
import { VError } from "verror";
import { config } from "../../../config";
import * as Result from "../../../result";
import { BusinessEvent } from "../business_event";
<<<<<<< HEAD
=======
import {
  GenericDocument,
  hashDocument,
  StoredDocument,
  UploadedDocument,
} from "../document/document";
import * as WorkflowitemDocumentUploaded from "../document/workflowitem_document_uploaded";
import { InvalidCommand } from "../errors/invalid_command";
>>>>>>> cbae69e9
import { NotAuthorized } from "../errors/not_authorized";
import { NotFound } from "../errors/not_found";
import { Identity } from "../organization/identity";
import { ServiceUser } from "../organization/service_user";
import * as UserRecord from "../organization/user_record";
<<<<<<< HEAD
import { config } from "../../../config";
import {
  DocumentReference,
  GenericDocument,
  hashDocument,
  UploadedDocument,
} from "../document/document";
=======
>>>>>>> cbae69e9
import * as NotificationCreated from "./notification_created";
import * as Project from "./project";
import * as Subproject from "./subproject";
import * as Workflowitem from "./workflowitem";
import * as WorkflowitemEventSourcing from "./workflowitem_eventsourcing";
import * as WorkflowitemUpdated from "./workflowitem_updated";
<<<<<<< HEAD
import logger from "lib/logger";
=======
import uuid = require("uuid");
>>>>>>> cbae69e9

export interface RequestData {
  displayName?: string;
  description?: string;
  amount?: string;
  currency?: string;
  amountType?: "N/A" | "disbursed" | "allocated";
  exchangeRate?: string;
  billingDate?: string;
  dueDate?: string;
  documents?: UploadedDocument[];
  additionalData?: object;
}

export type EventData = WorkflowitemUpdated.Modification;
export const requestDataSchema = WorkflowitemUpdated.modificationSchema;

interface Repository {
  getWorkflowitem(workflowitemId: Workflowitem.Id): Promise<Result.Type<Workflowitem.Workflowitem>>;
  getUsersForIdentity(identity: Identity): Promise<Result.Type<UserRecord.Id[]>>;
  applyWorkflowitemType(
    event: BusinessEvent,
    workflowitem: Workflowitem.Workflowitem,
  ): Result.Type<BusinessEvent[]>;
  uploadDocumentToStorageService(
    fileName: string,
    documentBase64: string,
    id: string,
  ): Promise<Result.Type<BusinessEvent[]>>;
  getAllDocumentReferences(): Promise<Result.Type<GenericDocument[]>>;
}

function docIdAlreadyExists(allDocuments: GenericDocument[], docId: string) {
  return allDocuments.some((doc) => doc.id === docId);
}

function generateUniqueDocId(allDocuments: GenericDocument[]): string {
  logger.trace("Generation unique document id");
  // eslint-disable-next-line no-constant-condition
  while (true) {
    const docId = uuid.v4();
    if (!docIdAlreadyExists(allDocuments, docId)) {
      return docId;
    }
  }
}

export async function updateWorkflowitem(
  ctx: Ctx,
  issuer: ServiceUser,
  projectId: Project.Id,
  subprojectId: Subproject.Id,
  workflowitemId: Workflowitem.Id,
  modification: RequestData,
  repository: Repository,
): Promise<Result.Type<{ newEvents: BusinessEvent[]; workflowitem: Workflowitem.Workflowitem }>> {
  const workflowitem = await repository.getWorkflowitem(workflowitemId);
  if (Result.isErr(workflowitem)) {
    return new NotFound(ctx, "workflowitem", workflowitemId);
  }

  const documents: DocumentReference[] = [];
  const documentUploadedEvents: BusinessEvent[] = [];

  if (modification.documents && modification.documents.length > 0) {
    if (config.documentFeatureEnabled) {
      const existingDocuments = await repository.getAllDocumentReferences();
      if (Result.isErr(existingDocuments)) {
        return new VError(existingDocuments, "cannot get documents");
      }

      logger.trace("Preparing workflowitem_updated event");
      // preparation for workflowitem_updated event
      for (const doc of modification.documents || []) {
        doc.id = generateUniqueDocId(existingDocuments);
        const hashedDocumentResult = await hashDocument(doc);
        if (Result.isErr(hashedDocumentResult)) {
          return new VError(hashedDocumentResult, `cannot hash document ${doc.id} `);
        }
        documents.push(hashedDocumentResult);
      }
      // upload documents to storage service
      // generate document events (document_uploaded, secret_published)
      const documentUploadedEventsResults: Result.Type<BusinessEvent[]>[] = await Promise.all(
        modification.documents.map(async (d) => {
          return repository.uploadDocumentToStorageService(d.fileName || "", d.base64, d.id);
        }),
      );
      for (const result of documentUploadedEventsResults) {
        if (Result.isErr(result)) {
          // Only returns the first error occurred
          return result;
        }
        documentUploadedEvents.push(...result);
      }
    } else {
      return new VError("Cannot upload documents, the document feature is not enabled");
    }
  }
  const modificationWithStoredDocuments: EventData = {
    ...modification, // including UploadedDocuments
    documents: documents.length <= 0 ? undefined : documents,
  };
  const newEvent = WorkflowitemUpdated.createEvent(
    ctx.source,
    issuer.id,
    projectId,
    subprojectId,
    workflowitemId,
    modificationWithStoredDocuments,
  );
  if (Result.isErr(newEvent)) {
    return new VError(newEvent, "cannot update workflowitem");
  }

  logger.trace({ issuer }, "Checking if user has permissions");
  const intent = "workflowitem.update";
  if (!Workflowitem.permits(workflowitem, issuer, [intent])) {
    return new NotAuthorized({ ctx, userId: issuer.id, intent, target: workflowitem });
  }

  logger.trace({ event: newEvent }, "Checking event validity");
  const updatedWorkflowitemResult = WorkflowitemEventSourcing.newWorkflowitemFromEvent(
    ctx,
    workflowitem,
    newEvent,
  );
  if (Result.isErr(updatedWorkflowitemResult)) {
    return new VError(updatedWorkflowitemResult, "new event validation failed");
  }
  const updatedWorkflowitem = updatedWorkflowitemResult;

  // Only emit the event if it causes any changes:
  if (isEqualIgnoringLog(workflowitem, updatedWorkflowitemResult)) {
    return { newEvents: [], workflowitem };
  }

  logger.trace("Creating notification events");
  let notifications: Result.Type<NotificationCreated.Event[]> = [];
  if (workflowitem.assignee !== undefined) {
    const recipientsResult = await repository.getUsersForIdentity(workflowitem.assignee);
    if (Result.isErr(recipientsResult)) {
      return new VError(recipientsResult, `fetch users for ${workflowitem.assignee} failed`);
    }
    notifications = recipientsResult.reduce((notifications, recipient) => {
      // The issuer doesn't receive a notification:
      if (recipient !== issuer.id) {
        const notification = NotificationCreated.createEvent(
          ctx.source,
          issuer.id,
          recipient,
          newEvent,
          projectId,
        );
        if (Result.isErr(notification)) {
          return new VError(notification, "failed to create notification event");
        }
        notifications.push(notification);
      }
      return notifications;
    }, [] as NotificationCreated.Event[]);
  }
  if (Result.isErr(notifications)) {
    return new VError(notifications, "failed to create notification events");
  }

  const workflowitemTypeEventsResult = repository.applyWorkflowitemType(newEvent, workflowitem);

  if (Result.isErr(workflowitemTypeEventsResult)) {
    return new VError(workflowitemTypeEventsResult, "failed to apply workflowitem type");
  }
  const workflowitemTypeEvents = workflowitemTypeEventsResult;

  return {
    newEvents: [newEvent, ...documentUploadedEvents, ...notifications, ...workflowitemTypeEvents],
    workflowitem: updatedWorkflowitem,
  };
}

function isEqualIgnoringLog(
  workflowitemA: Workflowitem.Workflowitem,
  workflowitemB: Workflowitem.Workflowitem,
): boolean {
  const { log: logA, ...a } = workflowitemA;
  const { log: logB, ...b } = workflowitemB;
  return isEqual(a, b);
}<|MERGE_RESOLUTION|>--- conflicted
+++ resolved
@@ -1,52 +1,28 @@
 import isEqual = require("lodash.isequal");
-<<<<<<< HEAD
 import uuid = require("uuid");
 import { VError } from "verror";
-=======
->>>>>>> cbae69e9
 import { Ctx } from "lib/ctx";
 import logger from "lib/logger";
-import { VError } from "verror";
 import { config } from "../../../config";
 import * as Result from "../../../result";
 import { BusinessEvent } from "../business_event";
-<<<<<<< HEAD
-=======
 import {
   GenericDocument,
   hashDocument,
-  StoredDocument,
   UploadedDocument,
+  DocumentReference,
 } from "../document/document";
-import * as WorkflowitemDocumentUploaded from "../document/workflowitem_document_uploaded";
-import { InvalidCommand } from "../errors/invalid_command";
->>>>>>> cbae69e9
 import { NotAuthorized } from "../errors/not_authorized";
 import { NotFound } from "../errors/not_found";
 import { Identity } from "../organization/identity";
 import { ServiceUser } from "../organization/service_user";
 import * as UserRecord from "../organization/user_record";
-<<<<<<< HEAD
-import { config } from "../../../config";
-import {
-  DocumentReference,
-  GenericDocument,
-  hashDocument,
-  UploadedDocument,
-} from "../document/document";
-=======
->>>>>>> cbae69e9
 import * as NotificationCreated from "./notification_created";
 import * as Project from "./project";
 import * as Subproject from "./subproject";
 import * as Workflowitem from "./workflowitem";
 import * as WorkflowitemEventSourcing from "./workflowitem_eventsourcing";
 import * as WorkflowitemUpdated from "./workflowitem_updated";
-<<<<<<< HEAD
-import logger from "lib/logger";
-=======
-import uuid = require("uuid");
->>>>>>> cbae69e9
 
 export interface RequestData {
   displayName?: string;
