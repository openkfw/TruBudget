--- conflicted
+++ resolved
@@ -18,35 +18,29 @@
 export function sourceSubprojects(
   ctx: Ctx,
   events: BusinessEvent[],
-<<<<<<< HEAD
+  origin?: Map<Subproject.Id, Subproject.Subproject>,
 ): { subprojects: Subproject.Subproject[]; errors: Error[] } {
-  const subprojectsMap = new Map<Subproject.Id, Subproject.Subproject>();
-  const errors: Error[] = [];
-=======
-  origin?: Map<Subproject.Id, Subproject.Subproject>,
-): { subprojects: Subproject.Subproject[]; errors: EventSourcingError[] } {
   const subprojects =
     origin === undefined
       ? new Map<Subproject.Id, Subproject.Subproject>()
       : new Map<Subproject.Id, Subproject.Subproject>(origin);
 
-  const errors: EventSourcingError[] = [];
->>>>>>> e166ff6d
+  const errors: Error[] = [];
   for (const event of events) {
     if (!event.type.startsWith("subproject_")) {
       continue;
     }
 
-    const result = applySubprojectEvent(ctx, subprojectsMap, event);
+    const result = applySubprojectEvent(ctx, subprojects, event);
     if (Result.isErr(result)) {
       errors.push(result);
     } else {
       result.log.push(newTraceEvent(result, event));
-      subprojectsMap.set(result.id, result);
+      subprojects.set(result.id, result);
     }
   }
-  const projects = [...subprojectsMap.values()];
-  return { subprojects: projects, errors };
+
+  return { subprojects: [...subprojects.values()], errors };
 }
 
 function applySubprojectEvent(
@@ -58,23 +52,12 @@
     case "subproject_created":
       return SubprojectCreated.createFrom(ctx, event);
 
-<<<<<<< HEAD
     case "subproject_updated":
       return apply(ctx, event, subprojects, event.subprojectId, SubprojectUpdated);
-=======
-function handleCreate(
-  ctx: Ctx,
-  subprojects: Map<Subproject.Id, Subproject.Subproject>,
-  subprojectCreated: SubprojectCreated.Event,
-  errors: EventSourcingError[],
-) {
-  const { projectId, subproject: initialData } = subprojectCreated;
->>>>>>> e166ff6d
 
     case "subproject_assigned":
       return apply(ctx, event, subprojects, event.subprojectId, SubprojectAssigned);
 
-<<<<<<< HEAD
     case "subproject_closed":
       return apply(ctx, event, subprojects, event.subprojectId, SubprojectClosed);
 
@@ -89,14 +72,6 @@
 
     case "subproject_projected_budget_deleted":
       return apply(ctx, event, subprojects, event.subprojectId, SubprojectProjectedBudgetDeleted);
-=======
-  subproject = {
-    ...initialData,
-    projectId,
-    createdAt: subprojectCreated.time,
-    log: [],
-  };
->>>>>>> e166ff6d
 
     default:
       throw Error(`not implemented: ${event.type}`);
