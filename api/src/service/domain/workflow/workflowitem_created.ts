import Joi = require("joi");
import { Ctx } from "lib/ctx";
import { VError } from "verror";
import * as Result from "../../../result";
import * as AdditionalData from "../additional_data";
import { StoredDocument, storedDocumentSchema } from "../document/document";
import { EventSourcingError } from "../errors/event_sourcing_error";
import { Identity } from "../organization/identity";
import { Permissions, permissionsSchema } from "../permissions";
import Type, { workflowitemTypeSchema } from "../workflowitem_types/types";
<<<<<<< HEAD
import { DocumentReference, documentReferenceSchema } from "../document/document";
=======
>>>>>>> cbae69e9
import * as Project from "./project";
import * as Subproject from "./subproject";
import * as Workflowitem from "./workflowitem";

type EventTypeType = "workflowitem_created";
const eventType: EventTypeType = "workflowitem_created";

interface InitialData {
  id: Workflowitem.Id;
  status: "open" | "closed";
  displayName: string;
  description: string;
  assignee: Identity;
  amount?: string;
  currency?: string;
  amountType: "N/A" | "disbursed" | "allocated";
  exchangeRate?: string;
  billingDate?: string;
  dueDate?: string;
  documents: DocumentReference[];
  permissions: Permissions;
  // Additional information (key-value store), e.g. external IDs:
  additionalData: object;
  workflowitemType?: Type;
}

const initialDataSchema = Joi.object({
  id: Workflowitem.idSchema.required(),
  status: Joi.string().valid("open", "closed").required(),
  displayName: Joi.string().required(),
  description: Joi.string().allow("").required(),
  assignee: Joi.string(),
  amount: Joi.string(),
  currency: Joi.string(),
  amountType: Joi.valid("N/A", "disbursed", "allocated").required(),
  exchangeRate: Joi.string(),
  billingDate: Joi.date().iso(),
  dueDate: Joi.date().iso().allow(""),
  documents: Joi.array().items(documentReferenceSchema).required(),
  permissions: permissionsSchema.required(),
  additionalData: AdditionalData.schema.required(),
  workflowitemType: workflowitemTypeSchema,
}).options({ stripUnknown: true });

export interface Event {
  type: EventTypeType;
  source: string;
  time: string; // ISO timestamp
  publisher: Identity;
  projectId: Project.Id;
  subprojectId: Subproject.Id;
  workflowitem: InitialData;
}

export const schema = Joi.object({
  type: Joi.valid(eventType).required(),
  source: Joi.string().allow("").required(),
  time: Joi.date().iso().required(),
  publisher: Joi.string().required(),
  projectId: Project.idSchema.required(),
  subprojectId: Subproject.idSchema.required(),
  workflowitem: initialDataSchema.required(),
});

export function createEvent(
  source: string,
  publisher: Identity,
  projectId: Project.Id,
  subprojectId: Subproject.Id,
  workflowitem: InitialData,
  time: string = new Date().toISOString(),
): Result.Type<Event> {
  const event = {
    type: eventType,
    source,
    publisher,
    projectId,
    subprojectId,
    workflowitem,
    time,
  };
  const validationResult = validate(event);
  if (Result.isErr(validationResult)) {
    return new VError(validationResult, `not a valid ${eventType} event`);
  }
  return event;
}

<<<<<<< HEAD
/* eslint-disable @typescript-eslint/no-explicit-any */
export function validate(input: any): Result.Type<Event> {
=======
export function validate(input): Result.Type<Event> {
>>>>>>> cbae69e9
  const { error, value } = Joi.validate(input, schema);
  return !error ? value : error;
}

export function createFrom(ctx: Ctx, event: Event): Result.Type<Workflowitem.Workflowitem> {
  const initialData = event.workflowitem;

  const workflowitem: Workflowitem.Workflowitem = {
    isRedacted: false,
    id: initialData.id,
    subprojectId: event.subprojectId,
    createdAt: event.time,
    displayName: initialData.displayName,
    exchangeRate: initialData.exchangeRate,
    billingDate: initialData.billingDate,
    dueDate: initialData.dueDate,
    amount: initialData.amount,
    currency: initialData.currency,
    amountType: initialData.amountType,
    description: initialData.description,
    status: initialData.status,
    assignee: initialData.assignee,
    documents: initialData.documents,
    permissions: initialData.permissions,
    log: [],
    // Additional information (key-value store), e.g. external IDs:
    additionalData: initialData.additionalData,
    workflowitemType: initialData.workflowitemType,
  };

  return Result.mapErr(
    Workflowitem.validate(workflowitem),
    (error) => new EventSourcingError({ ctx, event, target: workflowitem }, error),
  );
}<|MERGE_RESOLUTION|>--- conflicted
+++ resolved
@@ -8,10 +8,7 @@
 import { Identity } from "../organization/identity";
 import { Permissions, permissionsSchema } from "../permissions";
 import Type, { workflowitemTypeSchema } from "../workflowitem_types/types";
-<<<<<<< HEAD
 import { DocumentReference, documentReferenceSchema } from "../document/document";
-=======
->>>>>>> cbae69e9
 import * as Project from "./project";
 import * as Subproject from "./subproject";
 import * as Workflowitem from "./workflowitem";
@@ -100,12 +97,8 @@
   return event;
 }
 
-<<<<<<< HEAD
 /* eslint-disable @typescript-eslint/no-explicit-any */
 export function validate(input: any): Result.Type<Event> {
-=======
-export function validate(input): Result.Type<Event> {
->>>>>>> cbae69e9
   const { error, value } = Joi.validate(input, schema);
   return !error ? value : error;
 }
