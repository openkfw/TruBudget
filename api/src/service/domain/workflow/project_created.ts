import Joi = require("joi");
import { VError } from "verror";

import { Ctx } from "../../../lib/ctx";
import * as Result from "../../../result";
import * as AdditionalData from "../additional_data";
import { EventSourcingError } from "../errors/event_sourcing_error";
import { Identity } from "../organization/identity";
import { Permissions, permissionsSchema } from "../permissions";
import * as Project from "./project";
import { ProjectedBudget, projectedBudgetListSchema } from "./projected_budget";

type eventTypeType = "project_created";
const eventType: eventTypeType = "project_created";

interface InitialData {
  id: Project.Id;
  status: "open" | "closed";
  displayName: string;
  description: string;
  assignee?: Identity;
  thumbnail?: string;
  projectedBudgets: ProjectedBudget[];
  permissions: Permissions;
  // Additional information (key-value store), e.g. external IDs:
  additionalData: object;
  tags?: string[];
}

const initialDataSchema = Joi.object({
  id: Project.idSchema.required(),
  status: Joi.string()
    .valid("open", "closed")
    .required(),
  displayName: Joi.string().required(),
  description: Joi.string()
    .allow("")
    .required(),
  assignee: Joi.string(),
  thumbnail: Joi.string().allow(""),
  projectedBudgets: projectedBudgetListSchema.required(),
  permissions: permissionsSchema.required(),
  additionalData: AdditionalData.schema.required(),
<<<<<<< HEAD
  tags: Joi.array().items(Project.tagsSchema),
});
=======
}).options({ stripUnknown: true });
>>>>>>> 732ba382

export interface Event {
  type: eventTypeType;
  source: string;
  time: string; // ISO timestamp
  publisher: Identity;
  project: InitialData;
}

export const schema = Joi.object({
  type: Joi.valid(eventType).required(),
  source: Joi.string()
    .allow("")
    .required(),
  time: Joi.date()
    .iso()
    .required(),
  publisher: Joi.string().required(),
  project: initialDataSchema.required(),
});

export function createEvent(
  source: string,
  publisher: Identity,
  project: InitialData,
  time: string = new Date().toISOString(),
): Event {
  const event = {
    type: eventType,
    source,
    publisher,
    project,
    time,
  };
  const validationResult = validate(event);
  if (Result.isErr(validationResult)) {
    throw new VError(validationResult, `not a valid ${eventType} event`);
  }
  return event;
}

export function validate(input: any): Result.Type<Event> {
  const { error, value } = Joi.validate(input, schema);
  return !error ? value : error;
}

export function createFrom(ctx: Ctx, event: Event): Result.Type<Project.Project> {
  const initialData = event.project;

  const project: Project.Project = {
    id: initialData.id,
    createdAt: event.time,
    status: initialData.status,
    displayName: initialData.displayName,
    description: initialData.description,
    assignee: initialData.assignee,
    thumbnail: initialData.thumbnail,
    projectedBudgets: initialData.projectedBudgets,
    permissions: initialData.permissions,
    log: [],
    additionalData: initialData.additionalData,
    tags: initialData.tags || [],
  };

  return Result.mapErr(
    Project.validate(project),
    error => new EventSourcingError({ ctx, event, target: project }, error),
  );
}<|MERGE_RESOLUTION|>--- conflicted
+++ resolved
@@ -41,12 +41,8 @@
   projectedBudgets: projectedBudgetListSchema.required(),
   permissions: permissionsSchema.required(),
   additionalData: AdditionalData.schema.required(),
-<<<<<<< HEAD
   tags: Joi.array().items(Project.tagsSchema),
-});
-=======
 }).options({ stripUnknown: true });
->>>>>>> 732ba382
 
 export interface Event {
   type: eventTypeType;
