--- conflicted
+++ resolved
@@ -7,7 +7,6 @@
 import { ServiceUser } from "../organization/service_user";
 import * as Subproject from "./subproject";
 import { SubprojectTraceEvent } from "./subproject_trace_event";
-import logger from "../../../lib/logger";
 
 interface Repository {
   getSubproject(): Promise<Result.Type<Subproject.Subproject>>;
@@ -24,21 +23,12 @@
   if (Result.isErr(subproject)) {
     return new NotFound(ctx, "subproject", subprojectId);
   }
-<<<<<<< HEAD
-  if (
-    user.id !== "root" &&
-    !Subproject.permits(subproject, user, ["subproject.viewSummary", "subproject.viewDetails"])
-  ) {
-    return new NotAuthorized(ctx, user.id, undefined, "subproject.viewDetails");
-=======
-  const subproject = subprojectResult;
 
   if (user.id !== "root") {
     const intents: Intent[] = ["subproject.viewSummary", "subproject.viewDetails"];
     if (!Subproject.permits(subproject, user, intents)) {
       return new NotAuthorized(ctx, user.id, intents, subproject);
     }
->>>>>>> 18af9ce2
   }
 
   return dropHiddenHistoryEvents(subproject, user);
