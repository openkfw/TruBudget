import Intent, { userAssignableIntents } from "../authz/intents";
import { AllowedUserGroupsByIntent, People } from "../authz/types";
import logger from "../lib/logger";
import { MultichainClient } from "../multichain/Client.h";
import { Event } from "../multichain/event";
import { isAllowedToGrant, isAllowedToSee, publish } from "./Permission";
import { get, User } from "./User";

import * as Group from "../group";
import * as Permission from "./Permission";

export * from "./Permission";
export * from "./User";

const globalstreamName = "global";

export type PermissionsLister = () => Promise<Permission.Permissions>;

export type PermissionsGranter = (intent: Intent, grantee: string) => Promise<void>;

export type Granter = (intent: Intent, userId: string) => Promise<void>;

export async function list(
  actingUser: User,
<<<<<<< HEAD
  { getAllPermissions }: { getAllPermissions: PermissionsLister },
) {
=======
  { getAllPermissions }: { getAllPermissions: ListReader },
): Promise<Permission.Permissions> {
>>>>>>> d299d3d1
  const allPermissions = await getAllPermissions();
  if (!isAllowedToSee(allPermissions, actingUser)) {
    return Promise.reject(Error(`Identity ${actingUser.id} is not allowed to list Permissions.`));
  }
  return allPermissions;
}

export async function grant(
  actingUser: User,
<<<<<<< HEAD
  grantee: string,
  intent: Intent,
  {
    getAllPermissions,
    // tslint:disable-next-line:no-shadowed-variable
    grantPermission,
  }: { getAllPermissions: PermissionsLister; grantPermission: PermissionsGranter },
) {
  const allPermissions = await getAllPermissions();
  const permissionsForIntent: People = allPermissions[intent] || [];
  if (permissionsForIntent.includes(grantee)) {
    logger.debug({ params: { intent } }, "User is already permitted to execute given intent");
    return;
  }
  if (!Permission.isAllowedToGrant(allPermissions, actingUser)) {
    return Promise.reject(Error(`Identity ${actingUser.id} is not allowed to grant Permissions.`));
  }
  await grantPermission(intent, grantee);
}

export async function grantAll(
  actingUser: User,
  grantee: string,
  {
    getAllPermissions,
    // tslint:disable-next-line:no-shadowed-variable
    grantPermission,
  }: { getAllPermissions: PermissionsLister; grantPermission: PermissionsGranter },
) {
  const allPermissions = await getAllPermissions();
  if (!Permission.isAllowedToGrant(allPermissions, actingUser)) {
    return Promise.reject(Error(`Identity ${actingUser.id} is not allowed to grant Permissions.`));
  }
  let permissionsForIntent: People;
  for (const intent of userAssignableIntents) {
    permissionsForIntent = allPermissions[intent] || [];
    if (permissionsForIntent.includes(grantee)) {
      continue;
    }
    await grantPermission(intent, grantee);
  }
=======
  identity: string,
  intent: Intent,
  {
    getAllPermissions,
    grantPermission,
  }: { getAllPermissions: ListReader; grantPermission: Granter },
): Promise<void> {
  const allPermissions = await getAllPermissions();
  const permissionsForIntent: People = allPermissions[intent] || [];
  if (permissionsForIntent.includes(identity)) {
    logger.debug(`${identity} is already permitted to execute given intent.`);
    return;
  }
  if (!isAllowedToGrant(allPermissions, actingUser)) {
    return Promise.reject(Error(`Identity ${actingUser.id} is not allowed to grant Permissions.`));
  }
  await grantPermission(intent, identity);
>>>>>>> d299d3d1
}

const ensureStreamExists = async (multichain: MultichainClient): Promise<void> => {
  await multichain.getOrCreateStream({
    kind: "global",
    name: globalstreamName,
  });
  const hasSelfItem = await multichain
    .v2_readStreamItems(globalstreamName, "self", 1)
    .then(items => items.length > 0);
  if (!hasSelfItem) {
    const permissions = {};
    const args = {
      intent: "global.grantPermission" as Intent,
      createdBy: "root",
      creationTimestamp: new Date(),
      data: { permissions },
      dataVersion: 1, // integer
    };
    await publish(multichain, globalstreamName, args);
  }
};

// old implementations

export const oldGetPermissions = async (
  multichain: MultichainClient,
): Promise<AllowedUserGroupsByIntent> => {
  try {
    const streamItems = await multichain.v2_readStreamItems(globalstreamName, "self", 1);
    if (streamItems.length < 1) {
      return {};
    }
    const event: Event = streamItems[0].data.json;
    return event.data.permissions;
  } catch (err) {
    if (err.kind === "NotFound") {
      // Happens at startup, no need to worry...
      logger.debug("Global permissions not found. Happens at startup.");
      return {};
    } else {
      logger.error({ error: err }, "Error while retrieving global permissions");
      throw err;
    }
  }
};

export const oldGrantPermission = async (
  multichain: MultichainClient,
  grantee: string,
  intent: Intent,
): Promise<void> => {
  await ensureStreamExists(multichain);
  const permissions = await oldGetPermissions(multichain);
  const permissionsForIntent: People = permissions[intent] || [];
  if (permissionsForIntent.includes(grantee)) {
    logger.debug({ params: { intent } }, "User is already permitted to execute given intent");
    return;
  }
  permissionsForIntent.push(grantee);
  permissions[intent] = permissionsForIntent;
  const args = {
    intent: "global.grantPermission" as Intent,
    createdBy: grantee,
    creationTimestamp: new Date(),
    data: { permissions },
    dataVersion: 1, // integer
  };
  await publish(multichain, globalstreamName, args);
};
export const revokePermission = async (
  multichain: MultichainClient,
  identity: string,
  intent: Intent,
): Promise<void> => {
  let permissions;
  try {
    permissions = await oldGetPermissions(multichain);
  } catch (err) {
    if (err.kind === "NotFound") {
      logger.debug("No permission set, nothing to revoke");
      // No permissions set yet, so nothing to revoke.
      return;
    } else {
      logger.error({ error: err }, "An error occured while revoking permissions");
      throw err;
    }
  }
  const permissionsForIntent: People = permissions[intent] || [];

  const userIndex = permissionsForIntent.indexOf(identity);
  if (userIndex === -1) {
    // The given user has no permissions to execute the given intent.
    // Note: a user could still belong to a group that has access rights!
    logger.warn(`User has no permissions to execute intent ${intent}`);
    return;
  }
  // Remove the user from the array:
  logger.info(`Revoking permissions for intent ${intent} of user ${identity}`);
  permissionsForIntent.splice(userIndex, 1);

  permissions[intent] = permissionsForIntent;
  const args = {
    intent: "global.revokePermission" as Intent,
    createdBy: identity,
    creationTimestamp: new Date(),
    data: { permissions },
    dataVersion: 1, // integer
  };
  await publish(multichain, globalstreamName, args);
};

export const identityExists = async (multichain, groupOrUserId) => {
  await ensureStreamExists(multichain);
  const existingGroups = await Group.getGroup(multichain, groupOrUserId);
  const groupIdExists = existingGroups ? true : false;
  const userIdExists = await get(multichain, groupOrUserId)
    .then(() => true)
    .catch(() => false);

  const exists = groupIdExists || userIdExists;

  logger.debug(`ID ${groupOrUserId} ${exists ? "exists." : "does not exist."}`);

  return exists ? true : false;
};<|MERGE_RESOLUTION|>--- conflicted
+++ resolved
@@ -18,17 +18,10 @@
 
 export type PermissionsGranter = (intent: Intent, grantee: string) => Promise<void>;
 
-export type Granter = (intent: Intent, userId: string) => Promise<void>;
-
 export async function list(
   actingUser: User,
-<<<<<<< HEAD
   { getAllPermissions }: { getAllPermissions: PermissionsLister },
-) {
-=======
-  { getAllPermissions }: { getAllPermissions: ListReader },
 ): Promise<Permission.Permissions> {
->>>>>>> d299d3d1
   const allPermissions = await getAllPermissions();
   if (!isAllowedToSee(allPermissions, actingUser)) {
     return Promise.reject(Error(`Identity ${actingUser.id} is not allowed to list Permissions.`));
@@ -38,22 +31,20 @@
 
 export async function grant(
   actingUser: User,
-<<<<<<< HEAD
   grantee: string,
   intent: Intent,
   {
     getAllPermissions,
-    // tslint:disable-next-line:no-shadowed-variable
     grantPermission,
   }: { getAllPermissions: PermissionsLister; grantPermission: PermissionsGranter },
-) {
+): Promise<void> {
   const allPermissions = await getAllPermissions();
   const permissionsForIntent: People = allPermissions[intent] || [];
   if (permissionsForIntent.includes(grantee)) {
-    logger.debug({ params: { intent } }, "User is already permitted to execute given intent");
+    logger.debug(`${grantee} is already permitted to execute given intent.`);
     return;
   }
-  if (!Permission.isAllowedToGrant(allPermissions, actingUser)) {
+  if (!isAllowedToGrant(allPermissions, actingUser)) {
     return Promise.reject(Error(`Identity ${actingUser.id} is not allowed to grant Permissions.`));
   }
   await grantPermission(intent, grantee);
@@ -80,25 +71,6 @@
     }
     await grantPermission(intent, grantee);
   }
-=======
-  identity: string,
-  intent: Intent,
-  {
-    getAllPermissions,
-    grantPermission,
-  }: { getAllPermissions: ListReader; grantPermission: Granter },
-): Promise<void> {
-  const allPermissions = await getAllPermissions();
-  const permissionsForIntent: People = allPermissions[intent] || [];
-  if (permissionsForIntent.includes(identity)) {
-    logger.debug(`${identity} is already permitted to execute given intent.`);
-    return;
-  }
-  if (!isAllowedToGrant(allPermissions, actingUser)) {
-    return Promise.reject(Error(`Identity ${actingUser.id} is not allowed to grant Permissions.`));
-  }
-  await grantPermission(intent, identity);
->>>>>>> d299d3d1
 }
 
 const ensureStreamExists = async (multichain: MultichainClient): Promise<void> => {
