import Intent, { userAssignableIntents } from "../authz/intents";
import { AllowedUserGroupsByIntent, People } from "../authz/types";
import logger from "../lib/logger";
import { MultichainClient } from "../multichain/Client.h";
import { Event } from "../multichain/event";
import { isAllowedToGrant, isAllowedToSee, publish } from "./Permission";
import { get, User } from "./User";

import * as Group from "../group";
import * as Permission from "./Permission";

export * from "./Permission";
export * from "./User";

const globalstreamName = "global";

<<<<<<< HEAD
export type PermissionListReader = () => Promise<Permission.Permissions>;

export type PermissionGranter = (intent: Intent, userId: string) => Promise<void>;

export async function list(
  actingUser: User,
  { getAllPermissions }: { getAllPermissions: PermissionListReader },
=======
export type PermissionsLister = () => Promise<Permission.Permissions>;

export type PermissionsGranter = (intent: Intent, grantee: string) => Promise<void>;

export type PermissionsRevoker = (intent: Intent, recipient: string) => Promise<void>;

export async function list(
  actingUser: User,
  { getAllPermissions }: { getAllPermissions: PermissionsLister },
>>>>>>> 886b8df7
): Promise<Permission.Permissions> {
  const allPermissions = await getAllPermissions();
  if (!isAllowedToSee(allPermissions, actingUser)) {
    return Promise.reject(Error(`Identity ${actingUser.id} is not allowed to list Permissions.`));
  }
  return allPermissions;
}

export async function grant(
  actingUser: User,
  grantee: string,
  intent: Intent,
  {
    getAllPermissions,
    grantPermission,
<<<<<<< HEAD
  }: { getAllPermissions: PermissionListReader; grantPermission: PermissionGranter },
=======
  }: { getAllPermissions: PermissionsLister; grantPermission: PermissionsGranter },
>>>>>>> 886b8df7
): Promise<void> {
  const allPermissions = await getAllPermissions();
  const permissionsForIntent: People = allPermissions[intent] || [];
  if (permissionsForIntent.includes(grantee)) {
    logger.debug(`${grantee} is already permitted to execute given intent.`);
    return;
  }
  if (!isAllowedToGrant(allPermissions, actingUser)) {
    return Promise.reject(Error(`Identity ${actingUser.id} is not allowed to grant Permissions.`));
  }
  await grantPermission(intent, grantee);
}

export async function grantAll(
  actingUser: User,
  grantee: string,
  {
    getAllPermissions,
    grantPermission,
  }: { getAllPermissions: PermissionsLister; grantPermission: PermissionsGranter },
) {
  const allPermissions = await getAllPermissions();
  if (!Permission.isAllowedToGrant(allPermissions, actingUser)) {
    return Promise.reject(Error(`Identity ${actingUser.id} is not allowed to grant Permissions.`));
  }
  let permissionsForIntent: People;
  for (const intent of userAssignableIntents) {
    permissionsForIntent = allPermissions[intent] || [];
    if (permissionsForIntent.includes(grantee)) {
      continue;
    }
    await grantPermission(intent, grantee);
  }
}

export async function revoke(
  actingUser: User,
  recipient: string,
  intent: Intent,
  {
    getAllPermissions,
    revokePermission,
  }: { getAllPermissions: PermissionsLister; revokePermission: PermissionsRevoker },
): Promise<void> {
  const allPermissions = await getAllPermissions();
  const permissionsForIntent: People = allPermissions[intent] || [];
  if (!permissionsForIntent.includes(recipient)) {
    logger.debug(
      { params: { intent } },
      "User has no permission to execute given intent, nothing has to be revoked",
    );
    return;
  }
  if (!Permission.isAllowedToRevoke(allPermissions, actingUser)) {
    return Promise.reject(Error(`Identity ${actingUser.id} is not allowed to revoke Permissions.`));
  }
  await revokePermission(intent, recipient);
}

// old implementations

const ensureStreamExists = async (multichain: MultichainClient): Promise<void> => {
  await multichain.getOrCreateStream({
    kind: "global",
    name: globalstreamName,
  });
  const hasSelfItem = await multichain
    .v2_readStreamItems(globalstreamName, "self", 1)
    .then(items => items.length > 0);
  if (!hasSelfItem) {
    const permissions = {};
    const args = {
      intent: "global.grantPermission" as Intent,
      createdBy: "root",
      creationTimestamp: new Date(),
      data: { permissions },
      dataVersion: 1, // integer
    };
    await publish(multichain, globalstreamName, args);
  }
};

export const oldGetPermissions = async (
  multichain: MultichainClient,
): Promise<AllowedUserGroupsByIntent> => {
  try {
    const streamItems = await multichain.v2_readStreamItems(globalstreamName, "self", 1);
    if (streamItems.length < 1) {
      return {};
    }
    const event: Event = streamItems[0].data.json;
    return event.data.permissions;
  } catch (err) {
    if (err.kind === "NotFound") {
      // Happens at startup, no need to worry...
      logger.debug("Global permissions not found. Happens at startup.");
      return {};
    } else {
      logger.error({ error: err }, "Error while retrieving global permissions");
      throw err;
    }
  }
};

export const oldGrantPermission = async (
  multichain: MultichainClient,
  grantee: string,
  intent: Intent,
): Promise<void> => {
  await ensureStreamExists(multichain);
  const permissions = await oldGetPermissions(multichain);
  const permissionsForIntent: People = permissions[intent] || [];
  if (permissionsForIntent.includes(grantee)) {
    logger.debug({ params: { intent } }, "User is already permitted to execute given intent");
    return;
  }
  permissionsForIntent.push(grantee);
  permissions[intent] = permissionsForIntent;
  const args = {
    intent: "global.grantPermission" as Intent,
    createdBy: grantee,
    creationTimestamp: new Date(),
    data: { permissions },
    dataVersion: 1, // integer
  };
  await publish(multichain, globalstreamName, args);
};
export const oldRevokePermission = async (
  multichain: MultichainClient,
  identity: string,
  intent: Intent,
): Promise<void> => {
  let permissions;
  try {
    permissions = await oldGetPermissions(multichain);
  } catch (err) {
    if (err.kind === "NotFound") {
      logger.debug("No permission set, nothing to revoke");
      // No permissions set yet, so nothing to revoke.
      return;
    } else {
      logger.error({ error: err }, "An error occured while revoking permissions");
      throw err;
    }
  }
  const permissionsForIntent: People = permissions[intent] || [];

  const userIndex = permissionsForIntent.indexOf(identity);
  if (userIndex === -1) {
    // The given user has no permissions to execute the given intent.
    // Note: a user could still belong to a group that has access rights!
    logger.warn(`User has no permissions to execute intent ${intent}`);
    return;
  }
  // Remove the user from the array:
  logger.info(`Revoking permissions for intent ${intent} of user ${identity}`);
  permissionsForIntent.splice(userIndex, 1);

  permissions[intent] = permissionsForIntent;
  const args = {
    intent: "global.revokePermission" as Intent,
    createdBy: identity,
    creationTimestamp: new Date(),
    data: { permissions },
    dataVersion: 1, // integer
  };
  await publish(multichain, globalstreamName, args);
};

export const identityExists = async (multichain, groupOrUserId) => {
  await ensureStreamExists(multichain);
  const existingGroups = await Group.getGroup(multichain, groupOrUserId);
  const groupIdExists = existingGroups ? true : false;
  const userIdExists = await get(multichain, groupOrUserId)
    .then(() => true)
    .catch(() => false);

  const exists = groupIdExists || userIdExists;

  logger.debug(`ID ${groupOrUserId} ${exists ? "exists." : "does not exist."}`);

  return exists ? true : false;
};<|MERGE_RESOLUTION|>--- conflicted
+++ resolved
@@ -14,25 +14,15 @@
 
 const globalstreamName = "global";
 
-<<<<<<< HEAD
-export type PermissionListReader = () => Promise<Permission.Permissions>;
-
-export type PermissionGranter = (intent: Intent, userId: string) => Promise<void>;
+export type PermissionsLister = () => Promise<Permission.Permissions>;
+
+export type PermissionsGranter = (intent: Intent, grantee: string) => Promise<void>;
+
+export type PermissionsRevoker = (intent: Intent, recipient: string) => Promise<void>;
 
 export async function list(
   actingUser: User,
-  { getAllPermissions }: { getAllPermissions: PermissionListReader },
-=======
-export type PermissionsLister = () => Promise<Permission.Permissions>;
-
-export type PermissionsGranter = (intent: Intent, grantee: string) => Promise<void>;
-
-export type PermissionsRevoker = (intent: Intent, recipient: string) => Promise<void>;
-
-export async function list(
-  actingUser: User,
   { getAllPermissions }: { getAllPermissions: PermissionsLister },
->>>>>>> 886b8df7
 ): Promise<Permission.Permissions> {
   const allPermissions = await getAllPermissions();
   if (!isAllowedToSee(allPermissions, actingUser)) {
@@ -48,11 +38,7 @@
   {
     getAllPermissions,
     grantPermission,
-<<<<<<< HEAD
-  }: { getAllPermissions: PermissionListReader; grantPermission: PermissionGranter },
-=======
   }: { getAllPermissions: PermissionsLister; grantPermission: PermissionsGranter },
->>>>>>> 886b8df7
 ): Promise<void> {
   const allPermissions = await getAllPermissions();
   const permissionsForIntent: People = allPermissions[intent] || [];
