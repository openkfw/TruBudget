import { getAllowedIntents } from "../authz";
import Intent from "../authz/intents";
import { MultichainClient } from "../multichain/Client.h";
import { Event } from "../multichain/event";
import { User, userIdentities } from "./User";

export type Permissions = { [key in Intent]?: string[] };

export function isAllowedToSee(permissions: Permissions, actingUser: User): boolean {
  const allowedIntent: Intent = "global.listPermissions";
  const userIntents = getAllowedIntents(userIdentities(actingUser), permissions);
  const hasPermission = userIntents.includes(allowedIntent);
  return hasPermission;
}

export function isAllowedToGrant(permissions: Permissions, actingUser: User): boolean {
  const allowedIntent: Intent = "global.grantPermission";
  const userIntents = getAllowedIntents(userIdentities(actingUser), permissions);
  const hasPermission = userIntents.includes(allowedIntent);
  return hasPermission;
}

<<<<<<< HEAD
export function isAllowedToRevoke(permissions: Permissions, actingUser: User): boolean {
  const allowedIntents: Intent[] = ["global.revokePermission"];
  const userIntents = getAllowedIntents(userIdentities(actingUser), permissions);
  const hasPermission = allowedIntents.some(allowedIntent => userIntents.includes(allowedIntent));
  return hasPermission;
}
=======
export const publish = async (
  multichain: MultichainClient,
  globalstreamName: string,
  args: {
    intent: Intent;
    createdBy: string;
    creationTimestamp: Date;
    data: object;
    dataVersion: number; // integer
  },
): Promise<Event> => {
  const { intent, createdBy, creationTimestamp, dataVersion, data } = args;
  const event: Event = {
    key: "self",
    intent,
    createdBy,
    createdAt: creationTimestamp.toISOString(),
    dataVersion,
    data,
  };

  const streamItemKey = "self";
  const streamItem = { json: event };

  const publishEvent = () => {
    return multichain
      .getRpcClient()
      .invoke("publish", globalstreamName, streamItemKey, streamItem)
      .then(() => event);
  };

  return publishEvent().catch(err => {
    if (err.code === -708) {
      // The stream does not exist yet. Create the stream and try again:
      return multichain
        .getOrCreateStream({ kind: "global", name: globalstreamName })
        .then(() => publishEvent());
    } else {
      throw err;
    }
  });
};
>>>>>>> fe4c25cb
<|MERGE_RESOLUTION|>--- conflicted
+++ resolved
@@ -20,14 +20,13 @@
   return hasPermission;
 }
 
-<<<<<<< HEAD
 export function isAllowedToRevoke(permissions: Permissions, actingUser: User): boolean {
-  const allowedIntents: Intent[] = ["global.revokePermission"];
+  const allowedIntent: Intent = "global.revokePermission";
   const userIntents = getAllowedIntents(userIdentities(actingUser), permissions);
-  const hasPermission = allowedIntents.some(allowedIntent => userIntents.includes(allowedIntent));
+  const hasPermission = userIntents.includes(allowedIntent);
   return hasPermission;
 }
-=======
+
 export const publish = async (
   multichain: MultichainClient,
   globalstreamName: string,
@@ -69,5 +68,4 @@
       throw err;
     }
   });
-};
->>>>>>> fe4c25cb
+};