--- conflicted
+++ resolved
@@ -6,29 +6,6 @@
 
 export type Permissions = { [key in Intent]?: string[] };
 
-<<<<<<< HEAD
-export function isAllowedToList(permissions: Permissions, actingUser: User): boolean {
-  const allowedIntents: Intent[] = ["global.listPermissions"];
-  const userIntents = getAllowedIntents(userIdentities(actingUser), permissions);
-  const hasPermission = allowedIntents.some(allowedIntent => userIntents.includes(allowedIntent));
-  return hasPermission;
-}
-export function isAllowedToRevoke(permissions: Permissions, actingUser: User): boolean {
-  const allowedIntents: Intent[] = ["global.revokePermission"];
-  const userIntents = getAllowedIntents(userIdentities(actingUser), permissions);
-  const hasPermission = allowedIntents.some(allowedIntent => userIntents.includes(allowedIntent));
-  return hasPermission;
-}
-
-export function isAllowedToGrant(permissions: Permissions, actingUser: User): boolean {
-  const allowedIntents: Intent[] = ["global.grantPermission"];
-  const userIntents = getAllowedIntents(userIdentities(actingUser), permissions);
-  const hasPermission = allowedIntents.some(allowedIntent => userIntents.includes(allowedIntent));
-  return hasPermission;
-}
-
-=======
->>>>>>> fe4c25cb
 export const publish = async (
   multichain: MultichainClient,
   globalstreamName: string,
