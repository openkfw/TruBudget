--- conflicted
+++ resolved
@@ -15,11 +15,7 @@
     };
     const actingUser: User = { id: "alice", groups: ["friends"] };
 
-<<<<<<< HEAD
     const getAllPermissions: PermissionsLister = () => Promise.resolve(permissionsMock);
-=======
-    const getAllPermissions: ListReader = async () => permissionsMock;
->>>>>>> bbbfd379
 
     const permissions = await Permission.list(actingUser, { getAllPermissions });
 
@@ -32,14 +28,10 @@
       "global.grantPermission": ["otherUser"],
     };
     const actingUser: User = { id: "alice", groups: ["friends"] };
-<<<<<<< HEAD
     let getAllPermissions: PermissionsLister = () => Promise.resolve(permissionsMock);
     const listedPermissions = await Permission.list(actingUser, { getAllPermissions });
 
-    await assert.equal(listedPermissions, permissionsMock);
-=======
-    let getAllPermissions: ListReader = () => Promise.resolve(permissionsMock);
->>>>>>> bbbfd379
+    assert.equal(listedPermissions, permissionsMock);
 
     delete permissionsMock["global.listPermissions"];
     getAllPermissions = async () => permissionsMock;
@@ -65,16 +57,16 @@
     };
 
     const intentToBeGranted: Intent = "global.createProject";
-    const grantee = "bob";
-
-    const deps = {
-      getAllPermissions,
-      grantPermission,
-    };
-
-    await assertIsResolved(Permission.grant(actingUser, grantee, intentToBeGranted, deps));
-
-    assert.equal(calls.get("global.createProject"), grantee);
+    const userId = "bob";
+
+    const deps = {
+      getAllPermissions,
+      grantPermission,
+    };
+
+    await assertIsResolved(Permission.grant(actingUser, userId, intentToBeGranted, deps));
+
+    assert.equal(calls.get("global.createProject"), userId);
   });
 
   it("requires a specific permission", async () => {
