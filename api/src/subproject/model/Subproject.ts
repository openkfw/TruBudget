--- conflicted
+++ resolved
@@ -33,7 +33,6 @@
   assignee?: string;
 }
 
-<<<<<<< HEAD
 export interface RedactedData {
   id: string;
   creationUnixTs: string;
@@ -43,13 +42,13 @@
   amount: null;
   currency: null;
   assignee: null;
-=======
+}
+
 export interface Update {
   displayName?: string;
   description?: string;
   amount?: string;
   currency?: string;
->>>>>>> f111b555
 }
 
 const subprojectsGroupKey = "subprojects";
