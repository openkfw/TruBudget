import { FastifyInstance } from "fastify";
import Joi = require("joi");
import { VError } from "verror";

import { toHttpError } from "./http_errors";
import * as NotAuthenticated from "./http_errors/not_authenticated";
import { AuthenticatedRequest } from "./httpd/lib";
import { Ctx } from "./lib/ctx";
import * as Result from "./result";
import * as AdditionalData from "./service/domain/additional_data";
import { ServiceUser } from "./service/domain/organization/service_user";
import { ResourceMap } from "./service/domain/ResourceMap";
import * as Project from "./service/domain/workflow/project";
import { projectedBudgetListSchema } from "./service/domain/workflow/projected_budget";
import * as ProjectCreate from "./service/project_create";

interface RequestBodyV1 {
  apiVersion: "1.0";
  data: {
    project: {
      id?: string;
      status?: "open" | "closed";
      displayName: string;
      description?: string;
      assignee?: string;
      thumbnail?: string;
      projectedBudgets?: Array<{
        organization: string;
        value: string;
        currencyCode: string;
      }>;
      additionalData?: object;
    };
  };
}

const requestBodyV1Schema = Joi.object({
  apiVersion: Joi.valid("1.0").required(),
  data: Joi.object({
    project: Joi.object({
      id: Project.idSchema,
      status: Joi.valid("open", "closed"),
      displayName: Joi.string().required(),
      description: Joi.string().allow(""),
      assignee: Joi.string(),
      thumbnail: Joi.string(),
      projectedBudgets: projectedBudgetListSchema,
      additionalData: AdditionalData.schema,
    }).required(),
  }).required(),
});

type RequestBody = RequestBodyV1;
const requestBodySchema = Joi.alternatives([requestBodyV1Schema]);

function validateRequestBody(body: any): Result.Type<RequestBody> {
  const { error, value } = Joi.validate(body, requestBodySchema);
  return !error ? value : error;
}

function mkSwaggerSchema(server: FastifyInstance) {
  return {
    beforeHandler: [(server as any).authenticate],
    schema: {
      description:
        "Create a new project.\n.\n" +
        "Note that the only possible values for 'status' are: 'open' and 'closed'",
      tags: ["global"],
      summary: "Create a new project",
      security: [
        {
          bearerToken: [],
        },
      ],
      body: {
        type: "object",
        required: ["apiVersion", "data"],
        properties: {
          apiVersion: { type: "string", example: "1.0" },
          data: {
            type: "object",
            required: ["project"],
            properties: {
              project: {
                type: "object",
                required: ["displayName"],
                properties: {
                  id: { type: "string", example: "d0e8c69eg298c87e3899119e025eff1f" },
                  status: { type: "string", example: "open" },
                  displayName: { type: "string", example: "Build a town-project" },
                  description: { type: "string", example: "A town should be built" },
                  assignee: { type: "string", example: "aSmith" },
                  thumbnail: { type: "string", example: "/Thumbnail_0001.jpg" },
                  projectedBudgets: {
                    type: "array",
                    items: {
                      type: "object",
                      required: ["organization", "value", "currencyCode"],
                      properties: {
                        organization: { type: "string", example: "My Goverment Bank" },
                        value: { type: "string", example: "1000000" },
                        currencyCode: { type: "string", example: "EUR" },
                      },
                    },
                  },
                  additionalData: { type: "object", additionalProperties: true },
                },
              },
            },
          },
        },
      },
<<<<<<< HEAD
      response: {
        200: {
          description: "successful response",
          type: "object",
          properties: {
            apiVersion: { type: "string", example: "1.0" },
            data: {
              type: "object",
              properties: {
                created: { type: "boolean", example: "true" },
=======
    },
    response: {
      200: {
        description: "successful response",
        type: "object",
        properties: {
          apiVersion: { type: "string", example: "1.0" },
          data: {
            type: "object",
            properties: {
              project: {
                type: "object",
                properties: { id: { type: "string", example: "d0e8c69eg298c87e3899119e025eff1f" } },
>>>>>>> 09dc6c86
              },
            },
          },
        },
        401: NotAuthenticated.schema,
      },
    },
  };
}

interface Service {
  createProject(ctx: Ctx, user: ServiceUser, createRequest: any): Promise<ResourceMap>;
}

export function addHttpHandler(server: FastifyInstance, urlPrefix: string, service: Service) {
  server.post(`${urlPrefix}/global.createProject`, mkSwaggerSchema(server), (request, reply) => {
    const ctx: Ctx = { requestId: request.id, source: "http" };

    const user: ServiceUser = {
      id: (request as AuthenticatedRequest).user.userId,
      groups: (request as AuthenticatedRequest).user.groups,
    };

    const bodyResult = validateRequestBody(request.body);

    if (Result.isErr(bodyResult)) {
      const { code, body } = toHttpError(new VError(bodyResult, "failed to create project"));
      reply.status(code).send(body);
      return;
    }

    const reqData: ProjectCreate.RequestData = bodyResult.data.project;

    service
      .createProject(ctx, user, reqData)
      .then((resourceIds: ResourceMap) => {
        const code = 200;
        const body = {
          apiVersion: "1.0",
          data: {
            ...resourceIds,
          },
        };
        reply.status(code).send(body);
      })
      .catch(err => {
        const { code, body } = toHttpError(err);
        reply.status(code).send(body);
      });
  });
}<|MERGE_RESOLUTION|>--- conflicted
+++ resolved
@@ -110,7 +110,6 @@
           },
         },
       },
-<<<<<<< HEAD
       response: {
         200: {
           description: "successful response",
@@ -120,27 +119,15 @@
             data: {
               type: "object",
               properties: {
-                created: { type: "boolean", example: "true" },
-=======
-    },
-    response: {
-      200: {
-        description: "successful response",
-        type: "object",
-        properties: {
-          apiVersion: { type: "string", example: "1.0" },
-          data: {
-            type: "object",
-            properties: {
-              project: {
-                type: "object",
-                properties: { id: { type: "string", example: "d0e8c69eg298c87e3899119e025eff1f" } },
->>>>>>> 09dc6c86
+                project: {
+                  type: "object",
+                  properties: { id: { type: "string", example: "d0e8c69eg298c87e3899119e025eff1f" } },
+                },
               },
             },
           },
+          401: NotAuthenticated.schema,
         },
-        401: NotAuthenticated.schema,
       },
     },
   };
