import { FastifyInstance } from "fastify";
import * as jsonwebtoken from "jsonwebtoken";
import { VError } from "verror";
import { toHttpError } from "./http_errors";
import { assertUnreachable } from "./lib/assertUnreachable";
import { Ctx } from "./lib/ctx";
import { safeIdSchema, safeStringSchema } from "./lib/joiValidation";
import * as Result from "./result";
import { AuthToken } from "./service/domain/organization/auth_token";
import { Group } from "./service/domain/organization/group";
import { ServiceUser } from "./service/domain/organization/service_user";
import Joi = require("joi");
import { JwtConfig } from "./config";

const MAX_GROUPS_LENGTH = 3000;

/**
 * Represents the request body of the endpoint
 */
interface RequestBodyV1 {
  apiVersion: "1.0";
  data: {
    user: {
      id: string;
      password: string;
    };
  };
}

const requestBodyV1Schema = Joi.object({
  apiVersion: Joi.valid("1.0").required(),
  data: Joi.object({
    user: Joi.object({
      id: safeIdSchema.required(),
      password: safeStringSchema.required(),
    }).required(),
  }).required(),
});

type RequestBody = RequestBodyV1;
const requestBodySchema = Joi.alternatives([requestBodyV1Schema]);

/**
 * Validates the request body of the http request
 *
 * @param body the request body
 * @returns the request body wrapped in a {@link Result.Type}. Contains either the object or an error
 */
function validateRequestBody(body: unknown): Result.Type<RequestBody> {
  const { error, value } = requestBodySchema.validate(body);
  return !error ? value : error;
}

interface LoginResponse {
  id: string;
  displayName: string;
  organization: string;
  allowedIntents: string[];
  groups: Array<{
    groupId: string;
    displayName: string;
  }>;
}

/**
 * The swagger schema for the `/user.authenticate` endpoint
 */
const swaggerSchema = {
  preValidation: [],
  schema: {
    description:
      "Authenticate and retrieve a token in return. This token can then be supplied in the " +
      "HTTP Authorization header, which is expected by most of the other. " +
      "\nIf a token is required write 'Bearer' into the 'API Token' field of an endpoint " +
      "you want to test and copy the token afterwards like in the following example:\n " +
      ".\n" +
      "Bearer eyJhbGciOiJIUzI1NiIsInR5cCI6IkpXVCJ9...",
    tags: ["default", "user"],
    summary: "Authenticate with user and password",
    body: {
      type: "object",
      required: ["apiVersion", "data"],
      properties: {
        apiVersion: { type: "string", example: "1.0" },
        data: {
          type: "object",
          required: ["user"],
          properties: {
            user: {
              type: "object",
              required: ["id", "password"],
              properties: {
                id: { type: "string", example: "mstein" },
                password: { type: "string", example: "test" },
              },
            },
          },
        },
      },
    },
    response: {
      200: {
        description: "successful response",
        type: "object",
        properties: {
          apiVersion: { type: "string", example: "1.0" },
          data: {
            type: "object",
            properties: {
              user: {
                type: "object",
                properties: {
                  id: { type: "string", example: "aSmith" },
                  displayName: { type: "string", example: "Alice Smith" },
                  organization: { type: "string", example: "Alice's Solutions & Co" },
                  allowedIntents: { type: "array", items: { type: "string" } },
                  groups: {
                    type: "array",
                    items: {
                      type: "object",
                      properties: {
                        groupId: { type: "string", example: "Manager" },
                        displayName: { type: "string", example: "All Manager Group" },
                      },
                    },
                  },
                },
              },
            },
          },
        },
      },
      400: {
        description: "Authentication failed",
        type: "object",
        properties: {
          apiVersion: { type: "string", example: "1.0" },
          error: {
            type: "object",
            properties: {
              code: { type: "number" },
              message: {
                type: "string",
                example: "Authentication failed.",
              },
            },
          },
        },
      },
      403: {
        description: "Not Authorized",
        type: "object",
        properties: {
          apiVersion: { type: "string", example: "1.0" },
          error: {
            type: "object",
            properties: {
              code: { type: "number" },
              message: {
                type: "string",
                example: "Not Authorized.",
              },
            },
          },
        },
      },
    },
  },
};

/**
 * Represents the service that authenticates a user
 */
interface Service {
  authenticate(ctx: Ctx, userId: string, password: string): Promise<Result.Type<AuthToken>>;
  getGroupsForUser(
    ctx: Ctx,
    serviceUser: ServiceUser,
    userId: string,
  ): Promise<Result.Type<Group[]>>;
}

/**
 * Creates an http handler that handles incoming http requests for the `/user.authenticate` route
 *
 * @param server the current fastify server instance
 * @param urlPrefix the prefix of the http url
 * @param service the service {@link Service} object used to offer an interface to the domain logic
 */
export function addHttpHandler(
  server: FastifyInstance,
  urlPrefix: string,
  service: Service,
  jwt: JwtConfig,
): void {
  server.post(`${urlPrefix}/user.authenticate`, swaggerSchema, async (request, reply) => {
    const ctx: Ctx = { requestId: request.id, source: "http" };
    const bodyResult = validateRequestBody(request.body);

    if (Result.isErr(bodyResult)) {
      const { code, body } = toHttpError(new VError(bodyResult, "authentication failed"));
      request.log.error({ err: bodyResult }, "Invalid request body");
      reply.status(code).send(body);
      return;
    }

    let invokeService: Promise<Result.Type<AuthToken>>;
    switch (bodyResult.apiVersion) {
      case "1.0": {
        const data = bodyResult.data;
        invokeService = service.authenticate(ctx, data.user.id, data.user.password);
        break;
      }
      default:
        // Joi validates only existing apiVersions
        request.log.error({ err: bodyResult }, "Wrong api version specified");
        assertUnreachable(bodyResult.apiVersion);
    }

    try {
      const tokenResult = await invokeService;
      if (Result.isErr(tokenResult)) {
        throw new VError(tokenResult, "authentication failed");
      }
      const token = tokenResult;
      const signedJwt = createJWT(
        token,
        jwt.secretOrPrivateKey,
        jwt.algorithm as "HS256" | "RS256",
      );

      const groupsResult = await service.getGroupsForUser(
        ctx,
        { id: token.userId, groups: token.groups, address: token.address },
        token.userId,
      );
      if (Result.isErr(groupsResult)) {
        throw new VError(groupsResult, "authentication failed");
      }
      const groups = groupsResult;

      const loginResponse: LoginResponse = {
        id: token.userId,
        displayName: token.displayName,
        organization: token.organization,
        allowedIntents: token.allowedIntents,
        groups: groups.map((x) => ({ groupId: x.id, displayName: x.displayName })),
      };
      const body = {
        apiVersion: "1.0",
        data: {
          user: loginResponse,
        },
      };
      reply
        .setCookie("token", signedJwt, {
          path: "/",
          secure: process.env.NODE_ENV !== "development",
          httpOnly: true,
          sameSite: "strict",
        })
        .status(200)
        .send(body);
    } catch (err) {
      const { code, body } = toHttpError(err);
      request.log.error({ err }, "Error while user authenticate");
      reply.status(code).send(body);
    }
  });
}

/**
 * Creates a JWT Token containing information about the user
 *
 * @param token the current {@link AuthToken} containing information about the user
 * @param secretOrPrivateKey a secret or private key to be used to sign the jwt token with
 * @returns a string containing the encoded JWT token
 */
<<<<<<< HEAD
function createJWT(token: AuthToken, secret: string): string {
  // when server tries to cram too much data into the cookie, browser will reject it
  function setGroups(): string[] | null {
    return token.groups.join(",").length < MAX_GROUPS_LENGTH ? token.groups : null;
  }

=======
function createJWT(
  token: AuthToken,
  key: string,
  algorithm: JwtConfig["algorithm"] = "HS256",
): string {
  const secretOrPrivateKey = algorithm === "RS256" ? Buffer.from(key, "base64") : key;
>>>>>>> 53a73cba
  return jsonwebtoken.sign(
    {
      userId: token.userId,
      address: token.address,
      organization: token.organization,
      organizationAddress: token.organizationAddress,
      groups: setGroups(),
    },
    secretOrPrivateKey,
    { expiresIn: "8h", algorithm },
  );
}<|MERGE_RESOLUTION|>--- conflicted
+++ resolved
@@ -273,24 +273,19 @@
  * Creates a JWT Token containing information about the user
  *
  * @param token the current {@link AuthToken} containing information about the user
- * @param secretOrPrivateKey a secret or private key to be used to sign the jwt token with
  * @returns a string containing the encoded JWT token
  */
-<<<<<<< HEAD
-function createJWT(token: AuthToken, secret: string): string {
-  // when server tries to cram too much data into the cookie, browser will reject it
-  function setGroups(): string[] | null {
-    return token.groups.join(",").length < MAX_GROUPS_LENGTH ? token.groups : null;
-  }
-
-=======
 function createJWT(
   token: AuthToken,
   key: string,
   algorithm: JwtConfig["algorithm"] = "HS256",
 ): string {
+  // when server tries to cram too much data into the cookie, browser will reject it
+  function setGroups(): string[] | null {
+    return token.groups.join(",").length < MAX_GROUPS_LENGTH ? token.groups : null;
+  }
+
   const secretOrPrivateKey = algorithm === "RS256" ? Buffer.from(key, "base64") : key;
->>>>>>> 53a73cba
   return jsonwebtoken.sign(
     {
       userId: token.userId,
