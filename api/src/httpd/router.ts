--- conflicted
+++ resolved
@@ -1,11 +1,6 @@
 import { FastifyInstance } from "fastify";
 
-<<<<<<< HEAD
-import { AllProjectsReader, AllWorkflowitemsReader, ProjectAssigner } from ".";
-=======
-import { AllProjectsReader, ProjectAssigner } from ".";
-import { ProjectUpdater } from ".";
->>>>>>> 7e283dc3
+import { AllProjectsReader, AllWorkflowitemsReader, ProjectAssigner, ProjectUpdater } from ".";
 import { grantAllPermissions } from "../global/controller/grantAllPermissions";
 import { grantGlobalPermission } from "../global/controller/grantPermission";
 import { getGlobalPermissions } from "../global/controller/listPermissions";
@@ -258,15 +253,7 @@
   multichainHost: string,
   backupApiPort: string,
   {
-<<<<<<< HEAD
-    projectLister,
-    projectAssigner,
     workflowitemLister,
-  }: {
-    projectLister: AllProjectsReader;
-    projectAssigner: ProjectAssigner;
-    workflowitemLister: AllWorkflowitemsReader;
-=======
     listProjects,
     assignProject,
     updateProject,
@@ -274,7 +261,7 @@
     listProjects: AllProjectsReader;
     assignProject: ProjectAssigner;
     updateProject: ProjectUpdater;
->>>>>>> 7e283dc3
+    workflowitemLister: AllWorkflowitemsReader;
   },
 ) => {
   // ------------------------------------------------------------
