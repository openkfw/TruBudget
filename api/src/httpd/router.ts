--- conflicted
+++ resolved
@@ -1,21 +1,16 @@
 import { FastifyInstance } from "fastify";
 
-<<<<<<< HEAD
 import {
+  AllPermissionsGranter,
+  AllPermissionsReader,
   AllProjectsReader,
+  GlobalPermissionGranter,
   ProjectAndSubprojects,
   ProjectAssigner,
   ProjectReader,
   ProjectUpdater,
 } from ".";
-import { grantAllPermissions } from "../global/controller/grantAllPermissions";
-import { grantGlobalPermission } from "../global/controller/grantPermission";
-import { getGlobalPermissions } from "../global/controller/listPermissions";
-=======
-import { AllProjectsReader, ProjectAssigner, ProjectUpdater } from ".";
-import { AllPermissionsGranter, AllPermissionsReader, GlobalPermissionGranter } from ".";
 import Intent from "../authz/intents";
->>>>>>> d59a12c9
 import { revokeGlobalPermission } from "../global/controller/revokePermission";
 import { createGroup } from "../global/createGroup";
 import { createProject } from "../global/createProject";
