--- conflicted
+++ resolved
@@ -9,11 +9,8 @@
   GlobalPermissionRevoker,
   ProjectAndSubprojects,
   ProjectAssigner,
-<<<<<<< HEAD
+  ProjectCreator,
   ProjectPermissionsGranter,
-=======
-  ProjectCreator,
->>>>>>> c02d64bb
   ProjectPermissionsReader,
   ProjectReader,
   ProjectUpdater,
