import { FastifyInstance } from "fastify";

import {
  AllPermissionsGranter,
  AllPermissionsReader,
  ProjectPermissionsReader,
  AllProjectsReader,
  AllWorkflowitemsReader,
  GlobalPermissionGranter,
  GlobalPermissionRevoker,
  ProjectAndSubprojects,
  ProjectAssigner,
  ProjectReader,
  ProjectUpdater,
  WorkflowitemCloser,
} from ".";
import { ProjectPermissionsGranter } from ".";
import Intent from "../authz/intents";
import { createGroup } from "../global/createGroup";
import { createProject } from "../global/createProject";
import { createUser } from "../global/createUser";
import { addUserToGroup } from "../group/addUser";
import { getGroupList } from "../group/list";
import { removeUserFromGroup } from "../group/removeUser";
import logger from "../lib/logger";
import { isReady } from "../lib/readiness";
import { MultichainClient } from "../multichain/Client.h";
import { approveNewNodeForExistingOrganization } from "../network/controller/approveNewNodeForExistingOrganization";
import { approveNewOrganization } from "../network/controller/approveNewOrganization";
import { getNodeList } from "../network/controller/list";
import { getActiveNodes } from "../network/controller/listActive";
import { registerNode } from "../network/controller/registerNode";
import { voteForNetworkPermission } from "../network/controller/vote";
import { getNotificationCounts } from "../notification/controller/count";
import { getNotificationList } from "../notification/controller/list";
import { markMultipleRead } from "../notification/controller/markMultipleRead";
import { markNotificationRead } from "../notification/controller/markRead";
import { getNewestNotifications } from "../notification/controller/poll";
import { closeProject } from "../project/controller/close";
import { createSubproject } from "../project/controller/createSubproject";
import { revokeProjectPermission } from "../project/controller/intent.revokePermission";
import { getProjectHistory } from "../project/controller/viewHistory";
import { User as ProjectUser } from "../project/User";
import { assignSubproject } from "../subproject/controller/assign";
import { closeSubproject } from "../subproject/controller/close";
import { createWorkflowitem } from "../subproject/controller/createWorkflowitem";
import { grantSubprojectPermission } from "../subproject/controller/intent.grantPermission";
import { getSubprojectPermissions } from "../subproject/controller/intent.listPermissions";
import { revokeSubprojectPermission } from "../subproject/controller/intent.revokePermission";
import { getSubprojectList } from "../subproject/controller/list";
import { reorderWorkflowitems } from "../subproject/controller/reorderWorkflowitems";
import { updateSubproject } from "../subproject/controller/update";
import { getSubprojectDetails } from "../subproject/controller/viewDetails";
import { getSubprojectHistory } from "../subproject/controller/viewHistory";
import { createBackup } from "../system/createBackup";
import { getVersion } from "../system/getVersion";
import { restoreBackup } from "../system/restoreBackup";
import { authenticateUser } from "../user/controller/authenticate";
import { getUserList } from "../user/controller/list";
import { assignWorkflowitem } from "../workflowitem/controller/assign";
import { grantWorkflowitemPermission } from "../workflowitem/controller/intent.grantPermission";
import { getWorkflowitemPermissions } from "../workflowitem/controller/intent.listPermissions";
import { revokeWorkflowitemPermission } from "../workflowitem/controller/intent.revokePermission";
import { updateWorkflowitem } from "../workflowitem/controller/update";
import { validateDocument } from "../workflowitem/controller/validateDocument";
import { AuthenticatedRequest, HttpResponse } from "./lib";
import { getSchema, getSchemaWithoutAuth } from "./schema";

const send = (res, httpResponse: HttpResponse) => {
  const [code, body] = httpResponse;
  res.status(code).send(body);
};

const handleError = (req, res, err: any) => {
  switch (err.kind) {
    case "NotAuthorized": {
      const message = `User ${err.token.userId} is not authorized.`;
      logger.debug({ error: err }, message);
      send(res, [
        403,
        {
          apiVersion: "1.0",
          error: {
            code: 403,
            message,
          },
        },
      ]);
      break;
    }
    case "AddressIsInvalid": {
      const message = `The address is invalid.`;
      logger.error({ error: err }, message);
      send(res, [
        400,
        {
          apiVersion: "1.0",
          error: { code: 400, message },
        },
      ]);
      break;
    }

    case "IdentityAlreadyExists": {
      const message = `ID ${err.targetId} already exists.`;
      logger.error({ error: err }, message);
      send(res, [
        409,
        {
          apiVersion: "1.0",
          error: { code: 409, message },
        },
      ]);
      break;
    }
    case "ProjectIdAlreadyExists": {
      const message = `The project id ${err.projectId} already exists.`;
      logger.warn({ error: err }, message);
      send(res, [
        409,
        {
          apiVersion: "1.0",
          error: { code: 409, message },
        },
      ]);
      break;
    }
    case "SubprojectIdAlreadyExists": {
      const message = `The subproject id ${err.subprojectId} already exists.`;
      logger.warn({ error: err }, message);
      send(res, [
        409,
        {
          apiVersion: "1.0",
          error: { code: 409, message },
        },
      ]);
      break;
    }

    case "ParseError": {
      let message;
      if (err.message !== undefined) {
        message = `Error parsing fields ${err.badKeys.join(", ")}: ${err.message}`;
      } else {
        message = `Missing keys: ${err.badKeys.join(", ")}`;
      }
      logger.debug({ error: err }, message);
      send(res, [400, { apiVersion: "1.0", error: { code: 400, message } }]);
      break;
    }

    case "PreconditionError": {
      const { message } = err;
      logger.warn({ error: err }, message);
      send(res, [412, { apiVersion: "1.0", error: { code: 412, message } }]);
      break;
    }

    case "AuthenticationError": {
      const message = "Authentication failed";
      logger.debug({ error: err }, message);
      send(res, [
        401,
        {
          apiVersion: "1.0",
          error: { code: 401, message },
        },
      ]);
      break;
    }

    case "NotFound": {
      const message = "Not found.";
      logger.debug({ error: err }, message);
      send(res, [
        404,
        {
          apiVersion: "1.0",
          error: { code: 404, message },
        },
      ]);
      break;
    }

    case "FileNotFound": {
      const message = "File not found.";
      logger.debug({ error: err }, message);
      send(res, [
        404,
        {
          apiVersion: "1.0",
          error: { code: 404, message },
        },
      ]);
      break;
    }

    case "CorruptFileError": {
      const message = "File corrupt.";
      logger.error({ error: err }, message);
      send(res, [
        400,
        {
          apiVersion: "1.0",
          error: { code: 400, message },
        },
      ]);
      break;
    }

    case "UnsupportedMediaType": {
      const message = `Unsupported media type: ${err.contentType}.`;
      logger.debug({ error: err }, message);
      send(res, [
        415,
        {
          apiVersion: "1.0",
          error: { code: 415, message },
        },
      ]);
      break;
    }

    default: {
      // handle RPC errors, too:
      if (err.code === -708) {
        const message = "Not found.";
        logger.debug({ error: err }, message);
        send(res, [
          404,
          {
            apiVersion: "1.0",
            error: { code: 404, message },
          },
        ]);
      } else {
        const message = "INTERNAL SERVER ERROR";
        logger.error({ error: err }, message);
        send(res, [
          500,
          {
            apiVersion: "1.0",
            error: { code: 500, message },
          },
        ]);
      }
    }
  }
};

export const registerRoutes = (
  server: FastifyInstance,
  multichainClient: MultichainClient,
  jwtSecret: string,
  rootSecret: string,
  organization: string,
  organizationVaultSecret: string,
  urlPrefix: string,
  multichainHost: string,
  backupApiPort: string,
  {
    workflowitemLister,
    listProjects,
    getProjectWithSubprojects,
    assignProject,
    updateProject,
    workflowitemCloser,
    listGlobalPermissions,
    grantGlobalPermission,
    grantAllPermissions,
    revokeGlobalPermission,
    getProjectPermissions,
    grantProjectPermission,
  }: {
    listProjects: AllProjectsReader;
    getProjectWithSubprojects: ProjectReader;
    assignProject: ProjectAssigner;
    updateProject: ProjectUpdater;
    workflowitemLister: AllWorkflowitemsReader;
    workflowitemCloser: WorkflowitemCloser;
    listGlobalPermissions: AllPermissionsReader;
    grantGlobalPermission: GlobalPermissionGranter;
    grantAllPermissions: AllPermissionsGranter;
    revokeGlobalPermission: GlobalPermissionRevoker;
<<<<<<< HEAD
    getProjectPermissions: AllProjectPermissionsReader;
    grantProjectPermission: ProjectPermissionsGranter;
=======
    getProjectPermissions: ProjectPermissionsReader;
>>>>>>> 34cc1d81
  },
) => {
  // ------------------------------------------------------------
  //       system
  // ------------------------------------------------------------

  server.get(
    `${urlPrefix}/readiness`,
    getSchemaWithoutAuth("readiness"),
    async (request, reply) => {
      if (await isReady(multichainClient)) {
        return reply.status(200).send("OK");
      } else {
        return reply.status(503).send("Service unavailable.");
      }
    },
  );

  server.get(`${urlPrefix}/liveness`, getSchemaWithoutAuth("liveness"), (_, reply) => {
    reply.status(200).send("OK");
  });

  server.get(`${urlPrefix}/version`, getSchema(server, "version"), async (request, reply) => {
    getVersion(multichainHost, backupApiPort, multichainClient)
      .then(response => send(reply, response))
      .catch(err => handleError(request, reply, err));
  });

  // ------------------------------------------------------------
  //       user
  // ------------------------------------------------------------

  server.post(
    `${urlPrefix}/user.authenticate`,
    getSchemaWithoutAuth("authenticate"),
    (request, reply) => {
      authenticateUser(
        multichainClient,
        request,
        jwtSecret,
        rootSecret,
        organization,
        organizationVaultSecret,
      )
        .then(response => send(reply, response))
        .catch(err => handleError(request, reply, err));
    },
  );

  server.get(`${urlPrefix}/user.list`, getSchema(server, "userList"), (request, reply) => {
    getUserList(multichainClient, request as AuthenticatedRequest)
      .then(response => send(reply, response))
      .catch(err => handleError(request, reply, err));
  });

  // ------------------------------------------------------------
  //       global
  // ------------------------------------------------------------
  server.post(
    `${urlPrefix}/global.createUser`,
    getSchema(server, "createUser"),
    (request, reply) => {
      createUser(
        multichainClient,
        request as AuthenticatedRequest,
        jwtSecret,
        rootSecret,
        organizationVaultSecret,
      )
        .then(response => send(reply, response))
        .catch(err => handleError(request, reply, err));
    },
  );

  server.post(
    `${urlPrefix}/global.createGroup`,
    getSchema(server, "createGroup"),
    (request, reply) => {
      createGroup(multichainClient, request as AuthenticatedRequest)
        .then(response => send(reply, response))
        .catch(err => handleError(request, reply, err));
    },
  );

  server.post(
    `${urlPrefix}/global.createProject`,
    getSchema(server, "createProject"),
    (request, reply) => {
      createProject(multichainClient, request as AuthenticatedRequest)
        .then(response => send(reply, response))
        .catch(err => handleError(request, reply, err));
    },
  );

  server.get(
    `${urlPrefix}/global.listPermissions`,
    getSchema(server, "globalListPermissions"),
    (request, reply) => {
      const req = request as AuthenticatedRequest;
      const token = req.user;
      listGlobalPermissions(token)
        .then(
          (permissions): HttpResponse => [
            200,
            {
              apiVersion: "1.0",
              data: permissions,
            },
          ],
        )
        .then(response => send(reply, response))
        .catch(err => handleError(request, reply, err));
    },
  );

  server.post(
    `${urlPrefix}/global.grantPermission`,
    getSchema(server, "globalGrantPermission"),
    (request, reply) => {
      const req = request as AuthenticatedRequest;
      const token = req.user;

      const intent: Intent = request.body.data.intent;
      const grantee: string = request.body.data.identity;

      return grantGlobalPermission(token, grantee, intent)
        .then(
          (): HttpResponse => [
            200,
            {
              apiVersion: "1.0",
              data: "OK",
            },
          ],
        )
        .then(response => send(reply, response))
        .catch(err => handleError(request, reply, err));
    },
  );

  server.post(
    `${urlPrefix}/global.grantAllPermissions`,
    getSchema(server, "globalGrantAllPermissions"),
    (request, reply) => {
      const req = request as AuthenticatedRequest;
      const token = req.user;

      const grantee: string = request.body.data.identity;

      return grantAllPermissions(token, grantee)
        .then(
          (): HttpResponse => [
            200,
            {
              apiVersion: "1.0",
              data: "OK",
            },
          ],
        )
        .then(response => send(reply, response))
        .catch(err => handleError(request, reply, err));
    },
  );

  server.post(
    `${urlPrefix}/global.revokePermission`,
    getSchema(server, "globalRevokePermission"),
    (request, reply) => {
      const req = request as AuthenticatedRequest;
      const token = req.user;

      const intent: Intent = request.body.data.intent;
      const recipient: string = request.body.data.identity;

      return revokeGlobalPermission(token, recipient, intent)
        .then(
          (): HttpResponse => [
            200,
            {
              apiVersion: "1.0",
              data: "OK",
            },
          ],
        )
        .then(response => send(reply, response))
        .catch(err => handleError(request, reply, err));
    },
  );

  // ------------------------------------------------------------
  //       group
  // ------------------------------------------------------------

  server.get(`${urlPrefix}/group.list`, getSchema(server, "groupList"), (request, reply) => {
    getGroupList(multichainClient, request as AuthenticatedRequest)
      .then(response => send(reply, response))
      .catch(err => handleError(request, reply, err));
  });

  server.post(`${urlPrefix}/group.addUser`, getSchema(server, "addUser"), (request, reply) => {
    addUserToGroup(multichainClient, request as AuthenticatedRequest)
      .then(response => send(reply, response))
      .catch(err => handleError(request, reply, err));
  });

  server.post(
    `${urlPrefix}/group.removeUser`,
    getSchema(server, "removeUser"),
    (request, reply) => {
      removeUserFromGroup(multichainClient, request as AuthenticatedRequest)
        .then(response => send(reply, response))
        .catch(err => handleError(request, reply, err));
    },
  );

  // ------------------------------------------------------------
  //       project
  // ------------------------------------------------------------

  server.get(`${urlPrefix}/project.list`, getSchema(server, "projectList"), (request, reply) => {
    const req = request as AuthenticatedRequest;
    return listProjects(req.user)
      .then(
        (projects): HttpResponse => [
          200,
          {
            apiVersion: "1.0",
            data: {
              items: projects,
            },
          },
        ],
      )
      .then(response => send(reply, response))
      .catch(err => handleError(request, reply, err));
  });

  server.get(
    `${urlPrefix}/project.viewDetails`,
    getSchema(server, "projectViewDetails"),
    (request, reply) => {
      const req = request as AuthenticatedRequest;
      const token = req.user;
      const projectId: string = request.query.projectId;
      return getProjectWithSubprojects(token, projectId)
        .then(
          (projectWithSubprojects: ProjectAndSubprojects): HttpResponse => [
            200,
            {
              apiVersion: "1.0",
              data: projectWithSubprojects,
            },
          ],
        )
        .then(response => send(reply, response))
        .catch(err => handleError(request, reply, err));
    },
  );

  server.post(
    `${urlPrefix}/project.assign`,
    getSchema(server, "projectAssign"),
    (request, reply) => {
      const req = request as AuthenticatedRequest;
      const token = req.user;
      const user: ProjectUser = { id: token.userId, groups: token.groups };
      const projectId: string = request.body.data.projectId;
      const assignee: string = request.body.data.identity;

      return assignProject(token, projectId, assignee)
        .then(
          (): HttpResponse => [
            200,
            {
              apiVersion: "1.0",
              data: "OK",
            },
          ],
        )
        .then(response => send(reply, response))
        .catch(err => handleError(request, reply, err));
    },
  );

  server.post(
    `${urlPrefix}/project.update`,
    getSchema(server, "projectUpdate"),
    (request, reply) => {
      const req = request as AuthenticatedRequest;
      const token = req.user;
      const update = request.body.data;
      const projectId = request.body.data.projectId;

      updateProject(token, projectId, update)
        .then(
          (): HttpResponse => [
            200,
            {
              apiVersion: "1.0",
              data: "OK",
            },
          ],
        )
        .then(response => send(reply, response))
        .catch(err => handleError(request, reply, err));
    },
  );

  server.post(`${urlPrefix}/project.close`, getSchema(server, "projectClose"), (request, reply) => {
    closeProject(multichainClient, request as AuthenticatedRequest)
      .then(response => send(reply, response))
      .catch(err => handleError(request, reply, err));
  });

  server.post(
    `${urlPrefix}/project.createSubproject`,
    getSchema(server, "createSubproject"),
    (request, reply) => {
      createSubproject(multichainClient, request as AuthenticatedRequest)
        .then(response => send(reply, response))
        .catch(err => handleError(request, reply, err));
    },
  );

  server.get(
    `${urlPrefix}/project.viewHistory`,
    getSchema(server, "projectViewHistory"),
    (request, reply) => {
      getProjectHistory(multichainClient, request as AuthenticatedRequest)
        .then(response => send(reply, response))
        .catch(err => handleError(request, reply, err));
    },
  );

  server.get(
    `${urlPrefix}/project.intent.listPermissions`,
    getSchema(server, "projectListPermissions"),
    (request, reply) => {
      const req = request as AuthenticatedRequest;
      const token = req.user;
      const projectId: string = request.query.projectId;

      getProjectPermissions(token, projectId)
        .then(
          (permissions): HttpResponse => [
            200,
            {
              apiVersion: "1.0",
              data: permissions,
            },
          ],
        )
        .then(response => send(reply, response))
        .catch(err => handleError(request, reply, err));
    },
  );

  server.post(
    `${urlPrefix}/project.intent.grantPermission`,
    getSchema(server, "projectGrantPermission"),
    (request, reply) => {
      const req = request as AuthenticatedRequest;
      const token = req.user;
      const projectId: string = request.body.data.projectId;
      const grantee: string = request.body.data.identity;
      const intent: Intent = request.body.data.intent;
      // Joi.validat(intent)
      grantProjectPermission(token, projectId, grantee, intent)
        .then(
          (permissions): HttpResponse => [
            200,
            {
              apiVersion: "1.0",
              data: "OK",
            },
          ],
        )
        .then(response => send(reply, response))
        .catch(err => handleError(request, reply, err));
    },
  );

  server.post(
    `${urlPrefix}/project.intent.revokePermission`,
    getSchema(server, "projectRevokePermission"),
    (request, reply) => {
      revokeProjectPermission(multichainClient, request as AuthenticatedRequest)
        .then(response => send(reply, response))
        .catch(err => handleError(request, reply, err));
    },
  );

  // ------------------------------------------------------------
  //       subproject
  // ------------------------------------------------------------

  server.get(
    `${urlPrefix}/subproject.list`,
    getSchema(server, "subprojectList"),
    (request, reply) => {
      getSubprojectList(multichainClient, request as AuthenticatedRequest)
        .then(response => send(reply, response))
        .catch(err => handleError(request, reply, err));
    },
  );

  server.get(
    `${urlPrefix}/subproject.viewDetails`,
    getSchema(server, "subprojectViewDetails"),
    (request, reply) => {
      getSubprojectDetails(multichainClient, request as AuthenticatedRequest)
        .then(response => send(reply, response))
        .catch(err => handleError(request, reply, err));
    },
  );

  server.post(
    `${urlPrefix}/subproject.assign`,
    getSchema(server, "subprojectAssign"),
    (request, reply) => {
      assignSubproject(multichainClient, request as AuthenticatedRequest)
        .then(response => send(reply, response))
        .catch(err => handleError(request, reply, err));
    },
  );

  server.post(
    `${urlPrefix}/subproject.update`,
    getSchema(server, "subprojectUpdate"),
    (request, reply) => {
      updateSubproject(multichainClient, request as AuthenticatedRequest)
        .then(response => send(reply, response))
        .catch(err => handleError(request, reply, err));
    },
  );

  server.post(
    `${urlPrefix}/subproject.close`,
    getSchema(server, "subprojectClose"),
    (request, reply) => {
      closeSubproject(multichainClient, request as AuthenticatedRequest)
        .then(response => send(reply, response))
        .catch(err => handleError(request, reply, err));
    },
  );

  server.post(
    `${urlPrefix}/subproject.reorderWorkflowitems`,
    getSchema(server, "reorderWorkflowitems"),
    (request, reply) => {
      reorderWorkflowitems(multichainClient, request as AuthenticatedRequest)
        .then(response => send(reply, response))
        .catch(err => handleError(request, reply, err));
    },
  );

  server.post(
    `${urlPrefix}/subproject.createWorkflowitem`,
    getSchema(server, "createWorkflowitem"),
    (request, reply) => {
      createWorkflowitem(multichainClient, request as AuthenticatedRequest)
        .then(response => send(reply, response))
        .catch(err => handleError(request, reply, err));
    },
  );

  server.get(
    `${urlPrefix}/subproject.viewHistory`,
    getSchema(server, "subprojectViewHistory"),
    (request, reply) => {
      getSubprojectHistory(multichainClient, request as AuthenticatedRequest)
        .then(response => send(reply, response))
        .catch(err => handleError(request, reply, err));
    },
  );

  server.get(
    `${urlPrefix}/subproject.intent.listPermissions`,
    getSchema(server, "subprojectListPermissions"),
    (request, reply) => {
      getSubprojectPermissions(multichainClient, request as AuthenticatedRequest)
        .then(response => send(reply, response))
        .catch(err => handleError(request, reply, err));
    },
  );

  server.post(
    `${urlPrefix}/subproject.intent.grantPermission`,
    getSchema(server, "subprojectGrantPermission"),
    (request, reply) => {
      grantSubprojectPermission(multichainClient, request as AuthenticatedRequest)
        .then(response => send(reply, response))
        .catch(err => handleError(request, reply, err));
    },
  );

  server.post(
    `${urlPrefix}/subproject.intent.revokePermission`,
    getSchema(server, "subprojectRevokePermission"),
    (request, reply) => {
      revokeSubprojectPermission(multichainClient, request as AuthenticatedRequest)
        .then(response => send(reply, response))
        .catch(err => handleError(request, reply, err));
    },
  );

  // ------------------------------------------------------------
  //       workflowitem
  // ------------------------------------------------------------

  server.get(
    `${urlPrefix}/workflowitem.list`,
    getSchema(server, "workflowitemList"),
    (request, reply) => {
      const req = request as AuthenticatedRequest;
      return workflowitemLister(req.user, req.query.projectId, req.query.subprojectId)
        .then(
          (workflowitems): HttpResponse => [
            200,
            {
              apiVersion: "1.0",
              data: {
                workflowitems,
              },
            },
          ],
        )
        .then(response => send(reply, response))
        .catch(err => handleError(request, reply, err));
    },
  );

  server.post(
    `${urlPrefix}/workflowitem.assign`,
    getSchema(server, "workflowitemAssign"),
    (request, reply) => {
      assignWorkflowitem(multichainClient, request as AuthenticatedRequest)
        .then(response => send(reply, response))
        .catch(err => handleError(request, reply, err));
    },
  );

  server.post(
    `${urlPrefix}/workflowitem.update`,
    getSchema(server, "workflowitemUpdate"),
    (request, reply) => {
      updateWorkflowitem(multichainClient, request as AuthenticatedRequest)
        .then(response => send(reply, response))
        .catch(err => handleError(request, reply, err));
    },
  );

  server.post(
    `${urlPrefix}/workflowitem.close`,
    getSchema(server, "workflowitemClose"),
    (request, reply) => {
      const req = request as AuthenticatedRequest;
      const body = req.body.data;
      workflowitemCloser(req.user, body.projectId, body.subprojectId, body.workflowitemId)
        .then(
          (): HttpResponse => [
            200,
            {
              apiVersion: "1.0",
              data: "OK",
            },
          ],
        )
        .then(response => send(reply, response))
        .catch(err => handleError(request, reply, err));
    },
  );

  server.get(
    `${urlPrefix}/workflowitem.intent.listPermissions`,
    getSchema(server, "workflowitemListPermissionsSchema"),
    (request, reply) => {
      getWorkflowitemPermissions(multichainClient, request as AuthenticatedRequest)
        .then(response => send(reply, response))
        .catch(err => handleError(request, reply, err));
    },
  );

  server.post(
    `${urlPrefix}/workflowitem.intent.grantPermission`,
    getSchema(server, "workflowitemGrantPermissions"),
    (request, reply) => {
      grantWorkflowitemPermission(multichainClient, request as AuthenticatedRequest)
        .then(response => send(reply, response))
        .catch(err => handleError(request, reply, err));
    },
  );

  server.post(
    `${urlPrefix}/workflowitem.intent.revokePermission`,
    getSchema(server, "workflowitemRevokePermissions"),
    (request, reply) => {
      revokeWorkflowitemPermission(
        multichainClient,
        (request as AuthenticatedRequest) as AuthenticatedRequest,
      )
        .then(response => send(reply, response))
        .catch(err => handleError(request, reply, err));
    },
  );

  server.post(
    `${urlPrefix}/workflowitem.validateDocument`,
    getSchema(server, "validateDocument"),
    (request, reply) => {
      validateDocument(multichainClient, request as AuthenticatedRequest)
        .then(response => send(reply, response))
        .catch(err => handleError(request, reply, err));
    },
  );

  // ------------------------------------------------------------
  //       notification
  // ------------------------------------------------------------

  server.get(
    `${urlPrefix}/notification.list`,
    getSchema(server, "notificationList"),
    (request, reply) => {
      getNotificationList(multichainClient, request as AuthenticatedRequest)
        .then(response => send(reply, response))
        .catch(err => handleError(request, reply, err));
    },
  );

  server.get(
    `${urlPrefix}/notification.poll`,
    getSchema(server, "notificationPoll"),
    (request, reply) => {
      getNewestNotifications(multichainClient, request as AuthenticatedRequest)
        .then(response => send(reply, response))
        .catch(err => handleError(request, reply, err));
    },
  );

  server.get(
    `${urlPrefix}/notification.counts`,
    getSchema(server, "notificationCount"),
    (request, reply) => {
      getNotificationCounts(multichainClient, request as AuthenticatedRequest)
        .then(response => send(reply, response))
        .catch(err => handleError(request, reply, err));
    },
  );

  server.post(
    `${urlPrefix}/notification.markRead`,
    getSchema(server, "markRead"),
    (request, reply) => {
      markNotificationRead(multichainClient, request as AuthenticatedRequest)
        .then(response => send(reply, response))
        .catch(err => handleError(request, reply, err));
    },
  );

  server.post(
    `${urlPrefix}/notification.markMultipleRead`,
    getSchema(server, "markMultipleRead"),
    (request, reply) => {
      markMultipleRead(multichainClient, request as AuthenticatedRequest)
        .then(response => send(reply, response))
        .catch(err => handleError(request, reply, err));
    },
  );

  // ------------------------------------------------------------
  //       network
  // ------------------------------------------------------------

  server.post(
    `${urlPrefix}/network.registerNode`,
    getSchemaWithoutAuth("registerNode"),
    (request, reply) => {
      registerNode(multichainClient, request as AuthenticatedRequest)
        .then(response => send(reply, response))
        .catch(err => handleError(request, reply, err));
    },
  );

  server.post(
    `${urlPrefix}/network.voteForPermission`,
    getSchema(server, "voteForPermission"),
    (request, reply) => {
      voteForNetworkPermission(multichainClient, request as AuthenticatedRequest)
        .then(response => send(reply, response))
        .catch(err => handleError(request, reply, err));
    },
  );

  server.post(
    `${urlPrefix}/network.approveNewOrganization`,
    getSchema(server, "approveNewOrganization"),
    (request, reply) => {
      approveNewOrganization(multichainClient, request as AuthenticatedRequest)
        .then(response => send(reply, response))
        .catch(err => handleError(request, reply, err));
    },
  );

  server.post(
    `${urlPrefix}/network.approveNewNodeForExistingOrganization`,
    getSchema(server, "approveNewNodeForExistingOrganization"),
    (request, reply) => {
      approveNewNodeForExistingOrganization(multichainClient, request as AuthenticatedRequest)
        .then(response => send(reply, response))
        .catch(err => handleError(request, reply, err));
    },
  );

  server.get(`${urlPrefix}/network.list`, getSchema(server, "networkList"), (request, reply) => {
    getNodeList(multichainClient, request as AuthenticatedRequest)
      .then(response => send(reply, response))
      .catch(err => handleError(request, reply, err));
  });

  server.get(
    `${urlPrefix}/network.listActive`,
    getSchema(server, "listActive"),
    (request, reply) => {
      getActiveNodes(multichainClient, request as AuthenticatedRequest)
        .then(response => send(reply, response))
        .catch(err => handleError(request, reply, err));
    },
  );

  server.get(
    `${urlPrefix}/system.createBackup`,
    getSchema(server, "createBackup"),
    (req: AuthenticatedRequest, reply) => {
      createBackup(multichainHost, backupApiPort, req)
        .then(data => {
          logger.info(reply.res);
          reply.header("Content-Type", "application/gzip");
          reply.header("Content-Disposition", `attachment; filename="backup.gz"`);
          reply.send(data);
        })
        .catch(err => handleError(req, reply, err));
    },
  );

  server.post(
    `${urlPrefix}/system.restoreBackup`,
    getSchema(server, "restoreBackup"),
    (req: AuthenticatedRequest, reply) => {
      restoreBackup(multichainHost, backupApiPort, req)
        .then(response => send(reply, response))
        .catch(err => handleError(req, reply, err));
    },
  );

  return server;
};<|MERGE_RESOLUTION|>--- conflicted
+++ resolved
@@ -3,18 +3,18 @@
 import {
   AllPermissionsGranter,
   AllPermissionsReader,
-  ProjectPermissionsReader,
   AllProjectsReader,
   AllWorkflowitemsReader,
   GlobalPermissionGranter,
   GlobalPermissionRevoker,
   ProjectAndSubprojects,
   ProjectAssigner,
+  ProjectPermissionsGranter,
+  ProjectPermissionsReader,
   ProjectReader,
   ProjectUpdater,
   WorkflowitemCloser,
 } from ".";
-import { ProjectPermissionsGranter } from ".";
 import Intent from "../authz/intents";
 import { createGroup } from "../global/createGroup";
 import { createProject } from "../global/createProject";
@@ -283,12 +283,8 @@
     grantGlobalPermission: GlobalPermissionGranter;
     grantAllPermissions: AllPermissionsGranter;
     revokeGlobalPermission: GlobalPermissionRevoker;
-<<<<<<< HEAD
-    getProjectPermissions: AllProjectPermissionsReader;
+    getProjectPermissions: ProjectPermissionsReader;
     grantProjectPermission: ProjectPermissionsGranter;
-=======
-    getProjectPermissions: ProjectPermissionsReader;
->>>>>>> 34cc1d81
   },
 ) => {
   // ------------------------------------------------------------
