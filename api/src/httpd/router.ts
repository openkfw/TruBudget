import { FastifyInstance } from "fastify";
import { AuthenticatedRequest, HttpResponse } from "./lib";

import { grantAllPermissions } from "../global/controller/grantAllPermissions";
import { grantGlobalPermission } from "../global/controller/grantPermission";
import { getGlobalPermissions } from "../global/controller/listPermissions";
import { revokeGlobalPermission } from "../global/controller/revokePermission";
import { createGroup } from "../global/createGroup";
import { createProject } from "../global/createProject";
import { createUser } from "../global/createUser";
import { addUserToGroup } from "../group/addUser";
import { getGroupList } from "../group/list";
import { removeUserFromGroup } from "../group/removeUser";
import logger from "../lib/logger";
import { isReady } from "../lib/readiness";
import { MultichainClient } from "../multichain";
import { approveNewNodeForExistingOrganization } from "../network/controller/approveNewNodeForExistingOrganization";
import { approveNewOrganization } from "../network/controller/approveNewOrganization";
import { getNodeList } from "../network/controller/list";
import { getActiveNodes } from "../network/controller/listActive";
import { registerNode } from "../network/controller/registerNode";
import { voteForNetworkPermission } from "../network/controller/vote";
import { getNotificationList } from "../notification/controller/list";
import { markNotificationRead } from "../notification/controller/markRead";
import { assignProject } from "../project/controller/assign";
import { closeProject } from "../project/controller/close";
import { createSubproject } from "../project/controller/createSubproject";
import { grantProjectPermission } from "../project/controller/intent.grantPermission";
import { getProjectPermissions } from "../project/controller/intent.listPermissions";
import { revokeProjectPermission } from "../project/controller/intent.revokePermission";
import { getProjectList } from "../project/controller/list";
import { updateProject } from "../project/controller/update";
import { getProjectDetails } from "../project/controller/viewDetails";
import { getProjectHistory } from "../project/controller/viewHistory";
import { assignSubproject } from "../subproject/controller/assign";
import { closeSubproject } from "../subproject/controller/close";
import { createWorkflowitem } from "../subproject/controller/createWorkflowitem";
import { grantSubprojectPermission } from "../subproject/controller/intent.grantPermission";
import { getSubprojectPermissions } from "../subproject/controller/intent.listPermissions";
import { revokeSubprojectPermission } from "../subproject/controller/intent.revokePermission";
import { getSubprojectList } from "../subproject/controller/list";
import { reorderWorkflowitems } from "../subproject/controller/reorderWorkflowitems";
import { updateSubproject } from "../subproject/controller/update";
import { getSubprojectDetails } from "../subproject/controller/viewDetails";
import { getSubprojectHistory } from "../subproject/controller/viewHistory";
import { createBackup } from "../system/createBackup";
import { restoreBackup } from "../system/restoreBackup";
import { authenticateUser } from "../user/controller/authenticate";
import { getUserList } from "../user/controller/list";
import { assignWorkflowitem } from "../workflowitem/controller/assign";
import { closeWorkflowitem } from "../workflowitem/controller/close";
import { grantWorkflowitemPermission } from "../workflowitem/controller/intent.grantPermission";
import { getWorkflowitemPermissions } from "../workflowitem/controller/intent.listPermissions";
import { revokeWorkflowitemPermission } from "../workflowitem/controller/intent.revokePermission";
import { getWorkflowitemList } from "../workflowitem/controller/list";
import { updateWorkflowitem } from "../workflowitem/controller/update";
import { validateDocument } from "../workflowitem/controller/validateDocument";

import { Schema } from "./schema";

const send = (res, httpResponse: HttpResponse) => {
  const [code, body] = httpResponse;
  res.status(code).send(body);
};

const handleError = (req, res, err: any) => {
  logger.debug(err);

  switch (err.kind) {
    case "NotAuthorized":
      send(res, [
        403,
        {
          apiVersion: "1.0",
          error: {
            code: 403,
            message: `User ${req.token.userId} is not authorized.`,
          },
        },
      ]);
      break;

    case "AddressIsInvalid":
      send(res, [
        400,
        {
          apiVersion: "1.0",
          error: { code: 400, message: `The address is invalid.` },
        },
      ]);
      break;

    case "UserAlreadyExists":
      send(res, [
        409,
        {
          apiVersion: "1.0",
          error: { code: 409, message: `The user already exists.` },
        },
      ]);
      break;

    case "GroupAlreadyExists":
      send(res, [
        409,
        {
          apiVersion: "1.0",
          error: { code: 409, message: `The group already exists.` },
        },
      ]);
      break;

    case "ProjectIdAlreadyExists":
      send(res, [
        409,
        {
          apiVersion: "1.0",
          error: { code: 409, message: `The project's id already exists.` },
        },
      ]);
      break;

    case "SubprojectIdAlreadyExists":
      send(res, [
        409,
        {
          apiVersion: "1.0",
          error: { code: 409, message: `The project's id already exists.` },
        },
      ]);
      break;

    case "ParseError": {
      let message;
      if (err.message !== undefined) {
        message = `Error parsing fields ${err.badKeys.join(", ")}: ${err.message}`;
      } else {
        message = `Missing keys: ${err.badKeys.join(", ")}`;
      }
      send(res, [400, { apiVersion: "1.0", error: { code: 400, message } }]);
      break;
    }

    case "PreconditionError": {
      const { message } = err;
      send(res, [412, { apiVersion: "1.0", error: { code: 412, message } }]);
      break;
    }

    case "AuthenticationError":
      send(res, [
        401,
        {
          apiVersion: "1.0",
          error: { code: 401, message: "Authentication failed" },
        },
      ]);
      break;

    case "NotFound":
      send(res, [
        404,
        {
          apiVersion: "1.0",
          error: { code: 404, message: "Not found." },
        },
      ]);
      break;
    case "CorruptFileError":
      send(res, [
        400,
        {
          apiVersion: "1.0",
          error: { code: 400, message: "File corrupt." },
        },
      ]);
      break;
    default:
      // handle RPC errors, too:
      if (err.code === -708) {
        send(res, [
          404,
          {
            apiVersion: "1.0",
            error: { code: 404, message: "Not found." },
          },
        ]);
      } else {
        logger.error(err);
        send(res, [
          500,
          {
            apiVersion: "1.0",
            error: { code: 500, message: "INTERNAL SERVER ERROR" },
          },
        ]);
      }
  }
};

function getAuthErrorSchema() {
  return {
    description: "Unauthorized request",
    type: "object",
    properties: {
      apiVersion: { type: "string", example: "1.0" },
      error: {
        type: "object",
        properties: {
          code: { type: "string", example: "401" },
          message: {
            type: "string",
            example: "A valid JWT auth bearer token is required for this route.",
          },
        },
      },
    },
  };
}

export const registerRoutes = (
  server: FastifyInstance,
  multichainClient: MultichainClient,
  jwtSecret: string,
  rootSecret: string,
  organization: string,
  organizationVaultSecret: string,
  urlPrefix: string,
  multichainHost: string,
  backupApiPort: string,
) => {
  // ------------------------------------------------------------
  //       system
  // ------------------------------------------------------------

  server.get(
    `${urlPrefix}/readiness`,
    {
      schema: {
        description:
          "Returns '200 OK' if the API is up and the Multichain service is reachable. " +
          "'503 Service unavailable.' otherwise.",
        tags: ["system"],
        summary: "Check if the Multichain is reachable",
        response: {
          200: {
            description: "successful response",
            type: "string",
            example: "OK",
          },
          401: getAuthErrorSchema(),
          503: {
            description: "Blockchain not ready",
            type: "string",
            example: "Service unavailable.",
          },
        },
      },
    } as Schema,
    async (request, reply) => {
      if (await isReady(multichainClient)) {
        reply.status(200).send("OK");
      } else {
        reply.status(503).send("Service unavailable.");
      }
    },
  );

  server.get(
    `${urlPrefix}/liveness`,
    {
      schema: {
        description: "Returns '200 OK' if the API is up.",
        tags: ["system"],
        summary: "Check if the API is up",
        response: {
          200: {
            description: "Successful response",
            type: "string",
            example: "OK",
          },
        },
      },
    } as Schema,
    async (request, reply) => {
      reply.status(200).send("OK");
    },
  );

  // ------------------------------------------------------------
  //       user
  // ------------------------------------------------------------

  server.post(
    `${urlPrefix}/user.authenticate`,
    {
      schema: {
        description:
          "Authenticate and retrieve a token in return. This token can then be supplied in the " +
          "HTTP Authorization header, which is expected by most of the other. " +
          "\nIf a token is required write 'Bearer' into the 'API Token' field of an endpoint " +
          "you want to test and copy the token afterwards like in the following example:\n " +
          ".\n" +
          "Bearer eyJhbGciOiJIUzI1NiIsInR5cCI6IkpXVCJ9...",
        tags: ["user"],
        summary: "Authenticate with user and password",
        body: {
          type: "object",
          properties: {
            apiVersion: { type: "string", example: "1.0" },
            data: {
              type: "object",
              additionalProperties: false,
              properties: {
                user: {
                  type: "object",
                  additionalProperties: false,
                  properties: {
                    id: { type: "string", example: "aSmith" },
                    password: { type: "string", example: "mySecretPassword" },
                  },
                  required: ["id", "password"],
                },
              },
            },
          },
        },
        response: {
          200: {
            description: "successful response",
            type: "object",
            properties: {
              apiVersion: { type: "string", example: "1.0" },
              data: {
                type: "object",
                properties: {
                  user: {
                    type: "object",
                    properties: {
                      id: { type: "string", example: "aSmith" },
                      displayName: { type: "string", example: "Alice Smith" },
                      organization: { type: "string", example: "Alice's Solutions & Co" },
                      allowedIntents: { type: "array", items: { type: "string" } },
                      groups: {
                        type: "array",
                        items: {
                          type: "object",
                          properties: {
                            groupId: { type: "string", example: "Manager" },
                            displayName: { type: "string", example: "All Manager Group" },
                          },
                        },
                      },
                      token: {
                        type: "string",
                        example:
                          "eyJhbGciOiJIUzI1NiIsInR5cCI6IkpXVCJ9.eyJ1c2VySWQiOiJyb290IiwiYWRkcm" +
                          "VzcyI6IjFIVXF2dHE5WU1QaXlMZUxWM3pGRks5dGpBblVDVTNFbTQzaVBrIiwib3JnYW" +
                          "5pemF0aW9uIjoiS2ZXIiwib3JnYW5pemF0aW9uQWRkcmVzcyI6IjFIVXF2dHE5WU1QaXl" +
                          "MZUxWM3pGRks5dGpBblVDVTNFbTQzaVBrIiwiZ3JvdXBzIjpbXSwiaWF0IjoxNTM2ODI2M" +
                          "TkyLCJleHAiOjE1MzY4Mjk3OTJ9.PZbjTpsgnIHjNaDHos9LVwwrckYhpWjv1DDiojskylI",
                      },
                    },
                  },
                },
              },
            },
          },
          401: getAuthErrorSchema(),
        },
      },
    } as Schema,
    async (request, reply) => {
      authenticateUser(
        multichainClient,
        request,
        jwtSecret,
        rootSecret,
        organization,
        organizationVaultSecret,
      )
        .then(response => send(reply, response))
        .catch(err => handleError(request, reply, err));
    },
  );

  server.get(
    `${urlPrefix}/user.list`,
    {
      // @ts-ignore: Unreachable code error
      beforeHandler: [server.authenticate],
      schema: {
        description:
          "List all registered users and groups.\n" +
          "In case of a user the 'organization' property exists" +
          "In case of a group the 'isGroup' property exists with value 'true",
        tags: ["user"],
        summary: "List all registered users",
        security: [
          {
            bearerToken: [],
          },
        ],
        response: {
          200: {
            description: "successful response",
            type: "object",
            properties: {
              apiVersion: { type: "string", example: "1.0" },
              data: {
                type: "object",
                properties: {
                  items: {
                    type: "array",
                    items: {
                      type: "object",
                      properties: {
                        id: { type: "string", example: "aSmith" },
                        displayName: { type: "string", example: "Alice Smith" },
                        organization: { type: "string", example: "Alice's Solutions & Co" },
                        isGroup: { type: "boolean", example: true },
                      },
                    },
                  },
                },
              },
            },
          },
          401: getAuthErrorSchema(),
        },
      },
    } as Schema,
    async (request, reply) => {
      getUserList(multichainClient, request as AuthenticatedRequest)
        .then(response => send(reply, response))
        .catch(err => handleError(request, reply, err));
    },
  );

  // ------------------------------------------------------------
  //       global
  // ------------------------------------------------------------
  server.post(
    `${urlPrefix}/global.createUser`,
    {
      // @ts-ignore: Unreachable code error
      beforeHandler: [server.authenticate],
      schema: {
        description: "Create a new user.",
        tags: ["global"],
        summary: "Create a user",
        security: [
          {
            bearerToken: [],
          },
        ],
        body: {
          type: "object",
          properties: {
            apiVersion: { type: "string", example: "1.0" },
            data: {
              type: "object",
              additionalProperties: false,
              properties: {
                user: {
                  type: "object",
                  properties: {
                    additionalProperties: false,
                    id: { type: "string", example: "aSmith" },
                    displayName: { type: "string", example: "Alice Smith" },
                    organization: { type: "string", example: "Alice's Solutions & Co" },
                    password: { type: "string", example: "mySecretPassword" },
                  },
                  required: ["id", "displayName", "organization", "password"],
                },
              },
            },
          },
        },
        response: {
          200: {
            description: "successful response",
            type: "object",
            properties: {
              apiVersion: { type: "string", example: "1.0" },
              data: {
                type: "object",
                properties: {
                  user: {
                    type: "object",
                    properties: {
                      id: { type: "string", example: "myId" },
                      displayName: { type: "string", example: "Alice Smith" },
                      organization: { type: "string", example: "Alice's Solutions & Co" },
                      address: {
                        type: "string",
                        example: "1CaWV7nTVwAd8bTzcPBBSQRZgbXLd9K8faM9QM",
                      },
                    },
                  },
                },
              },
            },
          },
          401: getAuthErrorSchema(),
          409: {
            description: "User already exists",
            type: "object",
            properties: {
              apiVersion: { type: "string", example: "1.0" },
              error: {
                type: "object",
                properties: {
                  code: { type: "string", example: "409" },
                  message: { type: "string", example: "User already exists." },
                },
              },
            },
          },
        },
      },
    } as Schema,
    async (request, reply) => {
      createUser(
        multichainClient,
        request as AuthenticatedRequest,
        jwtSecret,
        rootSecret,
        organizationVaultSecret,
      )
        .then(response => send(reply, response))
        .catch(err => handleError(request, reply, err));
    },
  );

  server.post(
    `${urlPrefix}/global.createGroup`,
    {
      // @ts-ignore: Unreachable code error
      beforeHandler: [server.authenticate],
      schema: {
        description: "Create a new group.",
        tags: ["global"],
        summary: "Create a new group",
        security: [
          {
            bearerToken: [],
          },
        ],
        body: {
          type: "object",
          properties: {
            apiVersion: { type: "string", example: "1.0" },
            data: {
              type: "object",
              additionalProperties: false,
              properties: {
                group: {
                  type: "object",
                  properties: {
                    additionalProperties: false,
                    id: { type: "string", example: "Manager" },
                    displayName: { type: "string", example: "All Manager Group" },
                    users: { type: "array", items: { type: "string" } },
                  },
                  required: ["id", "displayName", "users"],
                },
              },
            },
          },
        },
        response: {
          200: {
            description: "successful response",
            type: "object",
            properties: {
              apiVersion: { type: "string", example: "1.0" },
              data: {
                type: "object",
                properties: {
                  created: { type: "boolean", example: "true" },
                },
              },
            },
          },
          401: getAuthErrorSchema(),
          409: {
            description: "Group already exists",
            type: "object",
            properties: {
              apiVersion: { type: "string", example: "1.0" },
              error: {
                type: "object",
                properties: {
                  code: { type: "string", example: "409" },
                  message: { type: "string", example: "User already exists." },
                },
              },
            },
          },
        },
      },
    } as Schema,
    async (request, reply) => {
      createGroup(multichainClient, request as AuthenticatedRequest)
        .then(response => send(reply, response))
        .catch(err => handleError(request, reply, err));
    },
  );

  server.post(
    `${urlPrefix}/global.createProject`,
    {
      // @ts-ignore: Unreachable code error
      beforeHandler: [server.authenticate],
      schema: {
        description:
          "Create a new project.\n.\n" +
          "Note that the only possible values for 'status' are: 'open' and 'closed'",
        tags: ["global"],
        summary: "Create a new project",
        security: [
          {
            bearerToken: [],
          },
        ],
        body: {
          type: "object",
          properties: {
            apiVersion: { type: "string", example: "1.0" },
            data: {
              type: "object",
              properties: {
                project: {
                  type: "object",
                  additionalProperties: false,
                  properties: {
                    id: { type: "string", example: "d0e8c69eg298c87e3899119e025eff1f" },
                    status: { type: "string", example: "open" },
                    displayName: { type: "string", example: "Build a town-project" },
                    description: { type: "string", example: "A town should be built" },
                    amount: { type: "string", example: "10000" },
                    assignee: { type: "string", example: "aSmith" },
                    currency: { type: "string", example: "EUR" },
                    thumbnail: { type: "string", example: "/Thumbnail_0001.jpg" },
                  },
                },
              },
            },
          },
        },
        response: {
          200: {
            description: "successful response",
            type: "object",
            properties: {
              apiVersion: { type: "string", example: "1.0" },
              data: {
                type: "object",
                properties: {
                  created: { type: "boolean", example: "true" },
                },
              },
            },
          },
          401: getAuthErrorSchema(),
        },
      },
    } as Schema,
    async (request, reply) => {
      createProject(multichainClient, request as AuthenticatedRequest)
        .then(response => send(reply, response))
        .catch(err => handleError(request, reply, err));
    },
  );

  server.get(
    `${urlPrefix}/global.listPermissions`,
    {
      // @ts-ignore: Unreachable code error
      beforeHandler: [server.authenticate],
      schema: {
        description: "See the current global permissions.",
        tags: ["global"],
        summary: "List all existing permissions",
        querystring: {
          type: "object",
          properties: {
            projectId: {
              type: "string",
            },
          },
        },
        security: [
          {
            bearerToken: [],
          },
        ],
        response: {
          200: {
            description: "successful response",
            type: "object",
            properties: {
              apiVersion: { type: "string", example: "1.0" },
              data: {
                type: "object",
                additionalProperties: true,
                example: { "notification.list": ["aSmith"], "notification.markRead": ["aSmith"] },
              },
            },
          },
          401: getAuthErrorSchema(),
        },
      },
    } as Schema,
    async (request, reply) => {
      getGlobalPermissions(multichainClient, request as AuthenticatedRequest)
        .then(response => send(reply, response))
        .catch(err => handleError(request, reply, err));
    },
  );

  server.post(
    `${urlPrefix}/global.grant permission`,
    {
      // @ts-ignore: Unreachable code error
      beforeHandler: [server.authenticate],
      schema: {
        description:
          "Grant the right to execute a specific intent on the Global scope to a given user.",
        tags: ["global"],
        summary: "Grant a permission to a group or user",
        security: [
          {
            bearerToken: [],
          },
        ],
        body: {
          type: "object",
          properties: {
            apiVersion: { type: "string", example: "1.0" },
            data: {
              type: "object",
              additionalProperties: false,
              properties: {
                identity: { type: "string", example: "aSmith" },
                intent: { type: "string", example: "global.createProject" },
              },
              required: ["identity", "intent"],
            },
          },
        },
        response: {
          200: {
            description: "successful response",
            type: "object",
            properties: {
              apiVersion: { type: "string", example: "1.0" },
              data: {
                type: "string",
              },
            },
          },
          401: getAuthErrorSchema(),
        },
      },
    } as Schema,
    async (request, reply) => {
      grantGlobalPermission(multichainClient, request as AuthenticatedRequest)
        .then(response => send(reply, response))
        .catch(err => handleError(request, reply, err));
    },
  );

  server.post(
    `${urlPrefix}/global.grantAllPermissions`,
    {
      // @ts-ignore: Unreachable code error
      beforeHandler: [server.authenticate],
      schema: {
        description:
          "Grant all available permissions to a user. Useful as a shorthand for creating admin users.",
        tags: ["global"],
        summary: "Grant all permission to a group or user",
        security: [
          {
            bearerToken: [],
          },
        ],
        body: {
          type: "object",
          properties: {
            apiVersion: { type: "string", example: "1.0" },
            data: {
              type: "object",
              additionalProperties: false,
              properties: {
                identity: { type: "string", example: "aSmith" },
              },
              required: ["identity"],
            },
          },
        },
        response: {
          200: {
            description: "successful response",
            type: "object",
            properties: {
              apiVersion: { type: "string", example: "1.0" },
              data: {
                type: "string",
                example: "OK",
              },
            },
          },
          401: getAuthErrorSchema(),
        },
      },
    } as Schema,
    async (request, reply) => {
      grantAllPermissions(multichainClient, request as AuthenticatedRequest)
        .then(response => send(reply, response))
        .catch(err => handleError(request, reply, err));
    },
  );

  server.post(
    `${urlPrefix}/global.revokePermission`,
    {
      // @ts-ignore: Unreachable code error
      beforeHandler: [server.authenticate],
      schema: {
        description:
          "Revoke the right to execute a specific intent on the Global scope to a given user.",
        tags: ["global"],
        summary: "Revoke a permission from a group or user",
        security: [
          {
            bearerToken: [],
          },
        ],
        body: {
          type: "object",
          properties: {
            apiVersion: { type: "string", example: "1.0" },
            data: {
              type: "object",
              additionalProperties: false,
              properties: {
                identity: { type: "string", example: "aSmith" },
                intent: { type: "string", example: "global.createProject" },
              },
              required: ["identity", "intent"],
            },
          },
        },
        response: {
          200: {
            description: "successful response",
            type: "object",
            properties: {
              apiVersion: { type: "string", example: "1.0" },
              data: {
                type: "string",
              },
            },
          },
          401: getAuthErrorSchema(),
        },
      },
    } as Schema,
    async (request, reply) => {
      revokeGlobalPermission(multichainClient, request as AuthenticatedRequest)
        .then(response => send(reply, response))
        .catch(err => handleError(request, reply, err));
    },
  );

  // ------------------------------------------------------------
  //       group
  // ------------------------------------------------------------

  server.get(
    `${urlPrefix}/group.list`,
    {
      // @ts-ignore: Unreachable code error
      beforeHandler: [server.authenticate],
      schema: {
        description: "List all user groups.",
        tags: ["group"],
        summary: "List all existing groups",
        security: [
          {
            bearerToken: [],
          },
        ],
        response: {
          200: {
            description: "successful response",
            type: "object",
            properties: {
              apiVersion: { type: "string", example: "1.0" },
              data: {
                type: "object",
                properties: {
                  groups: {
                    type: "array",
                    items: {
                      type: "object",
                      properties: {
                        groupId: { type: "string", example: "Manager" },
                        displayName: { type: "string", example: "All Manager Group" },
                        users: {
                          type: "array",
                          items: { type: "string", example: "aSmith" },
                        },
                      },
                    },
                  },
                },
              },
            },
          },
          401: getAuthErrorSchema(),
        },
      },
    } as Schema,
    async (request, reply) => {
      getGroupList(multichainClient, request as AuthenticatedRequest)
        .then(response => send(reply, response))
        .catch(err => handleError(request, reply, err));
    },
  );

  server.post(
    `${urlPrefix}/group.addUser`,
    {
      // @ts-ignore: Unreachable code error
      beforeHandler: [server.authenticate],
      schema: {
        description: "Add user to a group",
        tags: ["group"],
        summary: "Add a user to a group",
        security: [
          {
            bearerToken: [],
          },
        ],
        body: {
          type: "object",
          properties: {
            apiVersion: { type: "string", example: "1.0" },
            data: {
              type: "object",
              additionalProperties: false,
              properties: {
                groupId: { type: "string", example: "Manager" },
                userId: { type: "string", example: "aSmith" },
              },
              required: ["groupId", "userId"],
            },
          },
        },
        response: {
          200: {
            description: "successful response",
            type: "object",
            properties: {
              apiVersion: { type: "string", example: "1.0" },
              data: {
                type: "object",
                properties: {
                  added: { type: "boolean", example: "true" },
                },
              },
            },
          },
          401: getAuthErrorSchema(),
        },
      },
    } as Schema,
    async (request, reply) => {
      addUserToGroup(multichainClient, request as AuthenticatedRequest)
        .then(response => send(reply, response))
        .catch(err => handleError(request, reply, err));
    },
  );

  server.post(
    `${urlPrefix}/group.removeUser`,
    {
      // @ts-ignore: Unreachable code error
      beforeHandler: [server.authenticate],
      schema: {
        description: "Remove user from a group",
        tags: ["group"],
        summary: "Remove a user from a group",
        security: [
          {
            bearerToken: [],
          },
        ],
        body: {
          type: "object",
          properties: {
            apiVersion: { type: "string", example: "1.0" },
            data: {
              type: "object",
              additionalProperties: false,
              properties: {
                groupId: { type: "string", example: "Manager" },
                userId: { type: "string", example: "aSmith" },
              },
              required: ["groupId", "userId"],
            },
          },
        },
        response: {
          200: {
            description: "successful response",
            type: "object",
            properties: {
              apiVersion: { type: "string", example: "1.0" },
              data: {
                type: "object",
                properties: {
                  deleted: { type: "boolean", example: "true" },
                },
              },
            },
          },
          401: getAuthErrorSchema(),
        },
      },
    } as Schema,
    async (request, reply) => {
      removeUserFromGroup(multichainClient, request as AuthenticatedRequest)
        .then(response => send(reply, response))
        .catch(err => handleError(request, reply, err));
    },
  );

  // ------------------------------------------------------------
  //       project
  // ------------------------------------------------------------

  server.get(
    `${urlPrefix}/project.list`,
    {
      // @ts-ignore: Unreachable code error
      beforeHandler: [server.authenticate],
      schema: {
        description: "Retrieve all projects the user is allowed to see.",
        tags: ["project"],
        summary: "List all projects",
        security: [
          {
            bearerToken: [],
          },
        ],
        response: {
          200: {
            description: "successful response",
            type: "object",
            properties: {
              apiVersion: { type: "string", example: "1.0" },
              data: {
                type: "object",
                properties: {
                  items: {
                    type: "array",
                    items: {
                      type: "object",
                      properties: {
                        data: {
                          type: "object",
                          properties: {
                            id: { type: "string", example: "d0e8c69eg298c87e3899119e025eff1f" },
                            creationUnixTs: { type: "string", example: "1536154645775" },
                            status: { type: "string", example: "open" },
                            displayName: { type: "string", example: "Build a town-project" },
                            description: { type: "string", example: "A town should be built" },
                            amount: { type: "string", example: "10000" },
                            assignee: { type: "string", example: "aSmith" },
                            currency: { type: "string", example: "EUR" },
                            thumbnail: { type: "string", example: "/Thumbnail_0001.jpg" },
                          },
                        },
                        log: {
                          type: "array",
                          items: {
                            type: "object",
                            properties: {
                              key: { type: "string" },
                              intent: { type: "string", example: "global.createProject" },
                              createdBy: { type: "string", example: "aSmith" },
                              createdAt: { type: "string", example: "2018-09-05T13:37:25.775Z" },
                              dataVersion: { type: "string", example: "1" },
                              data: {
                                type: "object",
                                properties: {
                                  project: {
                                    type: "object",
                                    properties: {
                                      id: {
                                        type: "string",
                                        example: "d0e8c69eg298c87e3899119e025eff1f",
                                      },
                                      creationUnixTs: { type: "string", example: "1536154645775" },
                                      status: { type: "string", example: "open" },
                                      displayName: {
                                        type: "string",
                                        example: "Build a town-project",
                                      },
                                      description: {
                                        type: "string",
                                        example: "A town should be built",
                                      },
                                      amount: { type: "string", example: "10000" },
                                      assignee: { type: "string", example: "aSmith" },
                                      currency: { type: "string", example: "EUR" },
                                      thumbnail: { type: "string", example: "/Thumbnail_0001.jpg" },
                                    },
                                  },
                                  permissions: {
                                    type: "object",
                                    additionalProperties: true,
                                    example: {
                                      "subproject.intent.listPermissions": ["aSmith", "jDoe"],
                                    },
                                  },
                                  snapshot: {
                                    type: "object",
                                    properties: {
                                      displayName: {
                                        type: "string",
                                        example: "Build a town-project",
                                      },
                                    },
                                  },
                                },
                              },
                            },
                          },
                        },
                        allowedIntents: { type: "array", items: { type: "string" } },
                      },
                    },
                  },
                },
              },
            },
          },
          401: getAuthErrorSchema(),
        },
      },
    } as Schema,
    async (request, reply) => {
      getProjectList(multichainClient, request as AuthenticatedRequest)
        .then(response => send(reply, response))
        .catch(err => handleError(request, reply, err));
    },
  );

  server.get(
    `${urlPrefix}/project.viewDetails`,
    {
      // @ts-ignore: Unreachable code error
      beforeHandler: [server.authenticate],
      schema: {
        description: "Retrieve details about a specific project.",
        tags: ["project"],
        summary: "View details",
        querystring: {
          type: "object",
          properties: {
            projectId: {
              type: "string",
            },
          },
        },
        security: [
          {
            bearerToken: [],
          },
        ],
        response: {
          200: {
            description: "successful response",
            type: "object",
            properties: {
              apiVersion: { type: "string", example: "1.0" },
              data: {
                type: "object",
                properties: {
                  project: {
                    type: "object",
                    properties: {
                      data: {
                        type: "object",
                        properties: {
                          id: { type: "string", example: "d0e8c69eg298c87e3899119e025eff1f" },
                          creationUnixTs: { type: "string", example: "1536154645775" },
                          status: { type: "string", example: "open" },
                          displayName: { type: "string", example: "Build a town-project" },
                          description: { type: "string", example: "A town should be built" },
                          amount: { type: "string", example: "10000" },
                          assignee: { type: "string", example: "aSmith" },
                          currency: { type: "string", example: "EUR" },
                          thumbnail: { type: "string", example: "/Thumbnail_0001.jpg" },
                        },
                      },
                      log: {
                        type: "array",
                        items: {
                          type: "object",
                          properties: {
                            key: { type: "string" },
                            intent: { type: "string", example: "global.createProject" },
                            createdBy: { type: "string", example: "aSmith" },
                            createdAt: { type: "string", example: "2018-09-05T13:37:25.775Z" },
                            dataVersion: { type: "string", example: "1" },
                            data: {
                              type: "object",
                              properties: {
                                project: {
                                  type: "object",
                                  properties: {
                                    id: {
                                      type: "string",
                                      example: "d0e8c69eg298c87e3899119e025eff1f",
                                    },
                                    creationUnixTs: { type: "string", example: "1536154645775" },
                                    status: { type: "string", example: "open" },
                                    displayName: {
                                      type: "string",
                                      example: "Build a town-project",
                                    },
                                    description: {
                                      type: "string",
                                      example: "A town should be built",
                                    },
                                    amount: { type: "string", example: "10000" },
                                    assignee: { type: "string", example: "aSmith" },
                                    currency: { type: "string", example: "EUR" },
                                    thumbnail: { type: "string", example: "/Thumbnail_0001.jpg" },
                                  },
                                },
                                permissions: {
                                  type: "object",
                                  additionalProperties: true,
                                  example: {
                                    "subproject.intent.listPermissions": ["aSmith", "jDoe"],
                                  },
                                },
                                snapshot: {
                                  type: "object",
                                  properties: {
                                    displayName: {
                                      type: "string",
                                      example: "townproject",
                                    },
                                  },
                                },
                              },
                            },
                          },
                        },
                      },
                      allowedIntents: { type: "array", items: { type: "string" } },
                    },
                  },
                  subprojects: {
                    type: "array",
                    items: {
                      type: "object",
                      additionalProperties: true,
                      example: { mySubproject: {} },
                    },
                  },
                },
              },
            },
          },
          401: getAuthErrorSchema(),
        },
      },
    } as Schema,
    async (request, reply) => {
      getProjectDetails(multichainClient, request as AuthenticatedRequest)
        .then(response => send(reply, response))
        .catch(err => handleError(request, reply, err));
    },
  );

  server.post(
    `${urlPrefix}/project.assign`,
    {
      // @ts-ignore: Unreachable code error
      beforeHandler: [server.authenticate],
      schema: {
        description:
          "Assign a project to a given user. The assigned user will be notified about the change.",
        tags: ["project"],
        summary: "Assign a user or group to a project",
        security: [
          {
            bearerToken: [],
          },
        ],
        body: {
          type: "object",
          properties: {
            apiVersion: { type: "string", example: "1.0" },
            data: {
              type: "object",
              additionalProperties: false,
              properties: {
                identity: { type: "string", example: "aSmith" },
                projectId: { type: "string", example: "d0e8c69eg298c87e3899119e025eff1f" },
              },
              required: ["identity", "projectId"],
            },
          },
        },
        response: {
          200: {
            description: "successful response",
            type: "object",
            properties: {
              apiVersion: { type: "string", example: "1.0" },
              data: {
                type: "string",
              },
            },
          },
          401: getAuthErrorSchema(),
        },
      },
    } as Schema,
    async (request, reply) => {
      assignProject(multichainClient, request as AuthenticatedRequest)
        .then(response => send(reply, response))
        .catch(err => handleError(request, reply, err));
    },
  );

  server.post(
    `${urlPrefix}/project.update`,
    {
      // @ts-ignore: Unreachable code error
      beforeHandler: [server.authenticate],
      schema: {
        description:
          "Partially update a project. Only properties mentioned in the request body are touched, " +
          "others are not affected. The assigned user will be notified about the change.",
        tags: ["project"],
        summary: "Update a project",
        security: [
          {
            bearerToken: [],
          },
        ],
        body: {
          type: "object",
          properties: {
            apiVersion: { type: "string", example: "1.0" },
            data: {
              type: "object",
              additionalProperties: false,
              properties: {
                displayName: { type: "string", example: "townproject" },
                description: { type: "string", example: "A town should be built" },
                amount: { type: "string", example: "10000" },
                assignee: { type: "string", example: "aSmith" },
                currency: { type: "string", example: "EUR" },
                projectId: { type: "string", example: "d0e8c69eg298c87e3899119e025eff1f" },
                thumbnail: { type: "string", example: "/Thumbnail_0001.jpg" },
              },
              required: ["projectId"],
            },
          },
        },
        response: {
          200: {
            description: "successful response",
            type: "object",
            properties: {
              apiVersion: { type: "string", example: "1.0" },
              data: {
                type: "string",
              },
            },
          },
          401: getAuthErrorSchema(),
        },
      },
    } as Schema,
    async (request, reply) => {
      updateProject(multichainClient, request as AuthenticatedRequest)
        .then(response => send(reply, response))
        .catch(err => handleError(request, reply, err));
    },
  );

  server.post(
    `${urlPrefix}/project.close`,
    {
      // @ts-ignore: Unreachable code error
      beforeHandler: [server.authenticate],
      schema: {
        description:
          "Set a project's status to 'closed' if, and only if, all associated " +
          "subprojects are already set to 'closed'.",
        tags: ["project"],
        summary: "Close a project",
        security: [
          {
            bearerToken: [],
          },
        ],
        body: {
          type: "object",
          properties: {
            apiVersion: { type: "string", example: "1.0" },
            data: {
              type: "object",
              additionalProperties: false,
              properties: {
                projectId: { type: "string", example: "d0e8c69eg298c87e3899119e025eff1f" },
              },
              required: ["projectId"],
            },
          },
        },
        response: {
          200: {
            description: "successful response",
            type: "object",
            properties: {
              apiVersion: { type: "string", example: "1.0" },
              data: {
                type: "string",
              },
            },
          },
          401: getAuthErrorSchema(),
        },
      },
    } as Schema,
    async (request, reply) => {
      closeProject(multichainClient, request as AuthenticatedRequest)
        .then(response => send(reply, response))
        .catch(err => handleError(request, reply, err));
    },
  );

  server.post(
    `${urlPrefix}/project.createSubproject`,
    {
      // @ts-ignore: Unreachable code error
      beforeHandler: [server.authenticate],
      schema: {
        description:
          "Create a subproject and associate it to the given project.\n.\n" +
          "Note that the only possible values for 'status' are: 'open' and 'closed'",
        tags: ["project"],
        summary: "Create a subproject",
        security: [
          {
            bearerToken: [],
          },
        ],
        body: {
          type: "object",
          properties: {
            apiVersion: { type: "string", example: "1.0" },
            data: {
              type: "object",
              properties: {
                projectId: { type: "string", example: "d0e8c69eg298c87e3899119e025eff1f" },
                subproject: {
                  type: "object",
                  additionalProperties: false,
                  properties: {
                    id: { type: "string", example: "d0e8c69eg298c87e3899119e025eff1f" },
                    status: { type: "string", example: "open" },
                    displayName: { type: "string", example: "townproject" },
                    description: { type: "string", example: "A town should be built" },
                    amount: { type: "string", example: "10000" },
                    assignee: { type: "string", example: "aSmith" },
                    currency: { type: "string", example: "EUR" },
                  },
                  required: ["displayName", "description", "amount", "currency"],
                },
              },
            },
          },
        },
        response: {
          200: {
            description: "successful response",
            type: "object",
            properties: {
              apiVersion: { type: "string", example: "1.0" },
              data: {
                type: "object",
                properties: {
                  created: { type: "boolean", example: "true" },
                },
              },
            },
          },
          401: getAuthErrorSchema(),
        },
      },
    } as Schema,
    async (request, reply) => {
      createSubproject(multichainClient, request as AuthenticatedRequest)
        .then(response => send(reply, response))
        .catch(err => handleError(request, reply, err));
    },
  );

  server.get(
    `${urlPrefix}/project.viewHistory`,
    {
      // @ts-ignore: Unreachable code error
      beforeHandler: [server.authenticate],
      schema: {
        description:
          "View the history of a given project (filtered by what the user is allowed to see).",
        tags: ["project"],
        summary: "View history",
        querystring: {
          type: "object",
          properties: {
            projectId: {
              type: "string",
            },
          },
        },
        security: [
          {
            bearerToken: [],
          },
        ],
        response: {
          200: {
            description: "successful response",
            type: "object",
            properties: {
              apiVersion: { type: "string", example: "1.0" },
              data: {
                type: "object",
                properties: {
                  events: {
                    type: "array",
                    items: {
                      type: "object",
                      properties: {
                        key: { type: "string" },
                        intent: { type: "string", example: "global.createProject" },
                        createdBy: { type: "string", example: "aSmith" },
                        createdAt: { type: "string", example: "2018-09-05T13:37:25.775Z" },
                        dataVersion: { type: "string", example: "1" },
                        data: {
                          type: "object",
                          additionalProperties: true,
                          example: { identity: "aSmith", intent: "subproject.viewDetails" },
                          properties: {
                            permissions: {
                              type: "object",
                              additionalProperties: true,
                              example: { "subproject.intent.listPermissions": ["aSmith", "jDoe"] },
                            },
                          },
                        },
                        snapshot: {
                          type: "object",
                          properties: {
                            displayName: { type: "string", example: "townproject" },
                          },
                        },
                      },
                    },
                  },
                },
              },
            },
          },
          401: getAuthErrorSchema(),
        },
      },
    } as Schema,
    async (request, reply) => {
      getProjectHistory(multichainClient, request as AuthenticatedRequest)
        .then(response => send(reply, response))
        .catch(err => handleError(request, reply, err));
    },
  );

  server.get(
    `${urlPrefix}/project.intent.listPermissions`,
    {
      // @ts-ignore: Unreachable code error
      beforeHandler: [server.authenticate],
      schema: {
        description: "See the permissions for a given project.",
        tags: ["project"],
        summary: "List all permissions",
        querystring: {
          type: "object",
          properties: {
            projectId: {
              type: "string",
            },
          },
        },
        security: [
          {
            bearerToken: [],
          },
        ],
        response: {
          200: {
            description: "successful response",
            type: "object",
            properties: {
              apiVersion: { type: "string", example: "1.0" },
              data: {
                type: "object",
                additionalProperties: true,
                example: {
                  "project.viewDetails": ["aSmith", "jDoe"],
                },
              },
            },
          },
          401: getAuthErrorSchema(),
        },
      },
    } as Schema,
    async (request, reply) => {
      getProjectPermissions(multichainClient, request as AuthenticatedRequest)
        .then(response => send(reply, response))
        .catch(err => handleError(request, reply, err));
    },
  );

  server.post(
    `${urlPrefix}/project.intent.grantPermission`,
    {
      // @ts-ignore: Unreachable code error
      beforeHandler: [server.authenticate],
      schema: {
        description:
          "Grant a permission to a user. After this call has returned, the " +
          "user will be allowed to execute the given intent.",
        tags: ["project"],
        summary: "Grant a permission to a user or group",
        security: [
          {
            bearerToken: [],
          },
        ],
        body: {
          type: "object",
          properties: {
            apiVersion: { type: "string", example: "1.0" },
            data: {
              type: "object",
              additionalProperties: false,
              properties: {
                identity: { type: "string", example: "aSmith" },
                intent: { type: "string", example: "global.createProject" },
                projectId: { type: "string", example: "d0e8c69eg298c87e3899119e025eff1f" },
              },
              required: ["identity", "intent", "projectId"],
            },
          },
        },
        response: {
          200: {
            description: "successful response",
            type: "object",
            properties: {
              apiVersion: { type: "string", example: "1.0" },
              data: {
                type: "string",
              },
            },
          },
          401: getAuthErrorSchema(),
        },
      },
    } as Schema,
    async (request, reply) => {
      grantProjectPermission(multichainClient, request as AuthenticatedRequest)
        .then(response => send(reply, response))
        .catch(err => handleError(request, reply, err));
    },
  );

  server.post(
    `${urlPrefix}/project.intent.revokePermission`,
    {
      // @ts-ignore: Unreachable code error
      beforeHandler: [server.authenticate],
      schema: {
        description:
          "Revoke a permission from a user. After this call has returned, the " +
          "user will no longer be able to execute the given intent.",
        tags: ["project"],
        summary: "Revoke a permission from a user or group",
        security: [
          {
            bearerToken: [],
          },
        ],
        body: {
          type: "object",
          properties: {
            apiVersion: { type: "string", example: "1.0" },
            data: {
              type: "object",
              additionalProperties: false,
              properties: {
                identity: { type: "string", example: "aSmith" },
                intent: { type: "string", example: "global.createProject" },
                projectId: { type: "string", example: "d0e8c69eg298c87e3899119e025eff1f" },
              },
              required: ["identity", "intent", "projectId"],
            },
          },
        },
        response: {
          200: {
            description: "successful response",
            type: "object",
            properties: {
              apiVersion: { type: "string", example: "1.0" },
              data: {
                type: "string",
              },
            },
          },
          401: getAuthErrorSchema(),
        },
      },
    } as Schema,
    async (request, reply) => {
      revokeProjectPermission(multichainClient, request as AuthenticatedRequest)
        .then(response => send(reply, response))
        .catch(err => handleError(request, reply, err));
    },
  );

  // ------------------------------------------------------------
  //       subproject
  // ------------------------------------------------------------

  server.get(
    `${urlPrefix}/subproject.list`,
    {
      // @ts-ignore: Unreachable code error
      beforeHandler: [server.authenticate],
      schema: {
        description:
          "Retrieve all subprojects for a given project. Note that any " +
          "subprojects the user is not allowed to see are left out of the response.",
        tags: ["subproject"],
        summary: "List all subprojects of a given project",
        querystring: {
          type: "object",
          properties: {
            projectId: {
              type: "string",
            },
          },
        },
        security: [
          {
            bearerToken: [],
          },
        ],
        response: {
          200: {
            description: "successful response",
            type: "object",
            properties: {
              apiVersion: { type: "string", example: "1.0" },
              data: {
                type: "object",
                properties: {
                  items: {
                    type: "array",
                    items: {
                      type: "object",
                      properties: {
                        data: {
                          type: "object",
                          properties: {
                            id: { type: "string", example: "d0e8c69eg298c87e3899119e025eff1f" },
                            creationUnixTs: { type: "string", example: "1536154645775" },
                            status: { type: "string", example: "open" },
                            displayName: { type: "string", example: "school" },
                            description: { type: "string", example: "school should be built" },
                            amount: { type: "string", example: "3000" },
                            assignee: { type: "string", example: "aSmith" },
                            currency: { type: "string", example: "EUR" },
                            thumbnail: { type: "string", example: "/Thumbnail_0001.jpg" },
                          },
                        },
                        log: {
                          type: "array",
                          items: {
                            type: "object",
                            properties: {
                              key: { type: "string" },
                              intent: { type: "string", example: "global.createProject" },
                              createdBy: { type: "string", example: "aSmith" },
                              createdAt: { type: "string", example: "2018-09-05T13:37:25.775Z" },
                              dataVersion: { type: "string", example: "1" },
                              data: {
                                type: "object",
                                properties: {
                                  subproject: {
                                    type: "object",
                                    properties: {
                                      id: {
                                        type: "string",
                                        example: "d0e8c69eg298c87e3899119e025eff1f",
                                      },
                                      creationUnixTs: { type: "string", example: "1536154645775" },
                                      status: { type: "string", example: "open" },
                                      displayName: { type: "string", example: "school" },
                                      description: {
                                        type: "string",
                                        example: "school should be built",
                                      },
                                      amount: { type: "string", example: "3000" },
                                      assignee: { type: "string", example: "aSmith" },
                                      currency: { type: "string", example: "EUR" },
                                      thumbnail: { type: "string", example: "/Thumbnail_0001.jpg" },
                                    },
                                  },
                                  permissions: {
                                    type: "object",
                                    additionalProperties: true,
                                    example: {
                                      "subproject.intent.listPermissions": ["aSmith", "jDoe"],
                                    },
                                  },
                                  snapshot: {
                                    type: "object",
                                    properties: {
                                      displayName: { type: "string", example: "school" },
                                    },
                                  },
                                },
                              },
                            },
                          },
                        },
                        allowedIntents: { type: "array", items: { type: "string" } },
                      },
                    },
                  },
                },
              },
            },
          },
          401: getAuthErrorSchema(),
        },
      },
    } as Schema,
    async (request, reply) => {
      getSubprojectList(multichainClient, request as AuthenticatedRequest)
        .then(response => send(reply, response))
        .catch(err => handleError(request, reply, err));
    },
  );

  server.get(
    `${urlPrefix}/subproject.viewDetails`,
    {
      // @ts-ignore: Unreachable code error
      beforeHandler: [server.authenticate],
      schema: {
        description: "Retrieve details about a specific subproject.",
        tags: ["subproject"],
        summary: "View details",
        querystring: {
          type: "object",
          properties: {
            projectId: {
              type: "string",
              example: "d0e8c69eg298c87e3899119e025eff1f",
            },
            subprojectId: {
              type: "string",
              example: "rfe8er9eg298c87e3899119e025eff1f",
            },
          },
        },
        security: [
          {
            bearerToken: [],
          },
        ],
        response: {
          200: {
            description: "successful response",
            type: "object",
            properties: {
              apiVersion: { type: "string", example: "1.0" },
              data: {
                type: "object",
                properties: {
                  parentProject: {
                    type: "object",
                    properties: {
                      id: { type: "string", example: "d0e8c69eg298c87e3899119e025eff1f" },
                      displayName: { type: "string", example: "townproject" },
                    },
                  },
                  subproject: {
                    type: "object",
                    properties: {
                      data: {
                        type: "object",
                        properties: {
                          id: { type: "string", example: "d0e8c69eg298c87e3899119e025eff1f" },
                          creationUnixTs: { type: "string", example: "1536154645775" },
                          status: { type: "string", example: "open" },
                          displayName: { type: "string", example: "school" },
                          description: { type: "string", example: "school should be built" },
                          amount: { type: "string", example: "3000" },
                          assignee: { type: "string", example: "aSmith" },
                          currency: { type: "string", example: "EUR" },
                          thumbnail: { type: "string", example: "/Thumbnail_0001.jpg" },
                        },
                      },
                      log: {
                        type: "array",
                        items: {
                          type: "object",
                          properties: {
                            key: { type: "string" },
                            intent: { type: "string", example: "global.createProject" },
                            createdBy: { type: "string", example: "aSmith" },
                            createdAt: { type: "string", example: "2018-09-05T13:37:25.775Z" },
                            dataVersion: { type: "string", example: "1" },
                            data: {
                              type: "object",
                              properties: {
                                subproject: {
                                  type: "object",
                                  properties: {
                                    id: {
                                      type: "string",
                                      example: "d0e8c69eg298c87e3899119e025eff1f",
                                    },
                                    creationUnixTs: { type: "string", example: "1536154645775" },
                                    status: { type: "string", example: "open" },
                                    displayName: { type: "string", example: "school" },
                                    description: {
                                      type: "string",
                                      example: "school should be built",
                                    },
                                    amount: { type: "string", example: "3000" },
                                    assignee: { type: "string", example: "aSmith" },
                                    currency: { type: "string", example: "EUR" },
                                    thumbnail: { type: "string", example: "/Thumbnail_0001.jpg" },
                                  },
                                },
                                permissions: {
                                  type: "object",
                                  additionalProperties: true,
                                  example: {
                                    "subproject.intent.listPermissions": ["aSmith", "jDoe"],
                                  },
                                },
                                snapshot: {
                                  type: "object",
                                  properties: {
                                    displayName: { type: "string", example: "school" },
                                  },
                                },
                              },
                            },
                          },
                        },
                      },
                      allowedIntents: { type: "array", items: { type: "string" } },
                    },
                  },
                  workflowitems: {
                    type: "array",
                    items: {
                      type: "object",
                      additionalProperties: true,
                      example: { myWorkflowItems: {} },
                    },
                  },
                },
              },
            },
          },
          401: getAuthErrorSchema(),
        },
      },
    } as Schema,
    async (request, reply) => {
      getSubprojectDetails(multichainClient, request as AuthenticatedRequest)
        .then(response => send(reply, response))
        .catch(err => handleError(request, reply, err));
    },
  );

  server.post(
    `${urlPrefix}/subproject.assign`,
    {
      // @ts-ignore: Unreachable code error
      beforeHandler: [server.authenticate],
      schema: {
        description:
          "Assign a subproject to a given user. The assigned user will be notified about the change.",
        tags: ["subproject"],
        summary: "Assign a user or group to a subproject",
        security: [
          {
            bearerToken: [],
          },
        ],
        body: {
          type: "object",
          properties: {
            apiVersion: { type: "string", example: "1.0" },
            data: {
              type: "object",
              additionalProperties: false,
              properties: {
                identity: { type: "string", example: "aSmith" },
                projectId: { type: "string", example: "d0e8c69eg298c87e3899119e025eff1f" },
                subprojectId: { type: "string", example: "er58c69eg298c87e3899119e025eff1f" },
              },
              required: ["identity", "subprojectId", "projectId"],
            },
          },
        },
        response: {
          200: {
            description: "successful response",
            type: "object",
            properties: {
              apiVersion: { type: "string", example: "1.0" },
              data: {
                type: "string",
              },
            },
          },
          401: getAuthErrorSchema(),
        },
      },
    } as Schema,
    async (request, reply) => {
      assignSubproject(multichainClient, request as AuthenticatedRequest)
        .then(response => send(reply, response))
        .catch(err => handleError(request, reply, err));
    },
  );

  server.post(
    `${urlPrefix}/subproject.update`,
    {
      // @ts-ignore: Unreachable code error
      beforeHandler: [server.authenticate],
      schema: {
        description:
          "Partially update a subproject. Only properties mentioned in the request body are touched, " +
          "others are not affected. The assigned user will be notified about the change.",
        tags: ["subproject"],
        summary: "Update a subproject",
        security: [
          {
            bearerToken: [],
          },
        ],
        body: {
          type: "object",
          properties: {
            apiVersion: { type: "string", example: "1.0" },
            data: {
              type: "object",
              additionalProperties: false,
              properties: {
                displayName: { type: "string", example: "school" },
                description: { type: "string", example: "school should be built" },
                amount: { type: "string", example: "3000" },
                assignee: { type: "string", example: "aSmith" },
                currency: { type: "string", example: "EUR" },
                projectId: { type: "string", example: "d0e8c69eg298c87e3899119e025eff1f" },
                subprojectId: { type: "string", example: "er58c69eg298c87e3899119e025eff1f" },
              },
              required: ["subprojectId", "projectId"],
            },
          },
        },
        response: {
          200: {
            description: "successful response",
            type: "object",
            properties: {
              apiVersion: { type: "string", example: "1.0" },
              data: {
                type: "string",
              },
            },
          },
          401: getAuthErrorSchema(),
        },
      },
    } as Schema,
    async (request, reply) => {
      updateSubproject(multichainClient, request as AuthenticatedRequest)
        .then(response => send(reply, response))
        .catch(err => handleError(request, reply, err));
    },
  );

  server.post(
    `${urlPrefix}/subproject.close`,
    {
      // @ts-ignore: Unreachable code error
      beforeHandler: [server.authenticate],
      schema: {
        description:
          "Set a subproject's status to 'closed' if, and only if, all " +
          "associated workflowitems are already set to 'closed'.",
        tags: ["subproject"],
        summary: "Close a subproject",
        security: [
          {
            bearerToken: [],
          },
        ],
        body: {
          type: "object",
          properties: {
            apiVersion: { type: "string", example: "1.0" },
            data: {
              type: "object",
              additionalProperties: false,
              properties: {
                projectId: { type: "string", example: "d0e8c69eg298c87e3899119e025eff1f" },
                subprojectId: { type: "string", example: "er58c69eg298c87e3899119e025eff1f" },
              },
            },
          },
        },
        response: {
          200: {
            description: "successful response",
            type: "object",
            properties: {
              apiVersion: { type: "string", example: "1.0" },
              data: {
                type: "string",
              },
            },
          },
          401: getAuthErrorSchema(),
        },
      },
    } as Schema,
    async (request, reply) => {
      closeSubproject(multichainClient, request as AuthenticatedRequest)
        .then(response => send(reply, response))
        .catch(err => handleError(request, reply, err));
    },
  );

  server.post(
    `${urlPrefix}/subproject.reorderWorkflowitems`,
    {
      // @ts-ignore: Unreachable code error
      beforeHandler: [server.authenticate],
      schema: {
        description:
          "Set a new workflowitem ordering. Workflowitems not included in the list " +
          "will be ordered by their creation time and placed after all explicitly ordered workflowitems.",
        tags: ["subproject"],
        summary: "Reorder the workflowitems of the given subproject",
        security: [
          {
            bearerToken: [],
          },
        ],
        body: {
          type: "object",
          properties: {
            apiVersion: { type: "string", example: "1.0" },
            data: {
              type: "object",
              additionalProperties: false,
              properties: {
                projectId: { type: "string", example: "d0e8c69eg298c87e3899119e025eff1f" },
                subprojectId: { type: "string", example: "er58c69eg298c87e3899119e025eff1f" },
                ordering: {
                  type: "array",
                  items: {
                    type: "string",
                    example: "56z9ki1ca780434a58b0752f3470301",
                  },
                },
              },
            },
          },
        },
        response: {
          200: {
            description: "successful response",
            type: "object",
            properties: {
              apiVersion: { type: "string", example: "1.0" },
              data: {
                type: "string",
              },
            },
          },
          401: getAuthErrorSchema(),
        },
      },
    } as Schema,
    async (request, reply) => {
      reorderWorkflowitems(multichainClient, request as AuthenticatedRequest)
        .then(response => send(reply, response))
        .catch(err => handleError(request, reply, err));
    },
  );

  server.post(
    `${urlPrefix}/subproject.createWorkflowitem`,
    {
      // @ts-ignore: Unreachable code error
      beforeHandler: [server.authenticate],
      schema: {
        description:
          "Create a workflowitem and associate it to the given subproject.\n.\n" +
          "Note that the only possible values for 'amountType' are: 'disbursed', 'allocated', 'N/A'\n.\n" +
          "The only possible values for 'status' are: 'open' and 'closed'",
        tags: ["subproject"],
        summary: "Create a workflowitem",
        security: [
          {
            bearerToken: [],
          },
        ],
        body: {
          type: "object",
          properties: {
            apiVersion: { type: "string", example: "1.0" },
            data: {
              type: "object",
              additionalProperties: false,
              properties: {
                projectId: { type: "string", example: "d0e8c69eg298c87e3899119e025eff1f" },
                subprojectId: { type: "string", example: "er58c69eg298c87e3899119e025eff1f" },
                status: { type: "string", example: "open" },
                displayName: { type: "string", example: "classroom" },
                description: { type: "string", example: "build classroom" },
<<<<<<< HEAD
                amount: { type: ["string", "null"], example: "500" },
                assignee: { type: "string", example: "aSmith" },
                currency: { type: ["string", "null"],  example: "EUR" },
=======
                currency: { type: ['string','null'], example: "EUR" },
                amount: { type: ['string','null'], example: "500" },
>>>>>>> e729effc
                amountType: { type: "string", example: "disbursed" },
                documents: {
                  type: "array",
                  items: {
                    type: "object",
                    properties: {
                      id: { type: "string", example: "classroom-contract" },
                      base64: { type: "string", example: "dGVzdCBiYXNlNjRTdHJpbmc=" },
                    },
                  },
                },
              },
            },
          },
        },
        response: {
          200: {
            description: "successful response",
            type: "object",
            properties: {
              apiVersion: { type: "string", example: "1.0" },
              data: {
                type: "object",
                properties: {
                  created: { type: "boolean", example: "true" },
                },
              },
            },
          },
          401: getAuthErrorSchema(),
        },
      },
    } as Schema,
    async (request, reply) => {
      createWorkflowitem(multichainClient, request as AuthenticatedRequest)
        .then(response => send(reply, response))
        .catch(err => handleError(request, reply, err));
    },
  );

  server.get(
    `${urlPrefix}/subproject.viewHistory`,
    {
      // @ts-ignore: Unreachable code error
      beforeHandler: [server.authenticate],
      schema: {
        description:
          "View the history of a given subproject (filtered by what the user is allowed to see).",
        tags: ["subproject"],
        summary: "View history",
        querystring: {
          type: "object",
          properties: {
            projectId: {
              type: "string",
            },
            subprojectId: {
              type: "string",
            },
          },
        },
        security: [
          {
            bearerToken: [],
          },
        ],
        response: {
          200: {
            description: "successful response",
            type: "object",
            properties: {
              apiVersion: { type: "string", example: "1.0" },
              data: {
                type: "object",
                properties: {
                  events: {
                    type: "array",
                    items: {
                      type: "object",
                      properties: {
                        key: { type: "string" },
                        intent: { type: "string", example: "global.createProject" },
                        createdBy: { type: "string", example: "aSmith" },
                        createdAt: { type: "string", example: "2018-09-05T13:37:25.775Z" },
                        dataVersion: { type: "string", example: "1" },
                        data: {
                          type: "object",
                          additionalProperties: true,
                          example: {
                            subproject: {
                              id: "er58c69eg298c87e3899119e025eff1f",
                              creationUnixTs: "1536834568552",
                              status: "open",
                              displayName: "school",
                              description: "school should be built",
                              amount: "500",
                              currency: "EUR",
                              assignee: "aSmith",
                            },
                          },
                          properties: {
                            permissions: {
                              type: "object",
                              additionalProperties: true,
                              example: { "subproject.intent.listPermissions": ["aSmith", "jDoe"] },
                            },
                          },
                        },
                        snapshot: {
                          type: "object",
                          properties: {
                            displayName: { type: "string", example: "classroom" },
                            amountType: { type: "string", example: "disbursed" },
                            amount: { type: "string", example: "500" },
                            currency: { type: "string", example: "EUR" },
                          },
                        },
                      },
                    },
                  },
                },
              },
            },
          },
          401: getAuthErrorSchema(),
        },
      },
    } as Schema,
    async (request, reply) => {
      getSubprojectHistory(multichainClient, request as AuthenticatedRequest)
        .then(response => send(reply, response))
        .catch(err => handleError(request, reply, err));
    },
  );

  server.get(
    `${urlPrefix}/subproject.intent.listPermissions`,
    {
      // @ts-ignore: Unreachable code error
      beforeHandler: [server.authenticate],
      schema: {
        description: "See the permissions for a given subproject.",
        tags: ["subproject"],
        summary: "List all permissions",
        querystring: {
          type: "object",
          properties: {
            projectId: {
              type: "string",
              example: "er58c69eg298c87e3899119e025eff1f",
            },
            subprojectId: {
              type: "string",
              example: "4j28c69eg298c87e3899119e025eff1f",
            },
          },
        },
        security: [
          {
            bearerToken: [],
          },
        ],
        response: {
          200: {
            description: "successful response",
            type: "object",
            properties: {
              apiVersion: { type: "string", example: "1.0" },
              data: {
                type: "object",
                additionalProperties: true,
                example: {
                  "project.viewDetails": ["aSmith", "jDoe"],
                },
              },
            },
          },
          401: getAuthErrorSchema(),
        },
      },
    } as Schema,
    async (request, reply) => {
      getSubprojectPermissions(multichainClient, request as AuthenticatedRequest)
        .then(response => send(reply, response))
        .catch(err => handleError(request, reply, err));
    },
  );

  server.post(
    `${urlPrefix}/subproject.intent.grantPermission`,
    {
      // @ts-ignore: Unreachable code error
      beforeHandler: [server.authenticate],
      schema: {
        description:
          "Grant a permission to a user. After this call has returned, the " +
          "user will be allowed to execute the given intent.",
        tags: ["subproject"],
        summary: "Grant a permission to a user or group",
        security: [
          {
            bearerToken: [],
          },
        ],
        body: {
          type: "object",
          properties: {
            apiVersion: { type: "string", example: "1.0" },
            data: {
              type: "object",
              additionalProperties: false,
              properties: {
                identity: { type: "string", example: "aSmith" },
                intent: { type: "string", example: "global.createProject" },
                projectId: { type: "string", example: "4j28c69eg298c87e3899119e025eff1f" },
                subprojectId: { type: "string", example: "3r28c69eg298c87e3899119e025eff1f" },
              },
            },
          },
        },
        response: {
          200: {
            description: "successful response",
            type: "object",
            properties: {
              apiVersion: { type: "string", example: "1.0" },
              data: {
                type: "string",
              },
            },
          },
          401: getAuthErrorSchema(),
        },
      },
    } as Schema,
    async (request, reply) => {
      grantSubprojectPermission(multichainClient, request as AuthenticatedRequest)
        .then(response => send(reply, response))
        .catch(err => handleError(request, reply, err));
    },
  );

  server.post(
    `${urlPrefix}/subproject.intent.revokePermission`,
    {
      // @ts-ignore: Unreachable code error
      beforeHandler: [server.authenticate],
      schema: {
        description:
          "Revoke a permission from a user. After this call has returned, the " +
          "user will no longer be able to execute the given intent.",
        tags: ["subproject"],
        summary: "Revoke a permission to a user or group",
        security: [
          {
            bearerToken: [],
          },
        ],
        body: {
          type: "object",
          properties: {
            apiVersion: { type: "string", example: "1.0" },
            data: {
              type: "object",
              additionalProperties: false,
              properties: {
                identity: { type: "string", example: "aSmith" },
                intent: { type: "string", example: "global.createProject" },
                projectId: { type: "string", example: "4j28c69eg298c87e3899119e025eff1f" },
                subprojectId: { type: "string", example: "t628c69eg298c87e3899119e025eff1f" },
              },
            },
          },
        },
        response: {
          200: {
            description: "successful response",
            type: "object",
            properties: {
              apiVersion: { type: "string", example: "1.0" },
              data: {
                type: "string",
              },
            },
          },
          401: getAuthErrorSchema(),
        },
      },
    } as Schema,
    async (request, reply) => {
      revokeSubprojectPermission(multichainClient, request as AuthenticatedRequest)
        .then(response => send(reply, response))
        .catch(err => handleError(request, reply, err));
    },
  );

  // ------------------------------------------------------------
  //       workflowitem
  // ------------------------------------------------------------

  server.get(
    `${urlPrefix}/workflowitem.list`,
    {
      // @ts-ignore: Unreachable code error
      beforeHandler: [server.authenticate],
      schema: {
        description:
          "Retrieve all workflowitems of a given subproject. Those items the " +
          "user is not allowed to see will be redacted, that is, most of their values will be " +
          "set to null.",
        tags: ["workflowitem"],
        summary: "List all workflowitems of a given subproject",
        querystring: {
          type: "object",
          properties: {
            projectId: {
              type: "string",
            },
            subprojectId: {
              type: "string",
            },
          },
        },
        security: [
          {
            bearerToken: [],
          },
        ],
        response: {
          200: {
            description: "successful response",
            type: "object",
            properties: {
              apiVersion: { type: "string", example: "1.0" },
              data: {
                type: "object",
                properties: {
                  workflowitems: {
                    type: "array",
                    items: {
                      type: "object",
                      properties: {
                        data: {
                          type: "object",
                          properties: {
                            id: { type: "string", example: "4j28c69eg298c87e3899119e025eff1f" },
                            creationUnixTs: { type: "string", example: "1536154645775" },
                            status: { type: "string", example: "open" },
                            amountType: { type: "string", example: "disbursed" },
                            displayName: { type: "string", example: "classroom" },
                            description: { type: "string", example: "build a classroom" },
                            amount: { type: "string", example: "500" },
                            assignee: { type: "string", example: "aSmith" },
                            currency: { type: "string", example: "EUR" },
                            documents: {
                              type: "array",
                              items: {
                                type: "object",
                                properties: {
                                  id: { type: "string", example: "classroom-contract" },
                                  hash: {
                                    type: "string",
                                    example:
                                      "F315FAA31B5B70089E7F464E718191EAF5F93E61BB5FDCDCEF32AF258B80B4B2",
                                  },
                                },
                              },
                            },
                          },
                        },
                        allowedIntents: { type: "array", items: { type: "string" } },
                      },
                    },
                  },
                },
              },
            },
          },
          401: getAuthErrorSchema(),
        },
      },
    } as Schema,
    async (request, reply) => {
      getWorkflowitemList(multichainClient, request as AuthenticatedRequest)
        .then(response => send(reply, response))
        .catch(err => handleError(request, reply, err));
    },
  );

  server.post(
    `${urlPrefix}/workflowitem.assign`,
    {
      // @ts-ignore: Unreachable code error
      beforeHandler: [server.authenticate],
      schema: {
        description:
          "Assign a workflowitem to a given user. The assigned user will be notified about the change.",
        tags: ["workflowitem"],
        summary: "Assign a user or group to a workflowitem",
        security: [
          {
            bearerToken: [],
          },
        ],
        body: {
          type: "object",
          properties: {
            apiVersion: { type: "string", example: "1.0" },
            data: {
              type: "object",
              additionalProperties: false,
              properties: {
                identity: { type: "string", example: "aSmith" },
                projectId: { type: "string", example: "4j28c69eg298c87e3899119e025eff1f" },
                subprojectId: { type: "string", example: "e528c69eg298c87e3899119e025eff1f" },
                workflowitemId: { type: "string", example: "9w88c69eg298c87e3899119e025eff1f" },
              },
              required: ["identity", "workflowitemId", "subprojectId", "projectId"],
            },
          },
        },
        response: {
          200: {
            description: "successful response",
            type: "object",
            properties: {
              apiVersion: { type: "string", example: "1.0" },
              data: {
                type: "string",
              },
            },
          },
          401: getAuthErrorSchema(),
        },
      },
    } as Schema,
    async (request, reply) => {
      assignWorkflowitem(multichainClient, request as AuthenticatedRequest)
        .then(response => send(reply, response))
        .catch(err => handleError(request, reply, err));
    },
  );

  server.post(
    `${urlPrefix}/workflowitem.update`,
    {
      // @ts-ignore: Unreachable code error
      beforeHandler: [server.authenticate],
      schema: {
        description:
          "Partially update a workflowitem. Only properties mentioned in the request body are touched, " +
          "others are not affected. The assigned user will be notified about the change.\n" +
          "Note that the only possible values for 'amountType' are: 'disbursed', 'allocated', 'N/A'\n.\n" +
          "The only possible values for 'status' are: 'open' and 'closed'",
        tags: ["workflowitem"],
        summary: "Update a workflowitem",
        security: [
          {
            bearerToken: [],
          },
        ],
        body: {
          type: "object",
          properties: {
            apiVersion: { type: "string", example: "1.0" },
            data: {
              type: "object",
              additionalProperties: false,
              properties: {
                displayName: { type: "string", example: "classroom" },
                description: { type: "string", example: "build a classroom" },
                amountType: { type: "string", example: "disbursed" },
                amount: { type: "string", example: "500" },
                assignee: { type: "string", example: "aSmith" },
                currency: { type: "string", example: "EUR" },
                projectId: { type: "string", example: "3r28c69eg298c87e3899119e025eff1f" },
                subprojectId: { type: "string", example: "5t28c69eg298c87e3899119e025eff1f" },
                workflowitemId: { type: "string", example: "4j28c69eg298c87e3899119e025eff1f" },
                documents: {
                  type: "array",
                  items: {
                    type: "object",
                    properties: {
                      id: { type: "string", example: "myId" },
                      base64: {
                        type: "string",
                        example: "aGVsbG8gdGhpcyBpcyBhIHRlc3QgZm9yIHRoZSBhcGkgZG9j",
                      },
                    },
                  },
                },
              },
              required: ["workflowitemId", "subprojectId", "projectId"],
            },
          },
        },
        response: {
          200: {
            description: "successful response",
            type: "object",
            properties: {
              apiVersion: { type: "string", example: "1.0" },
              data: {
                type: "string",
              },
            },
          },
          401: getAuthErrorSchema(),
        },
      },
    } as Schema,
    async (request, reply) => {
      updateWorkflowitem(multichainClient, request as AuthenticatedRequest)
        .then(response => send(reply, response))
        .catch(err => handleError(request, reply, err));
    },
  );

  server.post(
    `${urlPrefix}/workflowitem.close`,
    {
      // @ts-ignore: Unreachable code error
      beforeHandler: [server.authenticate],
      schema: {
        description: "Set a workflowitem's status to 'closed'.",
        tags: ["workflowitem"],
        summary: "Close a workflowitem",
        security: [
          {
            bearerToken: [],
          },
        ],
        body: {
          type: "object",
          properties: {
            apiVersion: { type: "string", example: "1.0" },
            data: {
              type: "object",
              additionalProperties: false,
              properties: {
                projectId: { type: "string", example: "4j28c69eg298c87e3899119e025eff1f" },
                subprojectId: { type: "string", example: "er28c69eg298c87e3899119e025eff1f" },
                workflowitemId: { type: "string", example: "5z28c69eg298c87e3899119e025eff1f" },
              },
              required: ["workflowitemId", "subprojectId", "projectId"],
            },
          },
        },
        response: {
          200: {
            description: "successful response",
            type: "object",
            properties: {
              apiVersion: { type: "string", example: "1.0" },
              data: {
                type: "string",
              },
            },
          },
          401: getAuthErrorSchema(),
        },
      },
    } as Schema,
    async (request, reply) => {
      closeWorkflowitem(multichainClient, request as AuthenticatedRequest)
        .then(response => send(reply, response))
        .catch(err => handleError(request, reply, err));
    },
  );

  server.get(
    `${urlPrefix}/workflowitem.intent.listPermissions`,
    {
      // @ts-ignore: Unreachable code error
      beforeHandler: [server.authenticate],
      schema: {
        description: "See the permissions for a given workflowitem.",
        tags: ["workflowitem"],
        summary: "List all permissions",
        querystring: {
          type: "object",
          properties: {
            projectId: {
              type: "string",
              example: "4j28c69eg298c87e3899119e025eff1f",
            },
            subprojectId: {
              type: "string",
              example: "5t28c69eg298c87e3899119e025eff1f",
            },
            workflowitemId: {
              type: "string",
              example: "6z28c69eg298c87e3899119e025eff1f",
            },
          },
        },
        security: [
          {
            bearerToken: [],
          },
        ],
        response: {
          200: {
            description: "successful response",
            type: "object",
            properties: {
              apiVersion: { type: "string", example: "1.0" },
              data: {
                type: "object",
                additionalProperties: true,
                example: {
                  "project.viewDetails": ["aSmith", "jDoe"],
                },
              },
            },
          },
          401: getAuthErrorSchema(),
        },
      },
    } as Schema,
    async (request, reply) => {
      getWorkflowitemPermissions(multichainClient, request as AuthenticatedRequest)
        .then(response => send(reply, response))
        .catch(err => handleError(request, reply, err));
    },
  );

  server.post(
    `${urlPrefix}/workflowitem.intent.grantPermission`,
    {
      // @ts-ignore: Unreachable code error
      beforeHandler: [server.authenticate],
      schema: {
        description:
          "Grant a permission to a user. After this call has returned, the " +
          "user will be allowed to execute the given intent.",
        tags: ["workflowitem"],
        summary: "Grant a permission to a user or group",
        security: [
          {
            bearerToken: [],
          },
        ],
        body: {
          type: "object",
          additionalProperties: false,
          properties: {
            apiVersion: { type: "string", example: "1.0" },
            data: {
              type: "object",
              properties: {
                identity: { type: "string", example: "aSmith" },
                intent: { type: "string", example: "global.createProject" },
                projectId: { type: "string", example: "5t28c69eg298c87e3899119e025eff1f" },
                subprojectId: { type: "string", example: "6z28c69eg298c87e3899119e025eff1f" },
                workflowitemId: { type: "string", example: "4j28c69eg298c87e3899119e025eff1f" },
              },
              required: ["identity", "intent", "workflowitemId", "subprojectId", "projectId"],
            },
          },
        },
        response: {
          200: {
            description: "successful response",
            type: "object",
            properties: {
              apiVersion: { type: "string", example: "1.0" },
              data: {
                type: "string",
              },
            },
          },
          401: getAuthErrorSchema(),
        },
      },
    } as Schema,
    async (request, reply) => {
      grantWorkflowitemPermission(multichainClient, request as AuthenticatedRequest)
        .then(response => send(reply, response))
        .catch(err => handleError(request, reply, err));
    },
  );

  server.post(
    `${urlPrefix}/workflowitem.intent.revokePermission`,
    {
      // @ts-ignore: Unreachable code error
      beforeHandler: [server.authenticate],
      schema: {
        description:
          "Revoke a permission from a user. After this call has returned, the " +
          "user will no longer be able to execute the given intent.",
        tags: ["workflowitem"],
        summary: "Revoke a permission from a user or group",
        security: [
          {
            bearerToken: [],
          },
        ],
        body: {
          type: "object",
          properties: {
            apiVersion: { type: "string", example: "1.0" },
            data: {
              type: "object",
              additionalProperties: false,
              properties: {
                identity: { type: "string", example: "aSmith" },
                intent: { type: "string", example: "global.createProject" },
                projectId: { type: "string", example: "4j28c69eg298c87e3899119e025eff1f" },
                subprojectId: { type: "string", example: "5t28c69eg298c87e3899119e025eff1f" },
                workflowitemId: { type: "string", example: "6z28c69eg298c87e3899119e025eff1f" },
              },
              required: ["identity", "intent", "workflowitemId", "subprojectId", "projectId"],
            },
          },
        },
        response: {
          200: {
            description: "successful response",
            type: "object",
            properties: {
              apiVersion: { type: "string", example: "1.0" },
              data: {
                type: "string",
              },
            },
          },
          401: getAuthErrorSchema(),
        },
      },
    } as Schema,
    async (request, reply) => {
      revokeWorkflowitemPermission(
        multichainClient,
        (request as AuthenticatedRequest) as AuthenticatedRequest,
      )
        .then(response => send(reply, response))
        .catch(err => handleError(request, reply, err));
    },
  );

  server.post(
    `${urlPrefix}/workflowitem.validateDocument`,
    {
      // @ts-ignore: Unreachable code error
      beforeHandler: [server.authenticate],
      schema: {
        description: "Validates if the hashed base64 string equals the hash sent by the user.",
        tags: ["workflowitem"],
        summary: "Validate a document",
        security: [
          {
            bearerToken: [],
          },
        ],
        body: {
          type: "object",
          properties: {
            apiVersion: { type: "string", example: "1.0" },
            data: {
              type: "object",
              additionalProperties: false,
              properties: {
                base64String: {
                  type: "string",
                  example: "aGVsbG8gdGhpcyBpcyBhIHRlc3QgZm9yIHRoZSBhcGkgZG9j",
                },
                hash: {
                  type: "string",
                  example: "F315FAA31B5B70089E7F464E718191EAF5F93E61BB5FDCDCEF32AF258B80B4B2",
                },
              },
              required: ["base64String", "hash"],
            },
          },
        },
        response: {
          200: {
            description: "successful response",
            type: "object",
            properties: {
              apiVersion: { type: "string", example: "1.0" },
              data: {
                type: "object",
                properties: {
                  isIdentical: { type: "boolean", example: true },
                },
              },
            },
          },
          401: getAuthErrorSchema(),
        },
      },
    } as Schema,
    async (request, reply) => {
      validateDocument(multichainClient, request as AuthenticatedRequest)
        .then(response => send(reply, response))
        .catch(err => handleError(request, reply, err));
    },
  );

  // ------------------------------------------------------------
  //       notification
  // ------------------------------------------------------------

  server.get(
    `${urlPrefix}/notification.list`,
    {
      // @ts-ignore: Unreachable code error
      beforeHandler: [server.authenticate],
      schema: {
        description:
          "List notifications for the user, given by the token in the " +
          "request's `Authorization` header. By default, the response includes _all_ notifications, " +
          "but the `sinceId` parameter may be used to truncate the output.",
        tags: ["notification"],
        summary: "List all notification of the authorized user",
        security: [
          {
            bearerToken: [],
          },
        ],
        querystring: {
          type: "object",
          properties: {
            sinceId: {
              type: "string",
            },
          },
        },
        response: {
          200: {
            description: "successful response",
            type: "object",
            properties: {
              apiVersion: { type: "string", example: "1.0" },
              data: {
                type: "object",
                properties: {
                  notifications: {
                    type: "array",
                    items: {
                      type: "object",
                      properties: {
                        notificationId: { type: "string" },
                        resources: {
                          type: "array",
                          items: {
                            type: "object",
                            properties: {
                              id: { type: "string", example: "fe9c2b24ade9a92360b3a898665678ac" },
                              type: { type: "string", example: "workflowitem" },
                              displayName: { type: "string", example: "classroom" },
                            },
                          },
                        },
                        isRead: { type: "boolean" },
                        originalEvent: {
                          type: "object",
                          properties: {
                            key: { type: "string" },
                            intent: { type: "string", example: "global.createProject" },
                            createdBy: { type: "string", example: "aSmith" },
                            createdAt: { type: "string", example: "2018-09-24T12:02:58.763Z" },
                            dataVersion: { type: "string", example: "1" },
                            data: {
                              type: "object",
                              additionalProperties: true,
                              example: {
                                project: {
                                  id: "fe9c2b24ade9a92360b3a898665678ac",
                                  creationUnixTs: "1536834480274",
                                  status: "open",
                                  displayName: "town-project",
                                  description: "a town should be built",
                                  amount: "10000",
                                  assignee: "aSmith",
                                  currency: "EUR",
                                  thumbnail: "/Thumbnail_0001.jpg",
                                },
                              },
                            },
                          },
                        },
                      },
                    },
                  },
                },
              },
            },
          },
          401: getAuthErrorSchema(),
        },
      },
    } as Schema,
    async (request, reply) => {
      getNotificationList(multichainClient, request as AuthenticatedRequest)
        .then(response => send(reply, response))
        .catch(err => handleError(request, reply, err));
    },
  );

  server.post(
    `${urlPrefix}/notification.markRead`,
    {
      // @ts-ignore: Unreachable code error
      beforeHandler: [server.authenticate],
      schema: {
        description:
          "Allows a user to mark any of his/her notifications as read, which " +
          "is then reflected by the `isRead` flag carried in the `notification.list` response.",
        tags: ["notification"],
        summary: "Mark all notification as read",
        security: [
          {
            bearerToken: [],
          },
        ],
        body: {
          type: "object",
          properties: {
            apiVersion: { type: "string", example: "1.0" },
            data: {
              type: "object",
              additionalProperties: false,
              properties: {
                notificationId: { type: "string", example: "c9a6d74d-9508-4960-b39e-72f90f292b74" },
              },
              required: ["notificationId"],
            },
          },
        },
        response: {
          200: {
            description: "successful response",
            type: "object",
            properties: {
              apiVersion: { type: "string", example: "1.0" },
              data: {
                type: "string",
              },
            },
          },
          401: getAuthErrorSchema(),
        },
      },
    } as Schema,
    async (request, reply) => {
      markNotificationRead(multichainClient, request as AuthenticatedRequest)
        .then(response => send(reply, response))
        .catch(err => handleError(request, reply, err));
    },
  );

  // ------------------------------------------------------------
  //       network
  // ------------------------------------------------------------

  server.post(
    `${urlPrefix}/network.registerNode`,
    {
      schema: {
        description: "Used by non-master MultiChain nodes to register their wallet address.",
        tags: ["network"],
        summary: "Register a node",
        body: {
          type: "object",
          properties: {
            apiVersion: { type: "string", example: "1.0" },
            data: {
              type: "object",
              additionalProperties: false,
              properties: {
                address: { type: "string", example: "1CaWV7nTVwAd8bTzcPBBSQRZgbXLd9K8faM9QM" },
                organization: { type: "string", example: "Alice's Solutions & Co" },
              },
              required: ["address", "organization"],
            },
          },
        },
        response: {
          200: {
            description: "successful response",
            type: "object",
            properties: {
              apiVersion: { type: "string", example: "1.0" },
              data: {
                type: "string",
              },
            },
          },
          401: getAuthErrorSchema(),
        },
      },
    } as Schema,
    async (request, reply) => {
      registerNode(multichainClient, request as AuthenticatedRequest)
        .then(response => send(reply, response))
        .catch(err => handleError(request, reply, err));
    },
  );

  server.post(
    `${urlPrefix}/network.voteForPermission`,
    {
      // @ts-ignore: Unreachable code error
      beforeHandler: [server.authenticate],
      schema: {
        description:
          "Votes for granting/revoking network-level permissions to/from a " +
          "registered node (identified by its wallet addresses). After this call, the voted " +
          "access level may or may not be in effect, depending on the consensus parameters of " +
          "the underlying blockchain.",
        tags: ["network"],
        summary: "Vote for permission",
        security: [
          {
            bearerToken: [],
          },
        ],
        body: {
          type: "object",
          properties: {
            apiVersion: { type: "string", example: "1.0" },
            data: {
              type: "object",
              additionalProperties: false,
              properties: {
                address: { type: "string", example: "1CaWV7nTVwAd8bTzcPBBSQRZgbXLd9K8faM9QM" },
                vote: { type: "string", example: "admin" },
              },
              required: ["address", "vote"],
            },
          },
        },
        response: {
          200: {
            description: "successful response",
            type: "object",
            properties: {
              apiVersion: { type: "string", example: "1.0" },
              data: {
                type: "string",
              },
            },
          },
          401: getAuthErrorSchema(),
        },
      },
    } as Schema,
    async (request, reply) => {
      voteForNetworkPermission(multichainClient, request as AuthenticatedRequest)
        .then(response => send(reply, response))
        .catch(err => handleError(request, reply, err));
    },
  );

  server.post(
    `${urlPrefix}/network.approveNewOrganization`,
    {
      // @ts-ignore: Unreachable code error
      beforeHandler: [server.authenticate],
      schema: {
        description: "Approves a new organization if there are enough votes.",
        tags: ["network"],
        summary: "Approve a new organization",
        security: [
          {
            bearerToken: [],
          },
        ],
        body: {
          type: "object",
          properties: {
            apiVersion: { type: "string", example: "1.0" },
            data: {
              type: "object",
              additionalProperties: false,
              properties: {
                organization: { type: "string", example: "Alice's Solutions & Co" },
              },
              required: ["organization"],
            },
          },
        },
        response: {
          200: {
            description: "successful response",
            type: "object",
            properties: {
              apiVersion: { type: "string", example: "1.0" },
              data: {
                type: "string",
              },
            },
          },
          401: getAuthErrorSchema(),
        },
      },
    } as Schema,
    async (request, reply) => {
      approveNewOrganization(multichainClient, request as AuthenticatedRequest)
        .then(response => send(reply, response))
        .catch(err => handleError(request, reply, err));
    },
  );

  server.post(
    `${urlPrefix}/network.approveNewNodeForExistingOrganization`,
    {
      // @ts-ignore: Unreachable code error
      beforeHandler: [server.authenticate],
      schema: {
        description:
          "Approves a new node for an existing organization." +
          " This organization doesn't have to go throught the voting system again",
        tags: ["network"],
        summary: "Approve a new node",
        security: [
          {
            bearerToken: [],
          },
        ],
        body: {
          type: "object",
          properties: {
            apiVersion: { type: "string", example: "1.0" },
            data: {
              type: "object",
              additionalProperties: false,
              properties: {
                address: { type: "string", example: "1CaWV7nTVwAd8bTzcPBBSQRZgbXLd9K8faM9QM" },
              },
              required: ["address"],
            },
          },
        },
        response: {
          200: {
            description: "successful response",
            type: "object",
            properties: {
              apiVersion: { type: "string", example: "1.0" },
              data: {
                type: "string",
              },
            },
          },
          401: getAuthErrorSchema(),
          409: {
            description:
              "Tells either your organization has already voted or the permissions are already assigned",
            type: "object",
            properties: {
              apiVersion: { type: "string", example: "1.0" },
              error: {
                type: "object",
                properties: {
                  code: { type: "string", example: "409" },
                  message: { type: "string", example: "User already exists." },
                },
              },
            },
          },
        },
      },
    } as Schema,
    async (request, reply) => {
      approveNewNodeForExistingOrganization(multichainClient, request as AuthenticatedRequest)
        .then(response => send(reply, response))
        .catch(err => handleError(request, reply, err));
    },
  );

  server.get(
    `${urlPrefix}/network.list`,
    {
      // @ts-ignore: Unreachable code error
      beforeHandler: [server.authenticate],
      schema: {
        description: "List all nodes.",
        tags: ["network"],
        summary: "List all nodes",
        security: [
          {
            bearerToken: [],
          },
        ],
        response: {
          200: {
            description: "successful response",
            type: "object",
            properties: {
              apiVersion: { type: "string", example: "1.0" },
              data: {
                type: "object",
                properties: {
                  nodes: {
                    type: "array",
                    items: {
                      type: "object",
                      properties: {
                        address: {
                          type: "object",
                          properties: {
                            address: {
                              type: "string",
                              example: "1CaWV7nTVwAd8bTzcPBBSQRZgbXLd9K8faM9QM",
                            },
                            organization: { type: "string", example: "Alice's Solutions & Co" },
                          },
                        },
                        myVote: { type: "string", example: "admin" },
                        currentAccess: {
                          type: "object",
                          properties: {
                            accessType: { type: "string", example: "admin" },
                            approvers: {
                              type: "array",
                              items: {
                                type: "object",
                                properties: {
                                  address: {
                                    type: "string",
                                    example: "1CaWV7nTVwAd8bTzcPBBSQRZgbXLd9K8faM9QM",
                                  },
                                  organization: {
                                    type: "string",
                                    example: "Alice's Solutions & Co",
                                  },
                                },
                              },
                            },
                          },
                        },
                      },
                    },
                  },
                },
              },
            },
          },
          401: getAuthErrorSchema(),
        },
      },
    } as Schema,
    async (request, reply) => {
      getNodeList(multichainClient, request as AuthenticatedRequest)
        .then(response => send(reply, response))
        .catch(err => handleError(request, reply, err));
    },
  );

  server.get(
    `${urlPrefix}/network.listActive`,
    {
      // @ts-ignore: Unreachable code error
      beforeHandler: [server.authenticate],
      schema: {
        description: "Get the number of all peers in the blockchain network.",
        tags: ["network"],
        summary: "List all active peers",
        security: [
          {
            bearerToken: [],
          },
        ],
        response: {
          200: {
            description: "successful response",
            type: "object",
            properties: {
              apiVersion: { type: "string", example: "1.0" },
              data: {
                type: "object",
                properties: {
                  peers: { type: "string", example: "56" },
                },
              },
            },
          },
          401: getAuthErrorSchema(),
        },
      },
    } as Schema,
    async (request, reply) => {
      getActiveNodes(multichainClient, request as AuthenticatedRequest)
        .then(response => send(reply, response))
        .catch(err => handleError(request, reply, err));
    },
  );

  server.get(
    `${urlPrefix}/system.createBackup`,
    {
      // @ts-ignore: Unreachable code error
      beforeHandler: [server.authenticate],
    },
    async (req: AuthenticatedRequest, reply) => {
      createBackup(multichainHost, backupApiPort, req)
        .then(data => {
          reply.header("Content-Type", "application/gzip");
          reply.header("Content-Disposition", `attachment; filename="backup.gz"`);
          reply.send(data);
        })
        .catch(err => handleError(req, reply, err));
    },
  );

  server.post(
    `${urlPrefix}/system.restoreBackup`,
    {
      // @ts-ignore: Unreachable code error
      beforeHandler: [server.authenticate],
    },
    async (req: AuthenticatedRequest, reply) => {
      restoreBackup(multichainHost, backupApiPort, req)
        .then(response => send(reply, response))
        .catch(err => handleError(req, reply, err));
    },
  );

  return server;
};<|MERGE_RESOLUTION|>--- conflicted
+++ resolved
@@ -2271,14 +2271,9 @@
                 status: { type: "string", example: "open" },
                 displayName: { type: "string", example: "classroom" },
                 description: { type: "string", example: "build classroom" },
-<<<<<<< HEAD
                 amount: { type: ["string", "null"], example: "500" },
                 assignee: { type: "string", example: "aSmith" },
                 currency: { type: ["string", "null"],  example: "EUR" },
-=======
-                currency: { type: ['string','null'], example: "EUR" },
-                amount: { type: ['string','null'], example: "500" },
->>>>>>> e729effc
                 amountType: { type: "string", example: "disbursed" },
                 documents: {
                   type: "array",
