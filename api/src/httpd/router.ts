import { FastifyInstance } from "fastify";

import {
<<<<<<< HEAD
  AllProjectsReader,
  AllWorkflowitemsReader,
  ProjectAssigner,
  ProjectUpdater,
  WorkflowitemUpdater,
} from ".";
import { WorkflowitemCloser } from ".";
import { grantAllPermissions } from "../global/controller/grantAllPermissions";
import { grantGlobalPermission } from "../global/controller/grantPermission";
import { getGlobalPermissions } from "../global/controller/listPermissions";
import { revokeGlobalPermission } from "../global/controller/revokePermission";
=======
  AllPermissionsGranter,
  AllPermissionsReader,
  AllProjectsReader,
  GlobalPermissionGranter,
  ProjectAndSubprojects,
  ProjectAssigner,
  ProjectReader,
  ProjectUpdater,
} from ".";
import { GlobalPermissionRevoker } from ".";
import Intent from "../authz/intents";
>>>>>>> 467e487b
import { createGroup } from "../global/createGroup";
import { createProject } from "../global/createProject";
import { createUser } from "../global/createUser";
import { addUserToGroup } from "../group/addUser";
import { getGroupList } from "../group/list";
import { removeUserFromGroup } from "../group/removeUser";
import logger from "../lib/logger";
import { isReady } from "../lib/readiness";
import { MultichainClient } from "../multichain/Client.h";
import { approveNewNodeForExistingOrganization } from "../network/controller/approveNewNodeForExistingOrganization";
import { approveNewOrganization } from "../network/controller/approveNewOrganization";
import { getNodeList } from "../network/controller/list";
import { getActiveNodes } from "../network/controller/listActive";
import { registerNode } from "../network/controller/registerNode";
import { voteForNetworkPermission } from "../network/controller/vote";
import { getNotificationCounts } from "../notification/controller/count";
import { getNotificationList } from "../notification/controller/list";
import { markMultipleRead } from "../notification/controller/markMultipleRead";
import { markNotificationRead } from "../notification/controller/markRead";
import { getNewestNotifications } from "../notification/controller/poll";
import { closeProject } from "../project/controller/close";
import { createSubproject } from "../project/controller/createSubproject";
import { grantProjectPermission } from "../project/controller/intent.grantPermission";
import { getProjectPermissions } from "../project/controller/intent.listPermissions";
import { revokeProjectPermission } from "../project/controller/intent.revokePermission";
import { getProjectHistory } from "../project/controller/viewHistory";
import { User as ProjectUser } from "../project/User";
import { assignSubproject } from "../subproject/controller/assign";
import { closeSubproject } from "../subproject/controller/close";
import { createWorkflowitem } from "../subproject/controller/createWorkflowitem";
import { grantSubprojectPermission } from "../subproject/controller/intent.grantPermission";
import { getSubprojectPermissions } from "../subproject/controller/intent.listPermissions";
import { revokeSubprojectPermission } from "../subproject/controller/intent.revokePermission";
import { getSubprojectList } from "../subproject/controller/list";
import { reorderWorkflowitems } from "../subproject/controller/reorderWorkflowitems";
import { updateSubproject } from "../subproject/controller/update";
import { getSubprojectDetails } from "../subproject/controller/viewDetails";
import { getSubprojectHistory } from "../subproject/controller/viewHistory";
import { createBackup } from "../system/createBackup";
import { getVersion } from "../system/getVersion";
import { restoreBackup } from "../system/restoreBackup";
import { authenticateUser } from "../user/controller/authenticate";
import { getUserList } from "../user/controller/list";
import { assignWorkflowitem } from "../workflowitem/controller/assign";
import { grantWorkflowitemPermission } from "../workflowitem/controller/intent.grantPermission";
import { getWorkflowitemPermissions } from "../workflowitem/controller/intent.listPermissions";
import { revokeWorkflowitemPermission } from "../workflowitem/controller/intent.revokePermission";
import { updateWorkflowitem } from "../workflowitem/controller/update";
import { validateDocument } from "../workflowitem/controller/validateDocument";
import { AuthenticatedRequest, HttpResponse } from "./lib";
import { getSchema, getSchemaWithoutAuth } from "./schema";

const send = (res, httpResponse: HttpResponse) => {
  const [code, body] = httpResponse;
  res.status(code).send(body);
};

const handleError = (req, res, err: any) => {
  switch (err.kind) {
    case "NotAuthorized": {
      const message = `User ${err.token.userId} is not authorized.`;
      logger.debug({ error: err }, message);
      send(res, [
        403,
        {
          apiVersion: "1.0",
          error: {
            code: 403,
            message,
          },
        },
      ]);
      break;
    }
    case "AddressIsInvalid": {
      const message = `The address is invalid.`;
      logger.error({ error: err }, message);
      send(res, [
        400,
        {
          apiVersion: "1.0",
          error: { code: 400, message },
        },
      ]);
      break;
    }

    case "IdentityAlreadyExists": {
      const message = `ID ${err.targetId} already exists.`;
      logger.error({ error: err }, message);
      send(res, [
        409,
        {
          apiVersion: "1.0",
          error: { code: 409, message },
        },
      ]);
      break;
    }
    case "ProjectIdAlreadyExists": {
      const message = `The project id ${err.projectId} already exists.`;
      logger.warn({ error: err }, message);
      send(res, [
        409,
        {
          apiVersion: "1.0",
          error: { code: 409, message },
        },
      ]);
      break;
    }
    case "SubprojectIdAlreadyExists": {
      const message = `The subproject id ${err.subprojectId} already exists.`;
      logger.warn({ error: err }, message);
      send(res, [
        409,
        {
          apiVersion: "1.0",
          error: { code: 409, message },
        },
      ]);
      break;
    }

    case "ParseError": {
      let message;
      if (err.message !== undefined) {
        message = `Error parsing fields ${err.badKeys.join(", ")}: ${err.message}`;
      } else {
        message = `Missing keys: ${err.badKeys.join(", ")}`;
      }
      logger.debug({ error: err }, message);
      send(res, [400, { apiVersion: "1.0", error: { code: 400, message } }]);
      break;
    }

    case "PreconditionError": {
      const { message } = err;
      logger.warn({ error: err }, message);
      send(res, [412, { apiVersion: "1.0", error: { code: 412, message } }]);
      break;
    }

    case "AuthenticationError": {
      const message = "Authentication failed";
      logger.debug({ error: err }, message);
      send(res, [
        401,
        {
          apiVersion: "1.0",
          error: { code: 401, message },
        },
      ]);
      break;
    }

    case "NotFound": {
      const message = "Not found.";
      logger.debug({ error: err }, message);
      send(res, [
        404,
        {
          apiVersion: "1.0",
          error: { code: 404, message },
        },
      ]);
      break;
    }

    case "FileNotFound": {
      const message = "File not found.";
      logger.debug({ error: err }, message);
      send(res, [
        404,
        {
          apiVersion: "1.0",
          error: { code: 404, message },
        },
      ]);
      break;
    }

    case "CorruptFileError": {
      const message = "File corrupt.";
      logger.error({ error: err }, message);
      send(res, [
        400,
        {
          apiVersion: "1.0",
          error: { code: 400, message },
        },
      ]);
      break;
    }

    case "UnsupportedMediaType": {
      const message = `Unsupported media type: ${err.contentType}.`;
      logger.debug({ error: err }, message);
      send(res, [
        415,
        {
          apiVersion: "1.0",
          error: { code: 415, message },
        },
      ]);
      break;
    }

    default: {
      // handle RPC errors, too:
      if (err.code === -708) {
        const message = "Not found.";
        logger.debug({ error: err }, message);
        send(res, [
          404,
          {
            apiVersion: "1.0",
            error: { code: 404, message },
          },
        ]);
      } else {
        const message = "INTERNAL SERVER ERROR";
        logger.error({ error: err }, message);
        send(res, [
          500,
          {
            apiVersion: "1.0",
            error: { code: 500, message },
          },
        ]);
      }
    }
  }
};

export const registerRoutes = (
  server: FastifyInstance,
  multichainClient: MultichainClient,
  jwtSecret: string,
  rootSecret: string,
  organization: string,
  organizationVaultSecret: string,
  urlPrefix: string,
  multichainHost: string,
  backupApiPort: string,
  {
    listProjects,
    getProjectWithSubprojects,
    assignProject,
    updateProject,
<<<<<<< HEAD
    workflowitemLister,
    workflowitemCloser,
    workflowitemUpdater,
=======
    listGlobalPermissions,
    grantGlobalPermission,
    grantAllPermissions,
    revokeGlobalPermission,
>>>>>>> 467e487b
  }: {
    listProjects: AllProjectsReader;
    getProjectWithSubprojects: ProjectReader;
    assignProject: ProjectAssigner;
    updateProject: ProjectUpdater;
<<<<<<< HEAD
    workflowitemLister: AllWorkflowitemsReader;
    workflowitemCloser: WorkflowitemCloser;
    workflowitemUpdater: WorkflowitemUpdater;
=======
    listGlobalPermissions: AllPermissionsReader;
    grantGlobalPermission: GlobalPermissionGranter;
    grantAllPermissions: AllPermissionsGranter;
    revokeGlobalPermission: GlobalPermissionRevoker;
>>>>>>> 467e487b
  },
) => {
  // ------------------------------------------------------------
  //       system
  // ------------------------------------------------------------

  server.get(
    `${urlPrefix}/readiness`,
    getSchemaWithoutAuth("readiness"),
    async (request, reply) => {
      if (await isReady(multichainClient)) {
        return reply.status(200).send("OK");
      } else {
        return reply.status(503).send("Service unavailable.");
      }
    },
  );

  server.get(`${urlPrefix}/liveness`, getSchemaWithoutAuth("liveness"), (_, reply) => {
    reply.status(200).send("OK");
  });

  server.get(`${urlPrefix}/version`, getSchema(server, "version"), async (request, reply) => {
    getVersion(multichainHost, backupApiPort, multichainClient)
      .then(response => send(reply, response))
      .catch(err => handleError(request, reply, err));
  });

  // ------------------------------------------------------------
  //       user
  // ------------------------------------------------------------

  server.post(
    `${urlPrefix}/user.authenticate`,
    getSchemaWithoutAuth("authenticate"),
    (request, reply) => {
      authenticateUser(
        multichainClient,
        request,
        jwtSecret,
        rootSecret,
        organization,
        organizationVaultSecret,
      )
        .then(response => send(reply, response))
        .catch(err => handleError(request, reply, err));
    },
  );

  server.get(`${urlPrefix}/user.list`, getSchema(server, "userList"), (request, reply) => {
    getUserList(multichainClient, request as AuthenticatedRequest)
      .then(response => send(reply, response))
      .catch(err => handleError(request, reply, err));
  });

  // ------------------------------------------------------------
  //       global
  // ------------------------------------------------------------
  server.post(
    `${urlPrefix}/global.createUser`,
    getSchema(server, "createUser"),
    (request, reply) => {
      createUser(
        multichainClient,
        request as AuthenticatedRequest,
        jwtSecret,
        rootSecret,
        organizationVaultSecret,
      )
        .then(response => send(reply, response))
        .catch(err => handleError(request, reply, err));
    },
  );

  server.post(
    `${urlPrefix}/global.createGroup`,
    getSchema(server, "createGroup"),
    (request, reply) => {
      createGroup(multichainClient, request as AuthenticatedRequest)
        .then(response => send(reply, response))
        .catch(err => handleError(request, reply, err));
    },
  );

  server.post(
    `${urlPrefix}/global.createProject`,
    getSchema(server, "createProject"),
    (request, reply) => {
      createProject(multichainClient, request as AuthenticatedRequest)
        .then(response => send(reply, response))
        .catch(err => handleError(request, reply, err));
    },
  );

  server.get(
    `${urlPrefix}/global.listPermissions`,
    getSchema(server, "globalListPermissions"),
    (request, reply) => {
      const req = request as AuthenticatedRequest;
      const token = req.user;
      listGlobalPermissions(token)
        .then(
          (permissions): HttpResponse => [
            200,
            {
              apiVersion: "1.0",
              data: permissions,
            },
          ],
        )
        .then(response => send(reply, response))
        .catch(err => handleError(request, reply, err));
    },
  );

  server.post(
    `${urlPrefix}/global.grantPermission`,
    getSchema(server, "globalGrantPermission"),
    (request, reply) => {
      const req = request as AuthenticatedRequest;
      const token = req.user;

      const intent: Intent = request.body.data.intent;
      const grantee: string = request.body.data.identity;

      return grantGlobalPermission(token, grantee, intent)
        .then(
          (): HttpResponse => [
            200,
            {
              apiVersion: "1.0",
              data: "OK",
            },
          ],
        )
        .then(response => send(reply, response))
        .catch(err => handleError(request, reply, err));
    },
  );

  server.post(
    `${urlPrefix}/global.grantAllPermissions`,
    getSchema(server, "globalGrantAllPermissions"),
    (request, reply) => {
      const req = request as AuthenticatedRequest;
      const token = req.user;

      const grantee: string = request.body.data.identity;

      return grantAllPermissions(token, grantee)
        .then(
          (): HttpResponse => [
            200,
            {
              apiVersion: "1.0",
              data: "OK",
            },
          ],
        )
        .then(response => send(reply, response))
        .catch(err => handleError(request, reply, err));
    },
  );

  server.post(
    `${urlPrefix}/global.revokePermission`,
    getSchema(server, "globalRevokePermission"),
    (request, reply) => {
      const req = request as AuthenticatedRequest;
      const token = req.user;

      const intent: Intent = request.body.data.intent;
      const recipient: string = request.body.data.identity;

      return revokeGlobalPermission(token, recipient, intent)
        .then(
          (): HttpResponse => [
            200,
            {
              apiVersion: "1.0",
              data: "OK",
            },
          ],
        )
        .then(response => send(reply, response))
        .catch(err => handleError(request, reply, err));
    },
  );

  // ------------------------------------------------------------
  //       group
  // ------------------------------------------------------------

  server.get(`${urlPrefix}/group.list`, getSchema(server, "groupList"), (request, reply) => {
    getGroupList(multichainClient, request as AuthenticatedRequest)
      .then(response => send(reply, response))
      .catch(err => handleError(request, reply, err));
  });

  server.post(`${urlPrefix}/group.addUser`, getSchema(server, "addUser"), (request, reply) => {
    addUserToGroup(multichainClient, request as AuthenticatedRequest)
      .then(response => send(reply, response))
      .catch(err => handleError(request, reply, err));
  });

  server.post(
    `${urlPrefix}/group.removeUser`,
    getSchema(server, "removeUser"),
    (request, reply) => {
      removeUserFromGroup(multichainClient, request as AuthenticatedRequest)
        .then(response => send(reply, response))
        .catch(err => handleError(request, reply, err));
    },
  );

  // ------------------------------------------------------------
  //       project
  // ------------------------------------------------------------

  server.get(`${urlPrefix}/project.list`, getSchema(server, "projectList"), (request, reply) => {
    const req = request as AuthenticatedRequest;
    return listProjects(req.user)
      .then(
        (projects): HttpResponse => [
          200,
          {
            apiVersion: "1.0",
            data: {
              items: projects,
            },
          },
        ],
      )
      .then(response => send(reply, response))
      .catch(err => handleError(request, reply, err));
  });

  server.get(
    `${urlPrefix}/project.viewDetails`,
    getSchema(server, "projectViewDetails"),
    (request, reply) => {
      const req = request as AuthenticatedRequest;
      const token = req.user;
      const projectId: string = request.query.projectId;
      return getProjectWithSubprojects(token, projectId)
        .then(
          (projectWithSubprojects: ProjectAndSubprojects): HttpResponse => [
            200,
            {
              apiVersion: "1.0",
              data: projectWithSubprojects,
            },
          ],
        )
        .then(response => send(reply, response))
        .catch(err => handleError(request, reply, err));
    },
  );

  server.post(
    `${urlPrefix}/project.assign`,
    getSchema(server, "projectAssign"),
    (request, reply) => {
      const req = request as AuthenticatedRequest;
      const token = req.user;
      const user: ProjectUser = { id: token.userId, groups: token.groups };
      const projectId: string = request.body.data.projectId;
      const assignee: string = request.body.data.identity;

      return assignProject(token, projectId, assignee)
        .then(
          (): HttpResponse => [
            200,
            {
              apiVersion: "1.0",
              data: "OK",
            },
          ],
        )
        .then(response => send(reply, response))
        .catch(err => handleError(request, reply, err));
    },
  );

  server.post(
    `${urlPrefix}/project.update`,
    getSchema(server, "projectUpdate"),
    (request, reply) => {
      const req = request as AuthenticatedRequest;
      const token = req.user;
      const update = request.body.data;
      const projectId = request.body.data.projectId;

      updateProject(token, projectId, update)
        .then(
          (): HttpResponse => [
            200,
            {
              apiVersion: "1.0",
              data: "OK",
            },
          ],
        )
        .then(response => send(reply, response))
        .catch(err => handleError(request, reply, err));
    },
  );

  server.post(`${urlPrefix}/project.close`, getSchema(server, "projectClose"), (request, reply) => {
    closeProject(multichainClient, request as AuthenticatedRequest)
      .then(response => send(reply, response))
      .catch(err => handleError(request, reply, err));
  });

  server.post(
    `${urlPrefix}/project.createSubproject`,
    getSchema(server, "createSubproject"),
    (request, reply) => {
      createSubproject(multichainClient, request as AuthenticatedRequest)
        .then(response => send(reply, response))
        .catch(err => handleError(request, reply, err));
    },
  );

  server.get(
    `${urlPrefix}/project.viewHistory`,
    getSchema(server, "projectViewHistory"),
    (request, reply) => {
      getProjectHistory(multichainClient, request as AuthenticatedRequest)
        .then(response => send(reply, response))
        .catch(err => handleError(request, reply, err));
    },
  );

  server.get(
    `${urlPrefix}/project.intent.listPermissions`,
    getSchema(server, "projectListPermissions"),
    (request, reply) => {
      getProjectPermissions(multichainClient, request as AuthenticatedRequest)
        .then(response => {
          return send(reply, response);
        })
        .catch(err => handleError(request, reply, err));
    },
  );

  server.post(
    `${urlPrefix}/project.intent.grantPermission`,
    getSchema(server, "projectGrantPermission"),
    (request, reply) => {
      grantProjectPermission(multichainClient, request as AuthenticatedRequest)
        .then(response => send(reply, response))
        .catch(err => handleError(request, reply, err));
    },
  );

  server.post(
    `${urlPrefix}/project.intent.revokePermission`,
    getSchema(server, "projectRevokePermission"),
    (request, reply) => {
      revokeProjectPermission(multichainClient, request as AuthenticatedRequest)
        .then(response => send(reply, response))
        .catch(err => handleError(request, reply, err));
    },
  );

  // ------------------------------------------------------------
  //       subproject
  // ------------------------------------------------------------

  server.get(
    `${urlPrefix}/subproject.list`,
    getSchema(server, "subprojectList"),
    (request, reply) => {
      getSubprojectList(multichainClient, request as AuthenticatedRequest)
        .then(response => send(reply, response))
        .catch(err => handleError(request, reply, err));
    },
  );

  server.get(
    `${urlPrefix}/subproject.viewDetails`,
    getSchema(server, "subprojectViewDetails"),
    (request, reply) => {
      getSubprojectDetails(multichainClient, request as AuthenticatedRequest)
        .then(response => send(reply, response))
        .catch(err => handleError(request, reply, err));
    },
  );

  server.post(
    `${urlPrefix}/subproject.assign`,
    getSchema(server, "subprojectAssign"),
    (request, reply) => {
      assignSubproject(multichainClient, request as AuthenticatedRequest)
        .then(response => send(reply, response))
        .catch(err => handleError(request, reply, err));
    },
  );

  server.post(
    `${urlPrefix}/subproject.update`,
    getSchema(server, "subprojectUpdate"),
    (request, reply) => {
      updateSubproject(multichainClient, request as AuthenticatedRequest)
        .then(response => send(reply, response))
        .catch(err => handleError(request, reply, err));
    },
  );

  server.post(
    `${urlPrefix}/subproject.close`,
    getSchema(server, "subprojectClose"),
    (request, reply) => {
      closeSubproject(multichainClient, request as AuthenticatedRequest)
        .then(response => send(reply, response))
        .catch(err => handleError(request, reply, err));
    },
  );

  server.post(
    `${urlPrefix}/subproject.reorderWorkflowitems`,
    getSchema(server, "reorderWorkflowitems"),
    (request, reply) => {
      reorderWorkflowitems(multichainClient, request as AuthenticatedRequest)
        .then(response => send(reply, response))
        .catch(err => handleError(request, reply, err));
    },
  );

  server.post(
    `${urlPrefix}/subproject.createWorkflowitem`,
    getSchema(server, "createWorkflowitem"),
    (request, reply) => {
      createWorkflowitem(multichainClient, request as AuthenticatedRequest)
        .then(response => send(reply, response))
        .catch(err => handleError(request, reply, err));
    },
  );

  server.get(
    `${urlPrefix}/subproject.viewHistory`,
    getSchema(server, "subprojectViewHistory"),
    (request, reply) => {
      getSubprojectHistory(multichainClient, request as AuthenticatedRequest)
        .then(response => send(reply, response))
        .catch(err => handleError(request, reply, err));
    },
  );

  server.get(
    `${urlPrefix}/subproject.intent.listPermissions`,
    getSchema(server, "subprojectListPermissions"),
    (request, reply) => {
      getSubprojectPermissions(multichainClient, request as AuthenticatedRequest)
        .then(response => send(reply, response))
        .catch(err => handleError(request, reply, err));
    },
  );

  server.post(
    `${urlPrefix}/subproject.intent.grantPermission`,
    getSchema(server, "subprojectGrantPermission"),
    (request, reply) => {
      grantSubprojectPermission(multichainClient, request as AuthenticatedRequest)
        .then(response => send(reply, response))
        .catch(err => handleError(request, reply, err));
    },
  );

  server.post(
    `${urlPrefix}/subproject.intent.revokePermission`,
    getSchema(server, "subprojectRevokePermission"),
    (request, reply) => {
      revokeSubprojectPermission(multichainClient, request as AuthenticatedRequest)
        .then(response => send(reply, response))
        .catch(err => handleError(request, reply, err));
    },
  );

  // ------------------------------------------------------------
  //       workflowitem
  // ------------------------------------------------------------

  server.get(
    `${urlPrefix}/workflowitem.list`,
    getSchema(server, "workflowitemList"),
    (request, reply) => {
      const req = request as AuthenticatedRequest;
      return workflowitemLister(req.user, req.query.projectId, req.query.subprojectId)
        .then(
          (workflowitems): HttpResponse => [
            200,
            {
              apiVersion: "1.0",
              data: {
                workflowitems,
              },
            },
          ],
        )
        .then(response => send(reply, response))
        .catch(err => handleError(request, reply, err));
    },
  );

  server.post(
    `${urlPrefix}/workflowitem.assign`,
    getSchema(server, "workflowitemAssign"),
    (request, reply) => {
      assignWorkflowitem(multichainClient, request as AuthenticatedRequest)
        .then(response => send(reply, response))
        .catch(err => handleError(request, reply, err));
    },
  );

  server.post(
    `${urlPrefix}/workflowitem.update`,
    getSchema(server, "workflowitemUpdate"),
    (request, reply) => {
      const req = request as AuthenticatedRequest;
      const body = req.body.data;
      console.log(body);

      workflowitemUpdater(
        req.user,
        body.projectId,
        body.subprojectId,
        body.workflowitemId,
        req.body.data,
      )
        .then(
          (): HttpResponse => [
            200,
            {
              apiVersion: "1.0",
              data: "OK",
            },
          ],
        )
        // updateWorkflowitem(multichainClient, request as AuthenticatedRequest)
        .then(response => send(reply, response))
        .catch(err => handleError(request, reply, err));
    },
  );

  server.post(
    `${urlPrefix}/workflowitem.close`,
    getSchema(server, "workflowitemClose"),
    (request, reply) => {
      const req = request as AuthenticatedRequest;
      const body = req.body.data;
      workflowitemCloser(req.user, body.projectId, body.subprojectId, body.workflowitemId)
        .then(
          (): HttpResponse => [
            200,
            {
              apiVersion: "1.0",
              data: "OK",
            },
          ],
        )
        .then(response => send(reply, response))
        .catch(err => handleError(request, reply, err));
    },
  );

  server.get(
    `${urlPrefix}/workflowitem.intent.listPermissions`,
    getSchema(server, "workflowitemListPermissionsSchema"),
    (request, reply) => {
      getWorkflowitemPermissions(multichainClient, request as AuthenticatedRequest)
        .then(response => send(reply, response))
        .catch(err => handleError(request, reply, err));
    },
  );

  server.post(
    `${urlPrefix}/workflowitem.intent.grantPermission`,
    getSchema(server, "workflowitemGrantPermissions"),
    (request, reply) => {
      grantWorkflowitemPermission(multichainClient, request as AuthenticatedRequest)
        .then(response => send(reply, response))
        .catch(err => handleError(request, reply, err));
    },
  );

  server.post(
    `${urlPrefix}/workflowitem.intent.revokePermission`,
    getSchema(server, "workflowitemRevokePermissions"),
    (request, reply) => {
      revokeWorkflowitemPermission(
        multichainClient,
        (request as AuthenticatedRequest) as AuthenticatedRequest,
      )
        .then(response => send(reply, response))
        .catch(err => handleError(request, reply, err));
    },
  );

  server.post(
    `${urlPrefix}/workflowitem.validateDocument`,
    getSchema(server, "validateDocument"),
    (request, reply) => {
      validateDocument(multichainClient, request as AuthenticatedRequest)
        .then(response => send(reply, response))
        .catch(err => handleError(request, reply, err));
    },
  );

  // ------------------------------------------------------------
  //       notification
  // ------------------------------------------------------------

  server.get(
    `${urlPrefix}/notification.list`,
    getSchema(server, "notificationList"),
    (request, reply) => {
      getNotificationList(multichainClient, request as AuthenticatedRequest)
        .then(response => send(reply, response))
        .catch(err => handleError(request, reply, err));
    },
  );

  server.get(
    `${urlPrefix}/notification.poll`,
    getSchema(server, "notificationPoll"),
    (request, reply) => {
      getNewestNotifications(multichainClient, request as AuthenticatedRequest)
        .then(response => send(reply, response))
        .catch(err => handleError(request, reply, err));
    },
  );

  server.get(
    `${urlPrefix}/notification.counts`,
    getSchema(server, "notificationCount"),
    (request, reply) => {
      getNotificationCounts(multichainClient, request as AuthenticatedRequest)
        .then(response => send(reply, response))
        .catch(err => handleError(request, reply, err));
    },
  );

  server.post(
    `${urlPrefix}/notification.markRead`,
    getSchema(server, "markRead"),
    (request, reply) => {
      markNotificationRead(multichainClient, request as AuthenticatedRequest)
        .then(response => send(reply, response))
        .catch(err => handleError(request, reply, err));
    },
  );

  server.post(
    `${urlPrefix}/notification.markMultipleRead`,
    getSchema(server, "markMultipleRead"),
    (request, reply) => {
      markMultipleRead(multichainClient, request as AuthenticatedRequest)
        .then(response => send(reply, response))
        .catch(err => handleError(request, reply, err));
    },
  );

  // ------------------------------------------------------------
  //       network
  // ------------------------------------------------------------

  server.post(
    `${urlPrefix}/network.registerNode`,
    getSchemaWithoutAuth("registerNode"),
    (request, reply) => {
      registerNode(multichainClient, request as AuthenticatedRequest)
        .then(response => send(reply, response))
        .catch(err => handleError(request, reply, err));
    },
  );

  server.post(
    `${urlPrefix}/network.voteForPermission`,
    getSchema(server, "voteForPermission"),
    (request, reply) => {
      voteForNetworkPermission(multichainClient, request as AuthenticatedRequest)
        .then(response => send(reply, response))
        .catch(err => handleError(request, reply, err));
    },
  );

  server.post(
    `${urlPrefix}/network.approveNewOrganization`,
    getSchema(server, "approveNewOrganization"),
    (request, reply) => {
      approveNewOrganization(multichainClient, request as AuthenticatedRequest)
        .then(response => send(reply, response))
        .catch(err => handleError(request, reply, err));
    },
  );

  server.post(
    `${urlPrefix}/network.approveNewNodeForExistingOrganization`,
    getSchema(server, "approveNewNodeForExistingOrganization"),
    (request, reply) => {
      approveNewNodeForExistingOrganization(multichainClient, request as AuthenticatedRequest)
        .then(response => send(reply, response))
        .catch(err => handleError(request, reply, err));
    },
  );

  server.get(`${urlPrefix}/network.list`, getSchema(server, "networkList"), (request, reply) => {
    getNodeList(multichainClient, request as AuthenticatedRequest)
      .then(response => send(reply, response))
      .catch(err => handleError(request, reply, err));
  });

  server.get(
    `${urlPrefix}/network.listActive`,
    getSchema(server, "listActive"),
    (request, reply) => {
      getActiveNodes(multichainClient, request as AuthenticatedRequest)
        .then(response => send(reply, response))
        .catch(err => handleError(request, reply, err));
    },
  );

  server.get(
    `${urlPrefix}/system.createBackup`,
    getSchema(server, "createBackup"),
    (req: AuthenticatedRequest, reply) => {
      createBackup(multichainHost, backupApiPort, req)
        .then(data => {
          logger.info(reply.res);
          reply.header("Content-Type", "application/gzip");
          reply.header("Content-Disposition", `attachment; filename="backup.gz"`);
          reply.send(data);
        })
        .catch(err => handleError(req, reply, err));
    },
  );

  server.post(
    `${urlPrefix}/system.restoreBackup`,
    getSchema(server, "restoreBackup"),
    (req: AuthenticatedRequest, reply) => {
      restoreBackup(multichainHost, backupApiPort, req)
        .then(response => send(reply, response))
        .catch(err => handleError(req, reply, err));
    },
  );

  return server;
};<|MERGE_RESOLUTION|>--- conflicted
+++ resolved
@@ -1,31 +1,20 @@
 import { FastifyInstance } from "fastify";
 
 import {
-<<<<<<< HEAD
-  AllProjectsReader,
-  AllWorkflowitemsReader,
-  ProjectAssigner,
-  ProjectUpdater,
-  WorkflowitemUpdater,
-} from ".";
-import { WorkflowitemCloser } from ".";
-import { grantAllPermissions } from "../global/controller/grantAllPermissions";
-import { grantGlobalPermission } from "../global/controller/grantPermission";
-import { getGlobalPermissions } from "../global/controller/listPermissions";
-import { revokeGlobalPermission } from "../global/controller/revokePermission";
-=======
   AllPermissionsGranter,
   AllPermissionsReader,
   AllProjectsReader,
+  AllWorkflowitemsReader,
   GlobalPermissionGranter,
+  GlobalPermissionRevoker,
   ProjectAndSubprojects,
   ProjectAssigner,
   ProjectReader,
   ProjectUpdater,
+  WorkflowitemCloser,
+  WorkflowitemUpdater,
 } from ".";
-import { GlobalPermissionRevoker } from ".";
 import Intent from "../authz/intents";
->>>>>>> 467e487b
 import { createGroup } from "../global/createGroup";
 import { createProject } from "../global/createProject";
 import { createUser } from "../global/createUser";
@@ -73,7 +62,6 @@
 import { grantWorkflowitemPermission } from "../workflowitem/controller/intent.grantPermission";
 import { getWorkflowitemPermissions } from "../workflowitem/controller/intent.listPermissions";
 import { revokeWorkflowitemPermission } from "../workflowitem/controller/intent.revokePermission";
-import { updateWorkflowitem } from "../workflowitem/controller/update";
 import { validateDocument } from "../workflowitem/controller/validateDocument";
 import { AuthenticatedRequest, HttpResponse } from "./lib";
 import { getSchema, getSchemaWithoutAuth } from "./schema";
@@ -276,31 +264,25 @@
     getProjectWithSubprojects,
     assignProject,
     updateProject,
-<<<<<<< HEAD
     workflowitemLister,
     workflowitemCloser,
     workflowitemUpdater,
-=======
     listGlobalPermissions,
     grantGlobalPermission,
     grantAllPermissions,
     revokeGlobalPermission,
->>>>>>> 467e487b
   }: {
     listProjects: AllProjectsReader;
     getProjectWithSubprojects: ProjectReader;
     assignProject: ProjectAssigner;
     updateProject: ProjectUpdater;
-<<<<<<< HEAD
     workflowitemLister: AllWorkflowitemsReader;
     workflowitemCloser: WorkflowitemCloser;
     workflowitemUpdater: WorkflowitemUpdater;
-=======
     listGlobalPermissions: AllPermissionsReader;
     grantGlobalPermission: GlobalPermissionGranter;
     grantAllPermissions: AllPermissionsGranter;
     revokeGlobalPermission: GlobalPermissionRevoker;
->>>>>>> 467e487b
   },
 ) => {
   // ------------------------------------------------------------
