import * as Ajv from "ajv";
import * as fastify from "fastify";
import * as metricsPlugin from "fastify-metrics";
const rawBody = require("raw-body");

import { IncomingMessage, Server, ServerResponse } from "http";
const DEFAULT_API_VERSION = "1.0";

const ajv = new Ajv({
  // the fastify defaults (if needed)
  removeAdditional: true,
  useDefaults: true,
  coerceTypes: true,
  // any other options
  // ...
});

const addTokenHandling = (server: fastify.FastifyInstance, jwtSecret: string) => {
  server.register(require("fastify-jwt"), {
    secret: jwtSecret,
  });

  server.decorate("authenticate", async (request, reply) => {
    try {
      await request.jwtVerify();
    } catch (err) {
      reply.status(401).send({
        apiVersion: DEFAULT_API_VERSION,
        error: { code: 401, message: "A valid JWT auth bearer token is required for this route." },
      });
    }
  });
};

const registerSwagger = (
  server: fastify.FastifyInstance,
  urlPrefix: string,
  apiPort: Number,
  swaggerBasePath: String,
) => {
  server.register(require("fastify-swagger"), {
    // logLevel: "info",
    routePrefix: `${urlPrefix}/documentation`,
    swagger: {
      info: {
        title: "TruBudget API documentation",
        description:
          "The documentation contains all endpoints used for TruBudget blockchain communication." +
          "\nStart at the 'user.authenticate' endpoint to receive a token which is needed for authentication " +
          "at almost every endpoint.\nTo use the token click on the 'Authorize' Button at the top right",
        version: "0.1.0",
      },
      basePath: `${swaggerBasePath}`,
      consumes: ["application/json"],
      produces: ["application/json"],
      securityDefinitions: {
        bearerToken: {
          type: "apiKey",
          description:
            "Authenticate yourself using the user.authenticate endpoint.\n" +
            "Afterwards put in the token with a 'Bearer ' prefix and click 'Authorize'\n",
          name: "Authorization",
          in: "header",
        },
      },
    },
    exposeRoute: true,
  });
};

export const createBasicApp = (
  jwtSecret: string,
  urlPrefix: string,
  apiPort: Number,
  swaggerBasePath: string,
) => {
  const server: fastify.FastifyInstance<Server, IncomingMessage, ServerResponse> = fastify({
    // logger: true,
  });

  server.setSchemaCompiler(schema => {
    const validator = ajv.compile(schema);
    return data => {
      let valid;
      if (process.env.NODE_ENV !== "prod") {
        const d1 = JSON.stringify(data, null, 2);
        valid = validator(data);
        const d2 = JSON.stringify(data, null, 2);

        if (d1 !== d2) {
          console.log("ALERT!: Redacted additional payload paramters!");
          console.log("Original Payload: \n", d1);
          console.log("Redacted Payload: \n", d2);
        }
      } else {
        valid = validator(data);
      }
      return valid;
    };
  });
<<<<<<< HEAD

  server.register(metricsPlugin, {endpoint: '/metrics'});

  registerSwagger(server, urlPrefix, apiPort);
=======
  registerSwagger(server, urlPrefix, apiPort, swaggerBasePath);
>>>>>>> 058b7836
  addTokenHandling(server, jwtSecret);

  server.addContentTypeParser("application/gzip", (req, done) => {
    rawBody(
      req,
      {
        length: req.headers["content-length"],
        limit: "1024mb",
      },
      (err, body) => {
        if (err) return done(err);
        done(null, body);
      },
    );
  });

  // app.use(logging);
  return server;
};<|MERGE_RESOLUTION|>--- conflicted
+++ resolved
@@ -98,14 +98,11 @@
       return valid;
     };
   });
-<<<<<<< HEAD
 
   server.register(metricsPlugin, {endpoint: '/metrics'});
 
-  registerSwagger(server, urlPrefix, apiPort);
-=======
   registerSwagger(server, urlPrefix, apiPort, swaggerBasePath);
->>>>>>> 058b7836
+  
   addTokenHandling(server, jwtSecret);
 
   server.addContentTypeParser("application/gzip", (req, done) => {
