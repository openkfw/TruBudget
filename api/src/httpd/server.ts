--- conflicted
+++ resolved
@@ -1,10 +1,7 @@
 import * as Ajv from "ajv";
 import * as fastify from "fastify";
-<<<<<<< HEAD
 import * as metricsPlugin from "fastify-metrics";
 import logger from "../lib/logger";
-=======
->>>>>>> 4f8e995e
 const rawBody = require("raw-body");
 
 import { IncomingMessage, Server, ServerResponse } from "http";
@@ -38,7 +35,6 @@
   });
 };
 
-<<<<<<< HEAD
 const addLogging = (server: fastify.FastifyInstance) => {
   server.addHook("preHandler", (req, _reply, done) => {
     logger.debug({
@@ -62,12 +58,9 @@
 const registerSwagger = (
   server: fastify.FastifyInstance,
   urlPrefix: string,
-  apiPort: Number,
-  swaggerBasePath: String,
+  apiPort: number,
+  swaggerBasePath: string,
 ) => {
-=======
-const registerSwagger = (server: fastify.FastifyInstance, urlPrefix: string, apiPort: Number) => {
->>>>>>> 4f8e995e
   server.register(require("fastify-swagger"), {
     // logLevel: "info",
     routePrefix: `${urlPrefix}/documentation`,
@@ -80,11 +73,8 @@
           "at almost every endpoint.\nTo use the token click on the 'Authorize' Button at the top right",
         version: "0.1.0",
       },
-<<<<<<< HEAD
       basePath: `${swaggerBasePath}`,
-=======
       schemes: ["http"],
->>>>>>> 4f8e995e
       consumes: ["application/json"],
       produces: ["application/json"],
       securityDefinitions: {
@@ -105,7 +95,7 @@
 export const createBasicApp = (
   jwtSecret: string,
   urlPrefix: string,
-  apiPort: Number,
+  apiPort: number,
   swaggerBasePath: string,
   env: string,
 ) => {
@@ -135,7 +125,6 @@
     };
   });
 
-<<<<<<< HEAD
   server.register(metricsPlugin, { endpoint: "/metrics" });
 
   registerSwagger(server, urlPrefix, apiPort, swaggerBasePath);
@@ -143,8 +132,6 @@
   addTokenHandling(server, jwtSecret);
   addLogging(server);
 
-=======
->>>>>>> 4f8e995e
   server.addContentTypeParser("application/gzip", (req, done) => {
     rawBody(
       req,
