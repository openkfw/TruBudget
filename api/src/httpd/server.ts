import { useAzureTelemetry } from "./instrumentation";
useAzureTelemetry(); // has to be imported before fastify and called

import Ajv from "ajv";
import { fastify, FastifyInstance, FastifyReply, FastifyRequest } from "fastify";
import fastifyMetricsPlugin from "fastify-metrics";
import { IncomingMessage, Server, ServerResponse } from "http";
import { AugmentedFastifyInstance } from "../types";
import logger from "../lib/logger";
import { AuthenticatedRequest } from "./lib";
import fastifyCookie, { FastifyCookieOptions } from "@fastify/cookie";
import fastifyHelmet from "@fastify/helmet";
import fastifySwagger from "@fastify/swagger";
import fastifySwaggerUi from "@fastify/swagger-ui";
import fastifyStatic from "@fastify/static";
import fastifyCors from "@fastify/cors";
import fastifyJwt from "@fastify/jwt";
import fastifyRateLimit from "@fastify/rate-limit";
import * as path from "path";
<<<<<<< HEAD
import { ConnToken } from "service";
import { Ctx } from "lib/ctx";
import { ServiceUser } from "service/domain/organization/service_user";
import { Identity } from "service/domain/organization/identity";
import * as Result from "../result";
import * as Group from "../service/domain/organization/group";
=======
import { JwtConfig } from "../config";
>>>>>>> 53a73cba

const DEFAULT_API_VERSION = "1.0";

const ajv = new Ajv({
  // the fastify defaults (if needed)
  removeAdditional: true,
  useDefaults: true,
  coerceTypes: true,
  // any other options
  // strict: "log"
  // strictSchema: "log",
  // ...
  keywords: ["example"],
});

const addTokenHandling = (server: FastifyInstance, jwt: JwtConfig): void => {
  server.register(fastifyCookie, {
    parseOptions: {},
  } as FastifyCookieOptions);

  if (jwt.algorithm === "RS256") {
    server.register(fastifyJwt, {
      secret: {
        private: Buffer.from(jwt.secretOrPrivateKey, "base64"),
        public: Buffer.from(jwt.publicKey, "base64"),
      },
      sign: {
        algorithm: jwt.algorithm,
      },
      cookie: {
        cookieName: "token",
        signed: false,
      },
    });
  } else {
    server.register(fastifyJwt, {
      secret: jwt.secretOrPrivateKey,
      cookie: {
        cookieName: "token",
        signed: false,
      },
    });
  }

  server.decorate("authenticate", async (request: FastifyRequest, reply: FastifyReply) => {
    try {
      if (request.cookies.token) {
        request.headers.authorization = `Bearer ${request.cookies.token}`;
      }
      await request.jwtVerify();
    } catch (err) {
      logger.error(err, "Authentication error");
      request.log.debug(err, "Authentication error");
      reply.status(401).send({
        apiVersion: DEFAULT_API_VERSION,
        error: { code: 401, message: "A valid JWT auth bearer token is required for this route." },
      });
    }
  });
};

const addLogging = (server: FastifyInstance): void => {
  server.addHook("preHandler", (req, _reply, done) => {
    req.log.debug({
      id: req.id,
      url: req.raw.url,
      params: req.params,
      user: (req as AuthenticatedRequest).user,
    });
    done();
  });
  server.addHook("onSend", (req, reply, payload, done) => {
    req.log.debug({
      id: req.id,
      status: reply.raw.statusCode,
      message: reply.raw.statusMessage,
      payload,
    });
    done();
  });
};

export const addGroupsPreHandler = async (
  server: FastifyInstance,
  conn: ConnToken,
  groupsFn: (
    conn: ConnToken,
    ctx: Ctx,
    serviceUser: ServiceUser,
    targetUserId: Identity,
  ) => Promise<Result.Type<Group.Group[]>>,
): Promise<void> => {
  server.addHook("preHandler", async (request: AuthenticatedRequest, reply) => {
    if (request.user && !request.user.groups) {
      try {
        const ctx = { requestId: request.id, source: "http" };
        const user = {
          id: request.user?.userId,
          groups: request.user?.groups,
          address: request.user?.address,
          metadata: request.user?.metadata,
        };
        const groupsResult = await groupsFn(conn, ctx, user, user.id);
        if (Result.isErr(groupsResult)) {
          throw new Error(groupsResult.message);
        }
        const groups = groupsResult;
        request.user.groups = groups.map((group) => group.id);
      } catch (err) {
        logger.error({ err }, `preHandler failed to get groups for user ${request.user?.userId}`);
      }
    }
  });
};

const registerSwagger = (server: FastifyInstance, urlPrefix: string, _apiPort: number): void => {
  server.register(fastifySwagger, {
    // Swagger documentation is available at: http://localhost:8080/api/documentation/static/index.html
    swagger: {
      schemes: ["http", "https"],
      consumes: ["application/json"],
      produces: ["application/json"],
      tags: [
        { name: "default" },
        { name: "global" },
        { name: "group" },
        { name: "network" },
        { name: "notification" },
        { name: "project" },
        { name: "subproject" },
        { name: "system" },
        { name: "user" },
        { name: "workflowitem" },
      ],
    },
    openapi: {
      info: {
        title: "TruBudget API documentation",
        description:
          "The documentation contains all endpoints used for TruBudget blockchain communication.\n" +
          "Start at the 'user.authenticate' endpoint to receive a token which is needed for authentication \n" +
          "at almost every endpoint.\nTo use the token click on the 'Authorize' Button at the top right.\n",
        version: "1.0.0",
      },
      components: {
        securitySchemes: {
          bearerToken: {
            type: "apiKey",
            description:
              "Authenticate yourself using the user.authenticate endpoint.\n\n" +
              "Afterwards put in the token with a 'Bearer ' prefix and click 'Authorize'\n\n",
            name: "Authorization",
            in: "header",
          },
        },
      },
    },
    hideUntagged: false,
  });

  server.register(fastifySwaggerUi, {
    // Swagger documentation is available at: http://localhost:8080/api/documentation/static/index.html
    routePrefix: `${urlPrefix}/documentation`,
    uiConfig: {
      docExpansion: "list",
    },
  });
};

export const createBasicApp = (
  jwt: JwtConfig,
  urlPrefix: string,
  apiPort: number,
  accessControlAllowOrigin: string,
  rateLimit: number | undefined,
): FastifyInstance => {
  const server: FastifyInstance<Server, IncomingMessage, ServerResponse> = fastify({
    logger,
    bodyLimit: 104857600,
  });

  registerSwagger(server, urlPrefix, apiPort);

  server.setValidatorCompiler(({ schema }) => ajv.compile(schema));
  server.register(fastifyMetricsPlugin, { endpoint: "/metrics" });
  server.register(fastifyCors, { origin: accessControlAllowOrigin });
  server.register(fastifyStatic, { root: path.join(__dirname, "public") });

  // It is important that swagger is registered first in order for a swaggerSCP object to exist on the instance
  server.register(fastifyHelmet, (instance) => {
    return {
      contentSecurityPolicy: {
        directives: {
          defaultSrc: ["'self'"],
          imgSrc: ["'self'", "data:", "validator.swagger.io"],
          scriptSrc: ["'self'"].concat((instance as AugmentedFastifyInstance).swaggerCSP.script),
          styleSrc: ["'self'", "https:"].concat(
            (instance as AugmentedFastifyInstance).swaggerCSP.style,
          ),
        },
      },
    };
  });

  addTokenHandling(server, jwt);
  addLogging(server);

  server.addContentTypeParser("application/gzip", async function (request, payload) {
    request.headers["content-length"] = "1024mb";
    return payload;
  });

  if (rateLimit) {
    server.register(fastifyRateLimit, {
      max: rateLimit,
      timeWindow: "1 minute",
    });
  }

  return server;
};<|MERGE_RESOLUTION|>--- conflicted
+++ resolved
@@ -17,16 +17,13 @@
 import fastifyJwt from "@fastify/jwt";
 import fastifyRateLimit from "@fastify/rate-limit";
 import * as path from "path";
-<<<<<<< HEAD
 import { ConnToken } from "service";
 import { Ctx } from "lib/ctx";
 import { ServiceUser } from "service/domain/organization/service_user";
 import { Identity } from "service/domain/organization/identity";
 import * as Result from "../result";
 import * as Group from "../service/domain/organization/group";
-=======
 import { JwtConfig } from "../config";
->>>>>>> 53a73cba
 
 const DEFAULT_API_VERSION = "1.0";
 
