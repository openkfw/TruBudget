--- conflicted
+++ resolved
@@ -1,6 +1,5 @@
 import Intent from "../authz/intents";
 import { AuthToken } from "../authz/token";
-import { AllowedUserGroupsByIntentMap, AllowedUserGroupsByIntent } from "../authz/types";
 
 export type Permissions = { [key in Intent]?: string[] };
 
@@ -55,21 +54,13 @@
   };
 }
 
-<<<<<<< HEAD
-export interface Workflowitem {
-=======
 export interface ProjectAndSubprojects {
   project: Project;
   subprojects: Subproject[];
 }
-
-interface Subproject {
->>>>>>> db1048c2
+export interface Workflowitem {
   allowedIntents: Intent[];
   data: {
-    id: string;
-    creationUnixTs: string;
-<<<<<<< HEAD
     displayName: string;
     exchangeRate?: string;
     billingDate?: string;
@@ -80,7 +71,14 @@
     status: "open" | "closed";
     assignee?: string;
     documents?: Document[];
-=======
+  };
+}
+
+interface Subproject {
+  allowedIntents: Intent[];
+  data: {
+    id: string;
+    creationUnixTs: string;
     status: "open" | "closed";
     displayName: string;
     description: string;
@@ -89,6 +87,5 @@
     exchangeRate: string;
     billingDate: string;
     assignee?: string;
->>>>>>> db1048c2
   };
 }