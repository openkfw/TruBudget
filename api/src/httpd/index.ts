import Intent from "../authz/intents";
import { AuthToken } from "../authz/token";

export type Permissions = { [key in Intent]?: string[] };

export type ProjectReader = (token: AuthToken, id: string) => Promise<ProjectAndSubprojects>;

export type AllProjectsReader = (token: AuthToken) => Promise<Project[]>;
export type AllWorkflowitemsReader = (
  token: AuthToken,
  projectId: string,
  subprojectId: string,
) => Promise<Workflowitem[]>;

export type AllPermissionsReader = (token: AuthToken) => Promise<Permissions>;

export type GlobalPermissionGranter = (
  token: AuthToken,
  grantee: string,
  intent: Intent,
) => Promise<void>;

export type AllPermissionsGranter = (token: AuthToken, grantee: string) => Promise<void>;

export type GlobalPermissionRevoker = (
  token: AuthToken,
  recipient: string,
  intent: Intent,
) => Promise<void>;

export type ProjectAssigner = (
  token: AuthToken,
  projectId: string,
  assignee: string,
) => Promise<void>;

export type ProjectUpdater = (token: AuthToken, projectId: string, update: object) => Promise<void>;

type MaybeHistoryEvent = null | {
  intent: Intent;
  snapshot: {
    displayName: string;
    permissions?: object;
  };
};

export type WorkflowitemCloser = (
  token: AuthToken,
  projectId: string,
  subprojectId: string,
  workflowitemId: string,
) => Promise<void>;

export type WorkflowitemUpdater = (
  token: AuthToken,
  projectId: string,
  subprojectId: string,
  workflowitemId: string,
  // TODO find better type
  updatedData: any,
) => Promise<void>;

export interface Project {
  log: MaybeHistoryEvent[];
  allowedIntents: Intent[];
  data: {
    id: string;
    creationUnixTs: string;
    status: "open" | "closed";
    displayName: string;
    assignee?: string;
    description: string;
    amount: string;
    currency: string;
    thumbnail: string;
  };
}

<<<<<<< HEAD
export interface Workflowitem {
=======
export interface ProjectAndSubprojects {
  project: Project;
  subprojects: Subproject[];
}

interface Subproject {
>>>>>>> 467e487b
  allowedIntents: Intent[];
  data: {
    id: string;
    creationUnixTs: string;
<<<<<<< HEAD
    displayName: string;
    exchangeRate?: string;
    billingDate?: string;
    amount?: string;
    currency?: string;
    amountType: "N/A" | "disbursed" | "allocated";
    description: string;
    status: "open" | "closed";
    assignee?: string;
    documents?: Document[];
=======
    status: "open" | "closed";
    displayName: string;
    description: string;
    amount: string;
    currency: string;
    exchangeRate: string;
    billingDate: string;
    assignee?: string;
>>>>>>> 467e487b
  };
}<|MERGE_RESOLUTION|>--- conflicted
+++ resolved
@@ -76,21 +76,11 @@
   };
 }
 
-<<<<<<< HEAD
 export interface Workflowitem {
-=======
-export interface ProjectAndSubprojects {
-  project: Project;
-  subprojects: Subproject[];
-}
-
-interface Subproject {
->>>>>>> 467e487b
   allowedIntents: Intent[];
   data: {
     id: string;
     creationUnixTs: string;
-<<<<<<< HEAD
     displayName: string;
     exchangeRate?: string;
     billingDate?: string;
@@ -101,7 +91,18 @@
     status: "open" | "closed";
     assignee?: string;
     documents?: Document[];
-=======
+  };
+}
+export interface ProjectAndSubprojects {
+  project: Project;
+  subprojects: Subproject[];
+}
+
+interface Subproject {
+  allowedIntents: Intent[];
+  data: {
+    id: string;
+    creationUnixTs: string;
     status: "open" | "closed";
     displayName: string;
     description: string;
@@ -110,6 +111,5 @@
     exchangeRate: string;
     billingDate: string;
     assignee?: string;
->>>>>>> 467e487b
   };
 }