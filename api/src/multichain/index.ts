--- conflicted
+++ resolved
@@ -15,12 +15,11 @@
 
 export * from "./event";
 export * from "./Workflowitem";
+export * from "./SubprojectEvents";
 
 const projectSelfKey = "self";
 const workflowitemsGroupKey = subprojectId => `${subprojectId}_workflows`;
 const workflowitemOrderingKey = subprojectId => `${subprojectId}_workflowitem_ordering`;
-export * from "./SubprojectEvents";
-
 const globalSelfKey = "self";
 
 export type Permissions = { [key in Intent]?: string[] };
@@ -512,30 +511,18 @@
   if (!projectId) {
     throw { kind: "PreconditionError", message: "No project ID provided" };
   }
-<<<<<<< HEAD
-  notificationResource.unshift({
-=======
   notificationResource.push({
->>>>>>> 220be2f0
     id: projectId,
     type: "project",
   });
   if (subprojectId) {
-<<<<<<< HEAD
-    notificationResource.unshift({
-=======
     notificationResource.push({
->>>>>>> 220be2f0
       id: subprojectId,
       type: "subproject",
     });
   }
   if (workflowitemId) {
-<<<<<<< HEAD
-    notificationResource.unshift({
-=======
     notificationResource.push({
->>>>>>> 220be2f0
       id: workflowitemId,
       type: "workflowitem",
     });
@@ -548,7 +535,6 @@
   multichain: MultichainClient,
   projectId: string,
   subprojectId: string,
-  user: MultichainWorkflowitem.User,
 ): Promise<MultichainWorkflowitem.Workflowitem[]> {
   const queryKey = workflowitemsGroupKey(subprojectId);
 
@@ -663,7 +649,6 @@
     .getRpcClient()
     .invoke("publish", streamName, streamItemKey, streamItem)
     .then(() => event);
-<<<<<<< HEAD
 }
 
 export function updateWorkflowitem(
@@ -694,6 +679,4 @@
     .getRpcClient()
     .invoke("publish", streamName, streamItemKey, streamItem)
     .then(() => event);
-=======
->>>>>>> 220be2f0
 }