--- conflicted
+++ resolved
@@ -14,11 +14,8 @@
 import * as MultichainWorkflowitem from "./Workflowitem";
 
 export * from "./event";
-<<<<<<< HEAD
 export * from "./Workflowitem";
-=======
 export * from "./SubprojectEvents";
->>>>>>> db1048c2
 
 const projectSelfKey = "self";
 const workflowitemsGroupKey = subprojectId => `${subprojectId}_workflows`;
