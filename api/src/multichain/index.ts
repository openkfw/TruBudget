--- conflicted
+++ resolved
@@ -502,7 +502,6 @@
   }
 }
 
-<<<<<<< HEAD
 export function generateResources(
   projectId: string,
   subprojectId?: string,
@@ -532,25 +531,15 @@
   return notificationResource;
 }
 
-=======
->>>>>>> 20bed5e0
 export async function getWorkflowitemList(
   multichain: MultichainClient,
   projectId: string,
   subprojectId: string,
-<<<<<<< HEAD
-  user: MultichainWorkflowitem.User,
-=======
->>>>>>> 20bed5e0
 ): Promise<MultichainWorkflowitem.Workflowitem[]> {
   const queryKey = workflowitemsGroupKey(subprojectId);
 
   const streamItems = await multichain.v2_readStreamItems(projectId, queryKey);
   const workflowitemsMap = new Map<string, MultichainWorkflowitem.Workflowitem>();
-<<<<<<< HEAD
-  const permissionsMap = new Map<string, AllowedUserGroupsByIntent>();
-=======
->>>>>>> 20bed5e0
 
   for (const item of streamItems) {
     const event = item.data.json as Event;
@@ -559,19 +548,6 @@
     let workflowitem = workflowitemsMap.get(asMapKey(item));
 
     if (workflowitem === undefined) {
-<<<<<<< HEAD
-      const result = MultichainWorkflowitem.handleCreate(event);
-
-      if (result === undefined) {
-        throw Error(`Failed to initialize resource: ${JSON.stringify(event)}.`);
-      }
-      workflowitem = result;
-      workflowitem.log = [];
-      permissionsMap.set(asMapKey(item), workflowitem.permissions);
-    } else {
-      // We've already encountered this workflowitem, so we can apply operations on it.
-      const permissions = permissionsMap.get(asMapKey(item))!;
-=======
       // If we didn't encounter the workflowitem while looping we just need to create
       // a workflowitem with no data in it
       workflowitem = MultichainWorkflowitem.handleCreate(event);
@@ -581,18 +557,12 @@
       }
     } else {
       // We've already encountered this workflowitem, so we can apply operations on it.
->>>>>>> 20bed5e0
       const hasProcessedEvent =
         MultichainWorkflowitem.applyUpdate(event, workflowitem) ||
         MultichainWorkflowitem.applyAssign(event, workflowitem) ||
         MultichainWorkflowitem.applyClose(event, workflowitem) ||
-<<<<<<< HEAD
-        MultichainWorkflowitem.applyGrantPermission(event, permissions) ||
-        MultichainWorkflowitem.applyRevokePermission(event, permissions);
-=======
         MultichainWorkflowitem.applyGrantPermission(event, workflowitem.permissions) ||
         MultichainWorkflowitem.applyRevokePermission(event, workflowitem.permissions);
->>>>>>> 20bed5e0
       if (!hasProcessedEvent) {
         const message = "Unexpected event occured";
         throw Error(`${message}: ${JSON.stringify(event)}.`);
@@ -615,18 +585,10 @@
     }
   }
 
-<<<<<<< HEAD
-  const unfilteredResources = [...workflowitemsMap.values()];
-  return unfilteredResources;
-}
-
-export async function fetchWorkflowitemOrdering(
-=======
   return [...workflowitemsMap.values()];
 }
 
 export async function getWorkflowitemOrdering(
->>>>>>> 20bed5e0
   multichain: MultichainClient,
   projectId: string,
   subprojectId: string,
@@ -658,7 +620,6 @@
 
   const ordering: string[] = event.data;
   return ordering;
-<<<<<<< HEAD
 }
 
 export function closeWorkflowitem(
@@ -688,6 +649,4 @@
     .getRpcClient()
     .invoke("publish", streamName, streamItemKey, streamItem)
     .then(() => event);
-=======
->>>>>>> 20bed5e0
 }