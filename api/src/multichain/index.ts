import uuid = require("uuid");

import Intent from "../authz/intents";
import { AllowedUserGroupsByIntent, People } from "../authz/types";
import deepcopy from "../lib/deepcopy";
import { isNotEmpty } from "../lib/emptyChecks";
import { inheritDefinedProperties } from "../lib/inheritDefinedProperties";
import logger from "../lib/logger";
import { User } from "../workflowitem/User";
import { asMapKey } from "./Client";
import { MultichainClient } from "./Client.h";
import { Event, throwUnsupportedEventVersion } from "./event";
import * as Liststreamkeyitems from "./responses/liststreamkeyitems";
import * as MultichainWorkflowitem from "./Workflowitem";

export * from "./event";
<<<<<<< HEAD
export * from "./Workflowitem";

const projectSelfKey = "self";
const workflowitemsGroupKey = subprojectId => `${subprojectId}_workflows`;
const workflowitemOrderingKey = subprojectId => `${subprojectId}_workflowitem_ordering`;
=======
export * from "./SubprojectEvents";

const projectSelfKey = "self";
const globalSelfKey = "self";

export type Permissions = { [key in Intent]?: string[] };
>>>>>>> 467e487b

export interface Issuer {
  name: string;
  address: string;
}

export interface Project {
  id: string;
  creationUnixTs: string;
  status: "open" | "closed";
  displayName: string;
  assignee?: string;
  description: string;
  amount: string;
  currency: string;
  thumbnail: string;
  permissions: AllowedUserGroupsByIntent;
  log: HistoryEvent[];
}

interface HistoryEvent {
  key: string; // the resource ID (same for all events that relate to the same resource)
  intent: Intent;
  createdBy: string;
  createdAt: string;
  dataVersion: number; // integer
  data: any;
  snapshot: {
    displayName: string;
  };
}

type ResourceType = "project" | "subproject" | "workflowitem";

interface NotificationResourceDescription {
  id: string;
  type: ResourceType;
}

function grantProjectPermission(project: Project, identity: string, intent: Intent) {
  const permissionsForIntent: People = project.permissions[intent] || [];
  if (!permissionsForIntent.includes(identity)) {
    permissionsForIntent.push(identity);
  }
  project.permissions[intent] = permissionsForIntent;
}

function revokeProjectPermission(project: Project, identity: string, intent: Intent) {
  const permissionsForIntent: People = project.permissions[intent] || [];
  const userIndex = permissionsForIntent.indexOf(identity);
  if (userIndex !== -1) {
    // Remove the user from the array:
    permissionsForIntent.splice(userIndex, 1);
    project.permissions[intent] = permissionsForIntent;
  }
}

export async function writeProjectAssignedToChain(
  multichain: MultichainClient,
  issuer: Issuer,
  projectId: string,
  assignee: string,
): Promise<void> {
  const intent: Intent = "project.assign";
  const event = {
    key: projectId,
    intent,
    createdBy: issuer.name,
    createdAt: new Date().toISOString(),
    dataVersion: 1,
    data: { identity: assignee },
  };

  const streamName = projectId;
  const streamItemKey = projectSelfKey;
  const streamItem = { json: event };

  logger.debug(`Publishing ${intent} to ${streamName}/${streamItemKey}`);
  return multichain
    .getRpcClient()
    .invoke("publish", streamName, streamItemKey, streamItem)
    .then(() => event);
}

export interface ProjectUpdate {
  displayName?: string;
  description?: string;
  amount?: string;
  currency?: string;
  thumbnail?: string;
}

export async function updateProject(
  multichain: MultichainClient,
  issuer: Issuer,
  projectId: string,
  update: ProjectUpdate,
): Promise<void> {
  const intent: Intent = "project.update";

  const event = {
    key: projectId,
    intent,
    createdBy: issuer.name,
    createdAt: new Date().toISOString(),
    dataVersion: 1,
    data: update,
  };

  const streamName = projectId;
  const streamItemKey = projectSelfKey;
  const streamItem = { json: event };

  logger.debug(`Publishing ${intent} to ${streamName}/${streamItemKey}`);
  return multichain
    .getRpcClient()
    .invoke("publish", streamName, streamItemKey, streamItem)
    .then(() => event);
}

export async function getProject(multichain: MultichainClient, id: string): Promise<Project> {
  const streamItems = await fetchStreamItems(multichain, id);
  let project: Project | undefined;

  for (const item of streamItems) {
    const event = item.data.json as Event;
    if (project === undefined) {
      project = handleCreate(event);
      if (project === undefined) {
        throw Error(`Failed to read project: ${JSON.stringify(event)}.`);
      }
    } else {
      const hasProcessedEvent =
        applyUpdate(event, project) ||
        applyAssign(event, project) ||
        applyClose(event, project) ||
        applyGrantPermission(event, project) ||
        applyRevokePermission(event, project);
      if (!hasProcessedEvent) {
        throw Error(`Unexpected event: ${JSON.stringify(event)}.`);
      }
    }
    project.log.push({
      ...event,
      snapshot: { displayName: deepcopy(project.displayName) },
    });
  }

  if (project === undefined) {
    throw Error(`Failed to source project ${id}`);
  }

  return project;
}

export async function getProjectList(multichain: MultichainClient): Promise<Project[]> {
  const streamItems = await fetchStreamItems(multichain);
  const projectsMap = new Map<string, Project>();

  for (const item of streamItems) {
    const event = item.data.json as Event;
    let project = projectsMap.get(asMapKey(item));
    if (project === undefined) {
      project = handleCreate(event);
      if (project === undefined) {
        throw Error(`Failed to read project: ${JSON.stringify(event)}.`);
      }
    } else {
      // We've already encountered this project, so we can apply operations on it.
      const hasProcessedEvent =
        applyUpdate(event, project) ||
        applyAssign(event, project) ||
        applyClose(event, project) ||
        applyGrantPermission(event, project) ||
        applyRevokePermission(event, project);
      if (!hasProcessedEvent) {
        throw Error(`Unexpected event: ${JSON.stringify(event)}.`);
      }
    }
    projectsMap.set(asMapKey(item), project);
  }

  return [...projectsMap.values()];
}

export async function getGlobalPermissionList(multichain: MultichainClient): Promise<Permissions> {
  try {
    const streamItems = await multichain.v2_readStreamItems("global", globalSelfKey, 1);
    if (streamItems.length < 1) {
      return {};
    }
    const event: Event = streamItems[0].data.json;
    return event.data.permissions;
  } catch (err) {
    if (err.kind === "NotFound") {
      // Happens at startup, no need to worry...
      logger.debug("Global permissions not found. Happens at startup.");
      return {};
    } else {
      logger.error({ error: err }, "Error while retrieving global permissions");
      throw err;
    }
  }
}

export async function grantGlobalPermission(
  multichain: MultichainClient,
  issuer: Issuer,
  grantee: string,
  intent: Intent,
): Promise<void> {
  const permissions = await getGlobalPermissionList(multichain);
  const permissionsForIntent: People = permissions[intent] || [];
  permissionsForIntent.push(grantee);
  permissions[intent] = permissionsForIntent;

  const grantintent: Intent = "global.grantPermission";

  const event = {
    key: globalSelfKey,
    intent: grantintent,
    createdBy: issuer.name,
    createdAt: new Date().toISOString(),
    data: { permissions },
    dataVersion: 1,
  };

  const streamName = "global";
  const streamItemKey = globalSelfKey;
  const streamItem = { json: event };

  logger.debug(`Publishing ${grantintent} to ${streamName}/${streamItemKey}`);

  const publishEvent = () => {
    return multichain
      .getRpcClient()
      .invoke("publish", streamName, streamItemKey, streamItem)
      .then(() => event);
  };

  return publishEvent().catch(err => {
    if (err.code === -708) {
      // The stream does not exist yet. Create the stream and try again:
      return multichain
        .getOrCreateStream({ kind: "global", name: streamName })
        .then(() => publishEvent());
    } else {
      throw err;
    }
  });
}

export async function revokeGlobalPermission(
  multichain: MultichainClient,
  issuer: Issuer,
  recipient: string,
  intent: Intent,
): Promise<void> {
  const permissions = await getGlobalPermissionList(multichain);
  if (permissions === {}) {
    return;
  }
  const permissionsForIntent: People = permissions[intent] || [];
  const userIndex = permissionsForIntent.indexOf(recipient);
  permissionsForIntent.splice(userIndex, 1);
  permissions[intent] = permissionsForIntent;

  const revokeIntent: Intent = "global.revokePermission";

  const event = {
    key: globalSelfKey,
    intent: revokeIntent,
    createdBy: issuer.name,
    createdAt: new Date().toISOString(),
    data: { permissions },
    dataVersion: 1,
  };

  const streamName = "global";
  const streamItemKey = globalSelfKey;
  const streamItem = { json: event };

  logger.debug(`Publishing ${revokeIntent} to ${streamName}/${streamItemKey}`);

  const publishEvent = () => {
    return multichain
      .getRpcClient()
      .invoke("publish", streamName, streamItemKey, streamItem)
      .then(() => event);
  };

  return publishEvent().catch(err => {
    if (err.code === -708) {
      // stream does not exist yet. Return without revoking permission
      return;
    } else {
      throw err;
    }
  });
}

async function fetchStreamItems(
  multichain: MultichainClient,
  projectId?: string,
): Promise<Liststreamkeyitems.Item[]> {
  if (projectId !== undefined) {
    return multichain.v2_readStreamItems(projectId, projectSelfKey);
  } else {
    // This fetches all the streams, keeping only project streams; then fetches the
    // project-stream's self key, which includes the actual project data, as stream
    // items.
    const streams = await multichain.streams();
    const streamItemLists = await Promise.all(
      streams
        .filter(stream => stream.details.kind === "project")
        .map(stream => stream.name)
        .map(streamName =>
          multichain
            .v2_readStreamItems(streamName, projectSelfKey)
            .then(items =>
              items.map(item => {
                // Make it possible to associate the "self" key to the actual project later on:
                item.keys = [streamName, projectSelfKey];
                return item;
              }),
            )
            .catch(err => {
              logger.error(
                { error: err },
                `Failed to fetch '${projectSelfKey}' stream item from project stream ${streamName}`,
              );
              return null;
            }),
        ),
    ).then(lists => lists.filter(isNotEmpty));
    // Remove failed attempts and flatten into a single list of stream items:
    return streamItemLists.reduce((acc, x) => acc.concat(x), []);
  }
}

function handleCreate(event: Event): Project | undefined {
  if (event.intent !== "global.createProject") return undefined;
  switch (event.dataVersion) {
    case 1: {
      const { project, permissions } = event.data;
      const values = { ...deepcopy(project), permissions: deepcopy(permissions), log: [] };
      return values as Project;
    }
  }
  throwUnsupportedEventVersion(event);
}

function applyUpdate(event: Event, project: Project): true | undefined {
  if (event.intent !== "project.update") return;
  switch (event.dataVersion) {
    case 1: {
      inheritDefinedProperties(project, event.data);
      return true;
    }
  }
  throwUnsupportedEventVersion(event);
}

function applyAssign(event: Event, project: Project): true | undefined {
  if (event.intent !== "project.assign") return;
  switch (event.dataVersion) {
    case 1: {
      const { identity } = event.data;
      project.assignee = identity;
      return true;
    }
  }
  throwUnsupportedEventVersion(event);
}

function applyClose(event: Event, project: Project): true | undefined {
  if (event.intent !== "project.close") return;
  switch (event.dataVersion) {
    case 1: {
      project.status = "closed";
      return true;
    }
  }
  throwUnsupportedEventVersion(event);
}

function applyGrantPermission(event: Event, project: Project): true | undefined {
  if (event.intent !== "project.intent.grantPermission") return;
  switch (event.dataVersion) {
    case 1: {
      const { identity, intent } = event.data;
      grantProjectPermission(project, identity, intent);
      return true;
    }
  }
  throwUnsupportedEventVersion(event);
}

function applyRevokePermission(event: Event, project: Project): true | undefined {
  if (event.intent !== "project.intent.revokePermission") return;
  switch (event.dataVersion) {
    case 1: {
      const { identity, intent } = event.data;
      revokeProjectPermission(project, identity, intent);
      return true;
    }
  }
  throwUnsupportedEventVersion(event);
}

export async function issueNotification(
  multichain: MultichainClient,
  issuer: Issuer,
  message: Event,
  recipient: string,
  resources: NotificationResourceDescription[],
): Promise<void> {
  const notificationId = uuid();
  // TODO message.key is working for projects
  // TODO but we need to access projectId subprojectid and workflowitemid and build data.resources
  // const projectId = message.key;
  // const resources: NotificationResourceDescription[] = [
  //   {
  //     id: projectId,
  //     type: notificationTypeFromIntent(message.intent),
  //   },
  // ];
  const intent = "notification.create";
  const event: Event = {
    key: recipient,
    intent,
    createdBy: issuer.name,
    createdAt: new Date().toISOString(),
    dataVersion: 1,
    data: {
      notificationId,
      resources,
      isRead: false,
      originalEvent: message,
    },
  };

  const streamName = "notifications";

  const publishEvent = () => {
    logger.debug(`Publishing ${intent} to ${streamName}/${recipient}`);
    return multichain.getRpcClient().invoke("publish", streamName, recipient, {
      json: event,
    });
  };

  return publishEvent().catch(err => {
    if (err.code === -708) {
      logger.debug(
        `The stream ${streamName} does not exist yet. Creating the stream and trying again.`,
      );
      // The stream does not exist yet. Create the stream and try again:
      return multichain
        .getOrCreateStream({ kind: "notifications", name: streamName })
        .then(() => publishEvent());
    } else {
      logger.error({ error: err }, `Publishing ${intent} failed.`);
      throw err;
    }
  });
}

function notificationTypeFromIntent(intent: Intent): ResourceType {
  if (intent.startsWith("project.") || intent === "global.createProject") {
    return "project";
  } else if (intent.startsWith("subproject.") || intent === "project.createSubproject") {
    return "subproject";
  } else if (intent.startsWith("workflowitem.") || intent === "subproject.createWorkflowitem") {
    return "workflowitem";
  } else {
    throw Error(`Unknown ResourceType for intent ${intent}`);
  }
}

export function generateResources(
  projectId: string,
  subprojectId?: string,
  workflowitemId?: string,
): NotificationResourceDescription[] {
  const notificationResource: NotificationResourceDescription[] = [];
  if (!projectId) {
    throw { kind: "PreconditionError", message: "No project ID provided" };
  }
  notificationResource.unshift({
    id: projectId,
    type: "project",
  });
  if (subprojectId) {
    notificationResource.unshift({
      id: subprojectId,
      type: "subproject",
    });
  }
  if (workflowitemId) {
    notificationResource.unshift({
      id: workflowitemId,
      type: "workflowitem",
    });
  }

  return notificationResource;
}

export async function getWorkflowitemList(
  multichain: MultichainClient,
  projectId: string,
  subprojectId: string,
  user: MultichainWorkflowitem.User,
): Promise<MultichainWorkflowitem.Workflowitem[]> {
  const queryKey = workflowitemsGroupKey(subprojectId);

  const streamItems = await multichain.v2_readStreamItems(projectId, queryKey);
  const workflowitemsMap = new Map<string, MultichainWorkflowitem.Workflowitem>();
  const permissionsMap = new Map<string, AllowedUserGroupsByIntent>();

  for (const item of streamItems) {
    const event = item.data.json as Event;

    // Events look differently for different intents!
    let workflowitem = workflowitemsMap.get(asMapKey(item));

    if (workflowitem === undefined) {
      const result = MultichainWorkflowitem.handleCreate(event);

      if (result === undefined) {
        throw Error(`Failed to initialize resource: ${JSON.stringify(event)}.`);
      }
      workflowitem = result;
      workflowitem.log = [];
      permissionsMap.set(asMapKey(item), workflowitem.permissions);
    } else {
      // We've already encountered this workflowitem, so we can apply operations on it.
      const permissions = permissionsMap.get(asMapKey(item))!;
      const hasProcessedEvent =
        MultichainWorkflowitem.applyUpdate(event, workflowitem) ||
        MultichainWorkflowitem.applyAssign(event, workflowitem) ||
        MultichainWorkflowitem.applyClose(event, workflowitem) ||
        MultichainWorkflowitem.applyGrantPermission(event, permissions) ||
        MultichainWorkflowitem.applyRevokePermission(event, permissions);
      if (!hasProcessedEvent) {
        const message = "Unexpected event occured";
        throw Error(`${message}: ${JSON.stringify(event)}.`);
      }
    }

    if (workflowitem !== undefined) {
      // Save all events to the log for now; we'll filter them once we
      // know the final workflowitem permissions.
      workflowitem.log.push({
        ...event,
        snapshot: {
          displayName: deepcopy(workflowitem.displayName),
          amount: deepcopy(workflowitem.amount),
          currency: deepcopy(workflowitem.currency),
          amountType: deepcopy(workflowitem.amountType),
        },
      });
      workflowitemsMap.set(asMapKey(item), workflowitem);
    }
  }

  const unfilteredResources = [...workflowitemsMap.values()];
  return unfilteredResources;
}

export async function fetchWorkflowitemOrdering(
  multichain: MultichainClient,
  projectId: string,
  subprojectId: string,
): Promise<string[]> {
  // Currently, the workflowitem ordering is stored in full; therefore, we only
  // need to retrieve the latest item(see`publishWorkflowitemOrdering`).
  const expectedDataVersion = 1;
  const nValues = 1;

  const streamItems = await multichain
    .v2_readStreamItems(projectId, workflowitemOrderingKey(subprojectId), nValues)
    .then(items => {
      if (items.length > 0) return items;
      else throw { kind: "NotFound", what: workflowitemOrderingKey(subprojectId) };
    })
    .catch(err => {
      if (err.kind === "NotFound") {
        return [{ data: { json: { dataVersion: 1, data: [] } } }];
      } else {
        throw err;
      }
    });

  const item = streamItems[0];
  const event = item.data.json as Event;
  if (event.dataVersion !== expectedDataVersion) {
    throwUnsupportedEventVersion(event);
  }

  const ordering: string[] = event.data;
  return ordering;
}

export function closeWorkflowitem(
  multichain: MultichainClient,
  issuer: Issuer,
  projectId: string,
  subprojectId: string,
  workflowitemId: string,
): Promise<void> {
  const intent: Intent = "workflowitem.close";

  const event = {
    key: workflowitemId,
    intent,
    createdBy: issuer.name,
    createdAt: new Date().toISOString(),
    dataVersion: 1,
    data: {},
  };

  const streamName = projectId;
  const streamItemKey = [workflowitemsGroupKey(subprojectId), workflowitemId];
  const streamItem = { json: event };

  logger.debug(`Publishing ${intent} to ${streamName}/${streamItemKey}`);
  return multichain
    .getRpcClient()
    .invoke("publish", streamName, streamItemKey, streamItem)
    .then(() => event);
}

export function updateWorkflowitem(
  multichain: MultichainClient,
  issuer: Issuer,
  projectId: string,
  subprojectId: string,
  workflowitemId: string,
  data: MultichainWorkflowitem.Update,
): Promise<void> {
  const intent: Intent = "workflowitem.update";

  const event = {
    key: workflowitemId,
    intent,
    createdBy: issuer.name,
    createdAt: new Date().toISOString(),
    dataVersion: 1,
    data, // UPDATED DATA HERE
  };

  const streamName = projectId;
  const streamItemKey = [workflowitemsGroupKey(subprojectId), workflowitemId];
  const streamItem = { json: event };

  logger.debug(`Publishing ${intent} to ${streamName}/${streamItemKey}`);
  return multichain
    .getRpcClient()
    .invoke("publish", streamName, streamItemKey, streamItem)
    .then(() => event);
}
// const event = {
//   intent: userIntent,
//   createdBy: token.userId,
//   creationTimestamp: new Date(),
//   dataVersion: 1,
//   data: theUpdate,
// };
// const publishedEvent = await Workflowitem.publish(
//   multichain,
//   projectId,
//   subprojectId,
//   workflowitemId,
//   event,
// );<|MERGE_RESOLUTION|>--- conflicted
+++ resolved
@@ -14,20 +14,16 @@
 import * as MultichainWorkflowitem from "./Workflowitem";
 
 export * from "./event";
-<<<<<<< HEAD
 export * from "./Workflowitem";
 
 const projectSelfKey = "self";
 const workflowitemsGroupKey = subprojectId => `${subprojectId}_workflows`;
 const workflowitemOrderingKey = subprojectId => `${subprojectId}_workflowitem_ordering`;
-=======
 export * from "./SubprojectEvents";
 
-const projectSelfKey = "self";
 const globalSelfKey = "self";
 
 export type Permissions = { [key in Intent]?: string[] };
->>>>>>> 467e487b
 
 export interface Issuer {
   name: string;
