--- conflicted
+++ resolved
@@ -58,7 +58,6 @@
           apiVersion: { type: "string", example: "1.0" },
           data: {
             type: "object",
-<<<<<<< HEAD
             required: ["workflowitemId", "subprojectId", "projectId"],
             properties: {
               projectId: { type: "string", example: "4j28c69eg298c87e3899119e025eff1f" },
@@ -75,10 +74,8 @@
           properties: {
             apiVersion: { type: "string", example: "1.0" },
             data: {
-              type: "string",
+              type: "object",
             },
-=======
->>>>>>> 09dc6c86
           },
         },
         401: NotAuthenticated.schema,
