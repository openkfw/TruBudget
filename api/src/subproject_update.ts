--- conflicted
+++ resolved
@@ -65,7 +65,6 @@
           apiVersion: { type: "string", example: "1.0" },
           data: {
             type: "object",
-<<<<<<< HEAD
             additionalProperties: false,
             required: ["projectId", "subprojectId"],
             properties: {
@@ -86,10 +85,8 @@
           properties: {
             apiVersion: { type: "string", example: "1.0" },
             data: {
-              type: "string",
+              type: "object",
             },
-=======
->>>>>>> 09dc6c86
           },
         },
         401: NotAuthenticated.schema,
